--- conflicted
+++ resolved
@@ -136,20 +136,15 @@
   typedef any Literal;
   typedef map<Identifier, Literal> PeerBootstrap;
   typedef map<Address, PeerBootstrap> SystemEnvironment;
-<<<<<<< HEAD
-  
-  static inline SystemEnvironment defaultEnvironment() {
-=======
-
-  SystemEnvironment defaultEnvironment(Address addr) {
->>>>>>> 37f00011
+  
+  static inline SystemEnvironment defaultEnvironment(Address addr) {
     PeerBootstrap bootstrap = PeerBootstrap();
     SystemEnvironment s_env = SystemEnvironment();
     s_env[addr] = bootstrap;
     return s_env;
   }
 
-  SystemEnvironment defaultEnvironment(list<Address> addrs) {
+  static inline SystemEnvironment defaultEnvironment(list<Address> addrs) {
     SystemEnvironment s_env;
     for (Address addr : addrs) {
       PeerBootstrap bootstrap = PeerBootstrap();
@@ -158,15 +153,11 @@
     return s_env;
   }
 
-<<<<<<< HEAD
+  static inline SystemEnvironment defaultEnvironment() {
+    return defaultEnvironment(defaultAddress);
+  }
+
   static inline list<Address> deployedNodes(const SystemEnvironment& sysEnv) {
-=======
-  SystemEnvironment defaultEnvironment() {
-    return defaultEnvironment(defaultAddress);
-  }
-
-  list<Address> deployedNodes(const SystemEnvironment& sysEnv) {
->>>>>>> 37f00011
     list<Address> r;
     for ( auto x : sysEnv ) { r.push_back(x.first); }
     return std::move(r);
