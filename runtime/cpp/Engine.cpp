#include "Engine.hpp"


using namespace boost::log;
using namespace boost::log::trivial;
using boost::thread;

namespace K3 {

    void Engine::configure(bool simulation, SystemEnvironment& sys_env, shared_ptr<InternalCodec> _internal_codec,
                           string log_path, string result_v, string result_p) {
      internal_codec = _internal_codec;
      log_enabled = false;
      if (log_path != "") { log_enabled = true; }
      result_var = result_v;
      result_path = result_p;

      list<Address> processAddrs = deployedNodes(sys_env);
      Address initialAddress;

      if (log_enabled) {
<<<<<<< HEAD

        for (const auto& addr : processAddrs) {
          auto dir = log_path != "" ? log_path : ".";
          auto s1 = dir + "/" + addressAsString(addr) + "_Messages.dsv";
          auto s2 = dir + "/" + addressAsString(addr) + "_Globals.dsv";
          log_streams[addr] = make_shared<std::tuple<std::ofstream, std::ofstream>>(s1, s2);
=======
        for (const auto& addr : processAddrs) {
          auto s = addressAsString(addr);
          log_streams[addr] = make_shared<std::ofstream>(s);
>>>>>>> 8e84b00c
        }
      }

      if (!processAddrs.empty()) {
        initialAddress = processAddrs.front();
      } else {
        logAt(warning, "No deployment peer addresses found, using a default address.");
        initialAddress = defaultAddress;
      }

      config       = shared_ptr<EngineConfiguration>(new EngineConfiguration(initialAddress));
      control      = shared_ptr<EngineControl>(new EngineControl(config));
      deployment   = shared_ptr<SystemEnvironment>(new SystemEnvironment(sys_env));
      // workers     = shared_ptr<WorkerPool>(new InlinePool());
      network_ctxt = shared_ptr<Net::NContext>(new Net::NContext());
      endpoints    = shared_ptr<EndpointState>(new EndpointState());
      listeners    = shared_ptr<Listeners>(new Listeners());
      collectionCount   = 0;
      message_counter = 0;

      if ( simulation ) {
        // Simulation engine initialization.

        if (processAddrs.size() <= 1) {
          queues = simpleQueues(initialAddress);
        } else {
          queues = perPeerQueues(processAddrs);
        }

        connections = shared_ptr<ConnectionState>(new ConnectionState(network_ctxt, true));
      }
      else {
        // Network engine initialization.
        queues      = perPeerQueues(processAddrs);
        connections = shared_ptr<ConnectionState>(new ConnectionState(network_ctxt, false));

        // Start network listeners for all K3 processes on this engine.
        // This opens engine sockets with an internal codec, relying on openSocketInternal()
        // to construct the Listener object and the thread runs the listener's event loop.
        for (Address k3proc : processAddrs) {
          openSocketInternal(peerEndpointId(k3proc), k3proc, IOMode::Read);
        }
      }
    }

    //-----------
    // Messaging.

    // TODO: rvalue-ref overload for value argument.
    void Engine::send(Address addr, TriggerId triggerId, shared_ptr<Dispatcher> disp, Address src)
    {
      if (deployment) {
        bool local_address = isDeployedNode(*deployment, addr);
        bool shortCircuit =  local_address || simulation();

        if (shortCircuit) {
          // Directly enqueue.
          // TODO: ensure we avoid copying the dispatcher
          Message msg(addr, triggerId, disp,src);
          queues->enqueue(msg);
          control->messageAvail();

        } else {
          RemoteMessage rMsg(addr, triggerId, disp->pack(), src);

          // Get connection and send a message on it.
          Identifier eid = connectionId(addr);
          bool sent = false;

          for (int i = 0; !sent && i < config->connectionRetries(); ++i) {
            shared_ptr<Endpoint> ep = endpoints->getInternalEndpoint(eid);

            if ( ep && ep->hasWrite() ) {
              shared_ptr<Value> v = make_shared<Value>(internal_codec->show_message(rMsg));
              ep->doWrite(v);
              ep->flushBuffer();
              sent = true;
            } else {
              if (ep && !ep->hasWrite()) {
                if (log_enabled)
		  logAt(trivial::trace, eid + "is not ready for write. Sleeping...");
                boost::this_thread::sleep_for( boost::chrono::milliseconds(20) );

              }
              else {
		if (log_enabled)
                  logAt(trivial::trace, "Creating endpoint: " + eid);
		// Peer may not be accepting connections yet, wait:
		try {
		  if (i > 0) {
		    boost::this_thread::sleep_for( boost::chrono::milliseconds(200));
		    if (log_enabled)
		      logAt(trivial::trace, "Retry: Creating endpoint.");
		  }
                  openSocketInternal(eid, addr, IOMode::Write);
		}
		catch (std::runtime_error e) {
                  // Try again next iteration.
		}

              }
            }
          }

          if (!sent) {
            string errorMsg = "Failed to send a message to " + rMsg.target();
            logAt(trivial::error, errorMsg);
            throw runtime_error(errorMsg);
          }
        }
      } else {
        string errorMsg = "Invalid engine deployment";
        logAt(trivial::error, errorMsg);
        throw runtime_error(errorMsg);
      }
    }

    //-----------------------
    // Engine execution loop

    MPStatus Engine::processMessage(shared_ptr<MessageProcessor> mp)
    {
      // Log queues?

      // Get a message from the engine queues.
      shared_ptr<Message> next_message = queues->dequeue();

      if (next_message) {
        message_counter++;
        // Log Message
        if (log_enabled) {
          std::string target = next_message->target();
          std::shared_ptr<Dispatcher> d = next_message->dispatcher();
          std::string contents = d->pack();
          std::string sep = "======================================";
          logAt(trivial::trace, sep);
          logAt(trivial::trace, "Message for: " + target);
          logAt(trivial::trace, "Contents: " + contents);
        }

        // If there was a message, return the result of processing that message.
        LoopStatus res =  mp->process(*next_message);

        // Log Env
        if (log_enabled) {
          logAt(trivial::trace, "Environment: ");
          std::map<std::string, std::string> env = mp->bindings(next_message->address());
          std::map<std::string, std::string>::iterator iter;
          for (iter = env.begin(); iter != env.end(); ++iter) {
             std::string id = iter->first;
             std::string val = iter->second;
             logAt(trivial::trace, "  " + id + " = " + val);
          }
       }


        return res;

      } else {
        // Otherwise return a Done, indicating no messages in the queues.
        return LoopStatus::Done;
      }
    }

    void Engine::runMessages(shared_ptr<MessageProcessor>& mp, MPStatus init_st)
    {
      MPStatus curr_status = init_st;
      MPStatus next_status;
      logAt(trivial::trace, "Starting the Message Processing Loop");

      while(true) {
        switch (curr_status) {

          // If we are not in error, process the next message.
          case LoopStatus::Continue:
            next_status = processMessage(mp);
            break;

          // If we were in error, exit out with error.
          case LoopStatus::Error:
            //TODO silent error?
            return;

          // If there are no messages on the queues,
          //  - If the terminate flag has been set, exit out normally.
          //  - Otherwise, wait for a message and continue.
          case LoopStatus::Done:
            if (control->terminate()) {
                logAt(trivial::trace, "Finished Message Processing Loop.");
                return;
            }

            control->waitForMessage(
              [=] () {
                return !control->terminate() && queues->size() < 1;
              });

            // Check for termination signal after waiting is finished
            if (control->terminate()) {
              logAt(trivial::trace, "Received Termination Signal. Exiting Message Processing Loop.");
              return;
            }
            // Otherwise continue
            next_status = LoopStatus::Continue;
            break;
        }
        curr_status = next_status;
      }
    }

    void Engine::runEngine(shared_ptr<MessageProcessor> mp) {
      // TODO MessageProcessor initialize() is empty.
      // In the Haskell code base, this is where the K3 AST
      // is passed to the MessageProcessor
      mp->initialize();

      // TODO Check PoolType for Uniprocess, Multithreaded..etc
      // Following code is for Uniprocess mode only:
      // TODO Dummy ID. Need to log actual ThreadID
      // workers->setId(1);

      runMessages(mp, mp->status());
      logResult(mp);
    }

    // Return a new thread running runEngine()
    // with the provided MessageProcessor
    shared_ptr<thread> Engine::forkEngine(shared_ptr<MessageProcessor> mp) {
      using std::placeholders::_1;

      std::function<void(shared_ptr<MessageProcessor>)> _runEngine = std::bind(
        &Engine::runEngine, this, _1
      );

      shared_ptr<thread> engineThread = shared_ptr<thread>(new thread(_runEngine, mp));

      return engineThread;
    }

    Builtin Engine::builtin(string builtinId) {
      Builtin r;
      if ( builtinId == "stdin" )       { r = Builtin::Stdin; }
      else if ( builtinId == "stdout" ) { r = Builtin::Stdout; }
      else if ( builtinId == "stderr" ) { r = Builtin::Stderr; }
      else {
        logAt(trivial::error, string("Invalid builtin: ") + builtinId);
        throw runtime_error(string("Invalid builtin: ") + builtinId);
      }
      return r;
    }

    // Converts a K3 channel mode into a native file descriptor mode.
    IOMode Engine::ioMode(string k3Mode) {
      IOMode r;
      if ( k3Mode == "r" )       { r = IOMode::Read; }
      else if ( k3Mode == "w"  ) { r = IOMode::Write; }
      else if ( k3Mode == "a"  ) { r = IOMode::Append; }
      else if ( k3Mode == "rw" ) { r = IOMode::ReadWrite; }
      else {
        logAt(trivial::error, string("Invalid IO mode: ") + k3Mode);
        throw runtime_error(string("Invalid IO mode: ") + k3Mode);
      }
      return r;
    }

    // TODO: for all of the genericOpen* endpoint constructors below, revisit:
    // i. no K3 type specified for type-safe I/O as with Haskell engine.
    // ii. buffer type with concurrent engine.
    void Engine::genericOpenBuiltin(string id, string builtinId) {
      if (endpoints) {
        shared_ptr<Codec> codec = shared_ptr<DelimiterCodec>(new DelimiterCodec('\n'));

        Builtin b = builtin(builtinId);

        // Create the IO Handle
        shared_ptr<IOHandle> ioh = openBuiltinHandle(b, codec);

        // Add the endpoint to the given endpoint state.
        shared_ptr<EndpointBuffer> buf;

        shared_ptr<EndpointBindings > bindings =
            shared_ptr<EndpointBindings>(new EndpointBindings(sendFunction()));

        switch (b) {
          case Builtin::Stdout:
          case Builtin::Stderr:
            buf = shared_ptr<EndpointBuffer>(new ScalarEPBufferMT());
            break;
          case Builtin::Stdin:
            break;
        }

        endpoints->addEndpoint(id, make_tuple(ioh, buf, bindings));
      }
      else { logAt(trivial::error, "Unintialized engine endpoints"); }
    }

    void Engine::genericOpenFile(string id, string path, IOMode mode) {
      if ( endpoints ) {
        shared_ptr<Codec> codec =  shared_ptr<DelimiterCodec>(new DelimiterCodec('\n'));

        // Create the IO Handle
        shared_ptr<IOHandle> ioh = openFileHandle(path, codec, mode);

        // Add the endpoint to the given endpoint state.
        shared_ptr<EndpointBuffer> buf = shared_ptr<EndpointBuffer>(new ScalarEPBufferST());

        shared_ptr<EndpointBindings> bindings =
          shared_ptr<EndpointBindings>(new EndpointBindings(sendFunction()));

        endpoints->addEndpoint(id, make_tuple(ioh, buf, bindings));

        // TODO: Prime buffers as needed with a read/refresh.
      } else { logAt(trivial::error, "Unintialized engine endpoints"); }
    }

    void Engine::genericOpenSocket(string id, Address addr, IOMode handleMode) {
      if (endpoints) {
        shared_ptr<Codec> codec =  shared_ptr<LengthHeaderCodec>(new LengthHeaderCodec());

        // Create the IO Handle.
        shared_ptr<IOHandle> ioh = openSocketHandle(addr, codec, handleMode);

        // Add the endpoint.
        shared_ptr<EndpointBuffer> buf = shared_ptr<EndpointBuffer>(
            new ScalarEPBufferMT());

        shared_ptr<EndpointBindings> bindings =
          shared_ptr<EndpointBindings>(new EndpointBindings(sendFunction()));

        endpoints->addEndpoint(id, make_tuple(ioh, buf, bindings));

        // Mode-based handling of endpoint vs connection, e.g., to start network listener.
        switch (handleMode) {
          case IOMode::Read:
            if (externalEndpointId(id)) {
              startListener(addr, endpoints->getExternalEndpoint(id));
            } else {
              startListener(addr, endpoints->getInternalEndpoint(id));
            }
            break;
          case IOMode::Write:
          case IOMode::Append:
          case IOMode::ReadWrite:
            break;
        }

      } else { logAt(trivial::error, "Unintialized engine endpoints"); }
    }

    void Engine::genericClose(Identifier eid, shared_ptr<Endpoint> ep) {
      // Close the endpoint
      if (ep) {
        // Deregister the listener if this is a network source
        if ( get<1>(ep->handle()->networkSource()) ) {
          stopListener(eid);
        }
        ep->close();
      }

      // Remove the endpoint
      endpoints->removeEndpoint(eid);
    }

    // Creates and registers a listener instance for the given address and network endpoint.
    void Engine::startListener(Address& listenerAddr, shared_ptr<Endpoint> ep)
    {
      if ( listeners ) {
        // Create a listener object, which in turn will start the
        // thread for receiving messages.
        Identifier lstnr_name = listenerId(listenerAddr);

        shared_ptr<Net::Listener> lstnr =
          shared_ptr<Net::Listener>(
            new Net::Listener(lstnr_name, network_ctxt, queues, ep,
                              control->listenerControl(), internal_codec));

        // Register the listener (track in map, and update control).
        (*listeners)[lstnr_name] = lstnr;

        // Update listener control to increment network done counter.
        lstnr->control()->counter()->registerListener();

      } else {
        logAt(trivial::error, "Unintialized engine listeners");
      }
    }

    void Engine::stopListener(Identifier listener_name) {
      if ( listeners ) {

        try {
          // Update listener control to decrement network done counter.
          shared_ptr<Net::Listener> lstnr = listeners->at(listener_name);
          if ( lstnr ) { lstnr->control()->counter()->deregisterListener(); }
          listeners->erase(listener_name);
        } catch ( std::out_of_range& oor ) {
          logAt(trivial::error, "Invalid listener identifier "+listener_name);
        }

      } else {
        logAt(trivial::error, "Unintialized engine listeners");
      }
    }

    //-----------------------
    // IOHandle constructors.

    shared_ptr<IOHandle> Engine::openBuiltinHandle(Builtin b, shared_ptr<Codec> codec) {
      shared_ptr<IOHandle> r;
      switch (b) {
        case Builtin::Stdin:
          r = shared_ptr<IOHandle>(new BuiltinHandle(codec, BuiltinHandle::Stdin()));
          break;
        case Builtin::Stdout:
          r = shared_ptr<IOHandle>(new BuiltinHandle(codec, BuiltinHandle::Stdout()));
          break;
        case Builtin::Stderr:
          r = shared_ptr<IOHandle>(new BuiltinHandle(codec, BuiltinHandle::Stderr()));
          break;
      }
      return r;
    }

    shared_ptr<IOHandle> Engine::openFileHandle(const string& path, shared_ptr<Codec> codec, IOMode m) {
      shared_ptr<IOHandle> r;
      switch (m) {
        case IOMode::Read:
          r = make_shared<FileHandle>(codec, make_shared<file_source>(path), StreamHandle::Input());
          break;
        case IOMode::Write:
          r = make_shared<FileHandle>(codec, make_shared<file_sink>(path), StreamHandle::Output());
          break;
        case IOMode::Append:
          r = make_shared<FileHandle>(codec, make_shared<file_sink>(path, std::ios::app), StreamHandle::Output());
          break;
        case IOMode::ReadWrite:
          string errorMsg = "Unsupported open mode for file handle";
          logAt(trivial::error, errorMsg);
          throw runtime_error(errorMsg);
          break;
      }
      return r;
    }

    shared_ptr<IOHandle> Engine::openSocketHandle(const Address& addr, shared_ptr<Codec> codec, IOMode m) {
      shared_ptr<IOHandle> r;
      switch ( m ) {
        case IOMode::Read: {
          shared_ptr<Net::NEndpoint> n_ep = shared_ptr<Net::NEndpoint>(new Net::NEndpoint(network_ctxt, addr));
          r = make_shared<NetworkHandle>(NetworkHandle(codec, n_ep));
          break;
        }
        case IOMode::Write: {
          shared_ptr<Net::NConnection> conn = shared_ptr<Net::NConnection>(new Net::NConnection(network_ctxt, addr));
          r = make_shared<NetworkHandle>(NetworkHandle(codec, conn));
          break;
        }

        case IOMode::Append:
        case IOMode::ReadWrite: {
            string errorMsg = "Unsupported open mode for network handle";
            logAt(trivial::error, errorMsg);
            throw runtime_error(errorMsg);
            break;
        }
      }
      return r;
    }

    void Engine::logMessageLoop(string s) { if (log_enabled) { logAt(trivial::trace, s); } }

}<|MERGE_RESOLUTION|>--- conflicted
+++ resolved
@@ -19,18 +19,11 @@
       Address initialAddress;
 
       if (log_enabled) {
-<<<<<<< HEAD
-
         for (const auto& addr : processAddrs) {
           auto dir = log_path != "" ? log_path : ".";
           auto s1 = dir + "/" + addressAsString(addr) + "_Messages.dsv";
           auto s2 = dir + "/" + addressAsString(addr) + "_Globals.dsv";
           log_streams[addr] = make_shared<std::tuple<std::ofstream, std::ofstream>>(s1, s2);
-=======
-        for (const auto& addr : processAddrs) {
-          auto s = addressAsString(addr);
-          log_streams[addr] = make_shared<std::ofstream>(s);
->>>>>>> 8e84b00c
         }
       }
 
