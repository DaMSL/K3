--- conflicted
+++ resolved
@@ -95,8 +95,6 @@
   //   };
   // }
 
-<<<<<<< HEAD
-=======
   // Map-specific template function to look up
   template <class Key, class Value>
   F<shared_ptr<Value>(const Key&)> lookup(Map<R_key_value<Key, Value> >& map) {
@@ -110,7 +108,6 @@
       }
     };
   }
->>>>>>> 6f48d8e3
 
 
 
