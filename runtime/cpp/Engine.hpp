--- conflicted
+++ resolved
@@ -324,8 +324,6 @@
 
     // JSON logging
     void logJson(std::string time, const Address& peer, std::string trig, std::string msg_contents, std::map<std::string, std::string> env, const Address& msgSource) {
-            auto s = env.size();
-<<<<<<< HEAD
             auto& event_stream = std::get<0>(*log_streams[peer]);
 
             // Log message Event:
@@ -344,6 +342,7 @@
             global_stream << message_counter << "|";
             global_stream << K3::serialization::json::encode<Address>(peer) << "|";
             int i = 0;
+            auto s = env.size();
             for (const auto& tup : env) {
                global_stream << tup.second;
               if (i < s-1) {
@@ -371,28 +370,6 @@
           }
         }
       }
-=======
-            int i = 0;
-            auto& stream = *log_streams[peer];
-
-            // timestamp, Peer, level, trig_name, sourcePeer, msg_contents
-            stream << time << "|";
-            stream << K3::serialization::json::encode<Address>(peer) << "|";
-            stream << "TRACE" << "|";
-            stream << trig << "|";
-            stream << K3::serialization::json::encode<Address>(msgSource) << "|";
-            stream << msg_contents << "|";
-
-            // Global state
-            for (const auto& tup : env) {
-               stream << tup.second;
-              if (i < s-1) {
-                stream << "|";
-              }
-              i++;
-            }
-            stream << std::endl;
->>>>>>> 8e84b00c
     }
 
     //-------------------
@@ -427,11 +404,6 @@
 
     bool logEnabled() { return log_enabled; }
   protected:
-<<<<<<< HEAD
-=======
-    bool                            log_enabled;
-    std::map<Address, std::shared_ptr<std::ofstream>> log_streams;
->>>>>>> 8e84b00c
     shared_ptr<EngineConfiguration> config;
     shared_ptr<EngineControl>       control;
     shared_ptr<SystemEnvironment>   deployment;
