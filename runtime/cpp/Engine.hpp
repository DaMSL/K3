--- conflicted
+++ resolved
@@ -167,12 +167,8 @@
     // Messaging.
 
     // TODO: rvalue-ref overload for value argument.
-<<<<<<< HEAD
-    void send(Address addr, TriggerId triggerId, std::shared_ptr<Dispatcher> d);
-    void send(const PeerId& target, TriggerId triggerId, std::shared_ptr<Dispatcher> d);
-=======
     void send(Address addr, TriggerId triggerId, shared_ptr<Dispatcher> d);
->>>>>>> 3aac2e12
+    void send(const PeerId& target, TriggerId triggerId, shared_ptr<Dispatcher> d);
 
     // TODO: avoid destructing tuple here
     void send(Message& m) {
