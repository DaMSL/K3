--- conflicted
+++ resolved
@@ -129,7 +129,6 @@
   return unit_t{};
 }
 
-<<<<<<< HEAD
   unit_t ProfilingBuiltins::perfStart(unit_t) {
 #ifndef K3_PERF
     std::cout << "K3_PERF not set, continuing without perf." << std::endl;
@@ -154,7 +153,8 @@
 #endif
 
     return unit_t {};
-=======
+  }
+
 unit_t ProfilingBuiltins::vmapStart(const Address& addr) {
 #ifdef BSL_ALLOC
 #ifdef BCOUNT
@@ -186,24 +186,6 @@
     return unit_t{};
 }
 
-namespace lifetime {
-  #ifdef K3_LT_SAMPLE
-  __thread sampler __active_lt_profiler;
-  #endif
-
-  #ifdef K3_LT_HISTOGRAM
-  __thread histogram __active_lt_profiler;
-  #endif
-
-  template<size_t object_size>
-  sentinel<object_size>::~sentinel() {
-#if defined(K3_LT_SAMPLE) || defined(K3_LT_HISTOGRAM)
-    __active_lt_profiler.push(lifetime.count(), object_size);
-#endif
->>>>>>> a66cce66
-  }
-}
-
   unit_t ProfilingBuiltins::perfStop(unit_t) {
 #ifndef K3_PERF
     std::cout << "K3_PERF not set, ignoring call to stop perf." << std::endl;
