#ifndef K3_STANDARDBUILTINS
#define K3_STANDARDBUILTINS

#include <climits>
#include <boost/thread/mutex.hpp>
#include <boost/thread/thread.hpp>
#include <random>

#include "types/BaseString.hpp"
#include "Common.hpp"

#include "collections/AllCollections.hpp"

namespace K3 {

class Engine;
class StandardBuiltins {
 public:
  StandardBuiltins(Engine& engine);

  unit_t print(const string_impl& message);

  unit_t sleep(int n);    // Sleep in milliseconds
  unit_t usleep(int n);   // Sleep in microseconds

  unit_t haltEngine(unit_t);
<<<<<<< HEAD
  K3::Seq<R_elem<int>> range(int i);
  K3::Seq<K3::Box<R_elem<int>>> boxed_range(int i);
=======

  template <class T>
  T range(int i);

>>>>>>> a66cce66
  template <class T>
  T error(unit_t);

  template <class T>
  unit_t ignore(const T& t);

  template <class T>
  int hash(const T& t);
<<<<<<< HEAD
  int random(int);
  double randomFraction(unit_t);
  K3::base_string randomWord(unit_t);
=======

  double randomFraction(unit_t);
  int randomBinomial(int trials, double p);

>>>>>>> a66cce66
 protected:
  Engine& __engine_;
  static boost::mutex __mutex_;
  std::default_random_engine __rand_generator_;
  std::uniform_real_distribution<double> __rand_distribution_;
  std::discrete_distribution<int> __word_distribution_;
  std::vector<K3::base_string> __words_;
  unsigned int __seed_;
};

template <class T>
T StandardBuiltins::error(unit_t) {
  throw std::runtime_error("K3 Application-Level Error: Terminating");
  return T();
}

template <class T>
unit_t StandardBuiltins::ignore(const T& t) {
  return unit_t();
}

template <class T>
int StandardBuiltins::hash(const T& t) {
  std::hash<T> hasher;
  return hasher(t);
}

template<>
int StandardBuiltins::hash(const int&);

}  // namespace K3

#endif<|MERGE_RESOLUTION|>--- conflicted
+++ resolved
@@ -24,15 +24,9 @@
   unit_t usleep(int n);   // Sleep in microseconds
 
   unit_t haltEngine(unit_t);
-<<<<<<< HEAD
   K3::Seq<R_elem<int>> range(int i);
   K3::Seq<K3::Box<R_elem<int>>> boxed_range(int i);
-=======
 
-  template <class T>
-  T range(int i);
-
->>>>>>> a66cce66
   template <class T>
   T error(unit_t);
 
@@ -41,16 +35,10 @@
 
   template <class T>
   int hash(const T& t);
-<<<<<<< HEAD
   int random(int);
   double randomFraction(unit_t);
   K3::base_string randomWord(unit_t);
-=======
-
-  double randomFraction(unit_t);
   int randomBinomial(int trials, double p);
-
->>>>>>> a66cce66
  protected:
   Engine& __engine_;
   static boost::mutex __mutex_;
