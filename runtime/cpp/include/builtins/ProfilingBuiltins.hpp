#ifndef K3_PROFILINGBUILTINS
#define K3_PROFILINGBUILTINS

#include <cstdint>
#include <cmath>
#include <string>
#include <fstream>
#include <chrono>
#include <atomic>
#include <random>

#ifdef K3_PCM
#include <cpucounters.h>
#endif

#ifdef K3_TCMALLOC
#include "gperftools/heap-profiler.h"
#endif

#ifdef K3_JEMALLOC
#include "jemalloc/jemalloc.h"
#endif

#ifdef BSL_ALLOC
#ifdef BCOUNT
#include <bsl_iostream.h>
#endif
#endif

#include "boost/thread/mutex.hpp"
#include "boost/thread/thread.hpp"

#include "Common.hpp"

#include "unistd.h"
#include "sys/types.h"

namespace K3 {

class __heap_profiler {
 public:
  __heap_profiler() { heap_profiler_done.clear(); }

 protected:
  std::shared_ptr<boost::thread> heap_profiler_thread;
  std::atomic_flag heap_profiler_done;
  int64_t time_milli() {
    auto t = std::chrono::system_clock::now();
    auto elapsed = std::chrono::duration_cast<std::chrono::milliseconds>(
        t.time_since_epoch());
    return elapsed.count();
  }

  template <class I, class B>
  void heap_series_start(I init, B body) {
    heap_profiler_thread = make_shared<boost::thread>([this, &init, &body]() {
      std::string name = init();
      int i = 0;
      std::cout << "Heap profiling thread starting: " << name << " ("
                << time_milli() << ")" << std::endl;
      while (!heap_profiler_done.test_and_set()) {
        heap_profiler_done.clear();
        boost::this_thread::sleep_for(boost::chrono::milliseconds(250));
        body(name, i++);
      }
      std::cout << "Heap profiling thread terminating: " << name << " ("
                << time_milli() << ")" << std::endl;
    });
  }

  void heap_series_stop() {
    heap_profiler_done.test_and_set();
    if (heap_profiler_thread) {
      heap_profiler_thread->interrupt();
    }
  }
};

class ProfilingBuiltins: public __heap_profiler {
 public:
  ProfilingBuiltins();

  // PCM
  unit_t pcmStart(unit_t);
  unit_t pcmStop(unit_t);

  // TCMalloc
  unit_t tcmallocStart(unit_t);
  unit_t tcmallocStop(unit_t);

  // JEMalloc
  unit_t jemallocStart(unit_t);
  unit_t jemallocStop(unit_t);
  unit_t jemallocDump(unit_t);

<<<<<<< HEAD
  unit_t perfStart(unit_t);
  unit_t perfStop(unit_t);
=======
  // BSL Allocator
  unit_t vmapStart(const Address& addr);
  unit_t vmapStop(unit_t);
  unit_t vmapDump(unit_t);
>>>>>>> a66cce66

 protected:
#ifdef BSL_ALLOC
#ifdef BCOUNT
  bsl::ofstream vmapAllocLog;
#endif
#endif

#ifdef K3_PCM
  PCM *pcm_instance_;
  shared_ptr<SystemCounterState> pcm_initial_state_;
#endif

#ifdef K3_PERF
  pid_t pid;
#endif
};

}  // namespace K3

#endif<|MERGE_RESOLUTION|>--- conflicted
+++ resolved
@@ -93,15 +93,13 @@
   unit_t jemallocStop(unit_t);
   unit_t jemallocDump(unit_t);
 
-<<<<<<< HEAD
   unit_t perfStart(unit_t);
   unit_t perfStop(unit_t);
-=======
+
   // BSL Allocator
   unit_t vmapStart(const Address& addr);
   unit_t vmapStop(unit_t);
   unit_t vmapDump(unit_t);
->>>>>>> a66cce66
 
  protected:
 #ifdef BSL_ALLOC
