#ifndef K3_MAP
#define K3_MAP

#include <unordered_map>
#include <tuple>

#include "STLDataspace.hpp"
#include "Hash.hpp"
#include "serialization/Json.hpp"
#include "serialization/Yaml.hpp"

namespace K3 {

template <class R>
class Map {
  using Key = typename R::KeyType;
  using Container = std::unordered_map<Key, R>;

 protected:
  Container container;

 public:
  // Default Constructor
  Map() : container() {}
  Map(const Container& con) : container(con) {}
  Map(Container&& con) : container(std::move(con)) {}
  template <typename Iterator>
  Map(Iterator begin, Iterator end)
      : container(begin, end) {}

  template <class I>
  class map_iterator : public std::iterator<std::forward_iterator_tag, R> {
    using reference =
        typename std::iterator<std::forward_iterator_tag, R>::reference;

   public:
    template <class _I>
    map_iterator(_I&& _i)
        : i(std::forward<_I>(_i)) {}

    map_iterator& operator++() {
      ++i;
      return *this;
    }

    map_iterator operator++(int) {
      map_iterator t = *this;
      *this++;
      return t;
    }

    auto operator -> () const { return &(i->second); }

    auto& operator*() const { return i->second; }

    bool operator==(const map_iterator& other) const { return i == other.i; }

    bool operator!=(const map_iterator& other) const { return i != other.i; }

   private:
    I i;
  };

  shared_ptr<R> peek(const unit_t&) const {
    shared_ptr<R> res(nullptr);
    auto it = container.begin();
    if (it != container.end()) {
      res = std::make_shared<R>(it->second);
    }
    return res;
  }

  template<typename F, typename G>
  auto peek_with(F f, G g) const {
    auto it = container.begin();
    if (it == container.end()) {
      return f(unit_t {});
    } else {
      return g(it->second);
    }
  }

  using iterator = map_iterator<typename Container::iterator>;
  using const_iterator = map_iterator<typename Container::const_iterator>;

  iterator begin() { return iterator(container.begin()); }

  iterator end() { return iterator(container.end()); }

  const_iterator begin() const { return const_iterator(container.cbegin()); }

  const_iterator end() const { return const_iterator(container.cend()); }

  template <class Q>
  unit_t insert(Q&& q) {
    container[q.key] = std::forward<Q>(q);
    return unit_t();
  }

  template <class F>
  unit_t insert_with(const R& rec, F f) {
    auto existing = container.find(rec.key);
    if (existing == std::end(container)) {
      container[rec.key] = rec;
    } else {
<<<<<<< HEAD
      container[rec.key] = f(std::move(existing->second), rec);
=======
      existing->second = f(std::move(existing->second))(rec);
>>>>>>> a18a3f2e
    }

    return unit_t{};
  }

  template <class F, class G>
  unit_t upsert_with(const R& rec, F f, G g) {
    auto existing = container.find(rec.key);
    if (existing == std::end(container)) {
      container[rec.key] = f(unit_t{});
    } else {
      existing->second = g(std::move(existing->second));
    }

    return unit_t{};
  }

  unit_t erase(const R& rec) {
    auto it = container.find(rec.key);
    if (it != container.end()) {
      container.erase(it);
    }
    return unit_t();
  }

  unit_t update(const R& rec1, const R& rec2) {
    auto it = container.find(rec1.key);
    if (it != container.end()) {
      container.erase(it);
      container[rec2.key] = rec2;
    }
    return unit_t();
  }

  template <typename Fun, typename Acc>
  Acc fold(Fun f, Acc acc) const {
    for (const auto& p : container) {
      acc = f(std::move(acc))(p.second);
    }
    return acc;
  }

  template <typename Fun>
  auto map(Fun f) const -> Map<RT<Fun, R>> {
    Map<RT<Fun, R>> result;
    for (const auto& p : container) {
      result.insert(f(p.second));
    }
    return result;
  }

  template <typename Fun>
  unit_t iterate(Fun f) const {
    for (const auto& p : container) {
      f(p.second);
    }
    return unit_t();
  }

  template <typename Fun>
  Map<R> filter(Fun predicate) const {
    Map<R> result;
    for (const auto& p : container) {
      if (predicate(p.second)) {
        result.insert(p.second);
      }
    }
    return result;
  }

  tuple<Map, Map> split(const unit_t&) const {
    // Find midpoint
    const size_t size = container.size();
    const size_t half = size / 2;
    // Setup iterators
    auto beg = container.begin();
    auto mid = container.begin();
    std::advance(mid, half);
    auto end = container.end();
    // Construct DS from iterators
    return std::make_tuple(Map(beg, mid), Map(mid, end));
  }

  Map combine(const Map& other) const {
    // copy this DS
    Map result = Map(*this);
    // copy other DS
    for (const auto& p : other.container) {
      result.container[p.first] = p.second;
    }
    return result;
  }

  template <typename F1, typename F2, typename Z>
  Map<R_key_value<RT<F1, R>, Z>> groupBy(F1 grouper, F2 folder,
                                         const Z& init) const {
    // Create a std::map to hold partial results
    typedef RT<F1, R> K;
    std::unordered_map<K, Z> accs;

    for (const auto& it : container) {
      K key = grouper(it.second);
      if (accs.find(key) == accs.end()) {
        accs[key] = init;
      }
      accs[key] = folder(std::move(accs[key]))(it.second);
    }

    Map<R_key_value<K, Z>> result;
    for (auto&& it : accs) {
      result.insert(std::move(
          R_key_value<K, Z>{std::move(it.first), std::move(it.second)}));
    }
    return result;
  }

  template <class Fun>
  auto ext(Fun expand) const -> Map<typename RT<Fun, R>::ElemType> {
    typedef typename RT<Fun, R>::ElemType T;
    Map<T> result;
    for (const auto& it : container) {
      for (auto& it2 : expand(it.second).container) {
        result.insert(it2.second);
      }
    }

    return result;
  }

  int size(unit_t) const { return container.size(); }

  // lookup ignores the value of the argument
  shared_ptr<R> lookup(const R& r) const {
    auto it = container.find(r.key);
    if (it != container.end()) {
      return std::make_shared<R>(it->second);
    } else {
      return nullptr;
    }
  }

  bool member(const R& r) const {
    return container.find(r.key) != container.end();
  }

  template <class F>
  unit_t lookup_with(R const& r, F f) const {
    auto it = container.find(r.key);
    if (it != container.end()) {
      return f(it->second);
    }

    return unit_t{};
  }

  template <class F, class G>
  auto lookup_with2(R const& r, F f, G g) const {
    auto it = container.find(r.key);
    if (it == container.end()) {
      return f(unit_t{});
    } else {
      return g(it->second);
    }
  }

  template <class F>
  auto lookup_with3(R const& r, F f) const {
    auto it = container.find(r.key);
    if (it != container.end()) {
      return f(it->second);
    }
    throw std::runtime_error("No match on Map.lookup_with3");
  }

  template <class F, class G>
  auto lookup_with4(R const& r, F f, G g) const {
    auto it = container.find(r.key);
    if (it == container.end()) {
      return f(unit_t {});
    } else {
      return g(it->second);
    }
  }

  bool operator==(const Map& other) const {
    return container == other.container;
  }

  bool operator!=(const Map& other) const {
    return container != other.container;
  }

  bool operator<(const Map& other) const { return container < other.container; }

  bool operator>(const Map& other) const { return container > other.container; }

  Container& getContainer() { return container; }

  const Container& getConstContainer() const { return container; }

  template <class Archive>
  void serialize(Archive& ar) {
    ar& container;
  }

  template <class Archive>
  void serialize(Archive& ar, const unsigned int) {
    ar& boost::serialization::make_nvp("__K3Map", container);
  }

 private:
  friend class boost::serialization::access;
};  // class Map

}  // namespace K3

namespace YAML {
template <class R>
struct convert<K3::Map<R>> {
  static Node encode(const K3::Map<R>& c) {
    Node node;
    auto container = c.getConstContainer();
    if (container.size() > 0) {
      for (auto i : container) {
        node.push_back(convert<R>::encode(i.second));
      }
    } else {
      node = YAML::Load("[]");
    }

    return node;
  }

  static bool decode(const Node& node, K3::Map<R>& c) {
    for (auto& i : node) {
      c.insert(i.as<R>());
    }

    return true;
  }
};

}  // namespace YAML

namespace JSON {
using namespace rapidjson;
template <class E>
struct convert<K3::Map<E>> {
  template <class Allocator>
  static Value encode(const K3::Map<E>& c, Allocator& al) {
    Value v;
    v.SetObject();
    v.AddMember("type", Value("Map"), al);
    Value inner;
    inner.SetArray();
    for (const auto& e : c.getConstContainer()) {
      inner.PushBack(convert<E>::encode(e.second, al), al);
    }
    v.AddMember("value", inner.Move(), al);
    return v;
  }
};
}  // namespace JSON

#endif<|MERGE_RESOLUTION|>--- conflicted
+++ resolved
@@ -103,11 +103,7 @@
     if (existing == std::end(container)) {
       container[rec.key] = rec;
     } else {
-<<<<<<< HEAD
       container[rec.key] = f(std::move(existing->second), rec);
-=======
-      existing->second = f(std::move(existing->second))(rec);
->>>>>>> a18a3f2e
     }
 
     return unit_t{};
