--- conflicted
+++ resolved
@@ -1,6 +1,4 @@
 cmake_minimum_required (VERSION 2.8)
-#SET (CMAKE_C_COMPILER "/usr/bin/gcc")
-#SET (CMAKE_CXX_COMPILER "/usr/bin/g++")
 project (k3)
 
 
@@ -9,15 +7,9 @@
 set (CMAKE_RUNTIME_OUTPUT_DIRECTORY ./bin)
 
 include(CheckCXXCompilerFlag)
-<<<<<<< HEAD
-CHECK_CXX_COMPILER_FLAG("-std=c++1y" COMPILER_SUPPORTS_CXX1Y)
-if(COMPILER_SUPPORTS_CXX1Y)
-  set(CMAKE_CXX_FLAGS "${CMAKE_CXX_FLAGS} -g -std=c++1y")
-=======
 CHECK_CXX_COMPILER_FLAG(-std=c++14 COMPILER_SUPPORTS_CXX14)
 if(COMPILER_SUPPORTS_CXX14)
   set(CMAKE_CXX_FLAGS "${CMAKE_CXX_FLAGS} -g -std=c++14")
->>>>>>> d667c43d
 else()
   message(STATUS "The compiler ${CMAKE_CXX_COMPILER} has no C++14 support. Please use a different C++ compiler.")
 endif()
@@ -34,7 +26,6 @@
 add_subdirectory(include/external/gtest-1.7.0)
 enable_testing()
 
-<<<<<<< HEAD
 set (srcs src/core/Engine.cpp 
           src/core/Peer.cpp
           src/core/ProgramContext.cpp
@@ -44,32 +35,22 @@
           src/network/NetworkManager.cpp
           src/network/Listener.cpp
           src/network/IncomingConnection.cpp
+          src/storage/StorageManager.cpp
+          src/storage/FileHandle.cpp
           src/network/OutgoingConnection.cpp
           src/builtins/StandardBuiltins.cpp
           src/builtins/TimeBuiltins.cpp
           src/builtins/StringBuiltins.cpp
           src/Options.cpp
-=======
-set (srcs src/Engine.cpp 
-          src/Message.cpp
-          src/Peer.cpp
-          src/ProgramContext.cpp
-          src/Value.cpp
-	  #src/NetworkManager.cpp
-          src/Listener.cpp
-	  src/FileHandle.cpp
-	  src/StorageManager.cpp
->>>>>>> d667c43d
     )
 
-# TODO add k3 back
 set (link_libs k3 ${Boost_LIBRARIES} ${YAMLCPP_LIBRARY} profiler)
 set (test_link_libs ${link_libs} gtest gtest_main)
 
 include_directories    (include include/external ${gtest_SOURCE_DIR}/include ${gtest_SOURCE_DIR} include/external/)
 add_library            (k3 ${srcs})
 
-set (tests #test/Engine.cpp
+set (tests test/Engine.cpp
 	   test/StorageManager.cpp
     )
 
