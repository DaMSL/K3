#ifndef K3_MESSAGE
#define K3_MESSAGE

#include <memory>
#include <vector>

#include "Common.hpp"
#include "types/Value.hpp"

namespace K3 {

// Message container. Holds any type of Value.
class Message {
 public:
  Message();
<<<<<<< HEAD
  virtual ~Message() { }
  Message(const Address&, const Address&, TriggerID, shared_ptr<Value>);
  Message(const MessageHeader&, shared_ptr<Value>);
=======
  Message(const Address&, const Address&, TriggerID, unique_ptr<Value>);
  Message(const MessageHeader&, unique_ptr<Value>);
>>>>>>> 2891a7c6
  Address source() const;
  Address destination() const;
  TriggerID trigger() const;

  unique_ptr<Value> value_;
 protected:
  MessageHeader header_;
};

// Sub-class that can be directly read/written for network IO
class NetworkMessage : public Message {
 public:
  NetworkMessage();
  NetworkMessage(const MessageHeader& head, unique_ptr<PackedValue> v);
  shared_ptr<std::vector<boost::asio::const_buffer>> outputBuffers() const;
  shared_ptr<std::vector<boost::asio::mutable_buffer>> inputBuffers();
  void setValue(unique_ptr<Value> v);
  size_t networkHeaderSize();

  size_t payload_length_;
};

}  // namespace K3

#endif<|MERGE_RESOLUTION|>--- conflicted
+++ resolved
@@ -13,14 +13,9 @@
 class Message {
  public:
   Message();
-<<<<<<< HEAD
   virtual ~Message() { }
-  Message(const Address&, const Address&, TriggerID, shared_ptr<Value>);
-  Message(const MessageHeader&, shared_ptr<Value>);
-=======
   Message(const Address&, const Address&, TriggerID, unique_ptr<Value>);
   Message(const MessageHeader&, unique_ptr<Value>);
->>>>>>> 2891a7c6
   Address source() const;
   Address destination() const;
   TriggerID trigger() const;
@@ -34,6 +29,11 @@
 class NetworkMessage : public Message {
  public:
   NetworkMessage();
+  NetworkMessage (NetworkMessage&& other) {
+    header_ = std::move(other.header_);
+    value_ = std::move(other.value_); 
+    payload_length_ = other.payload_length_;
+  }
   NetworkMessage(const MessageHeader& head, unique_ptr<PackedValue> v);
   shared_ptr<std::vector<boost::asio::const_buffer>> outputBuffers() const;
   shared_ptr<std::vector<boost::asio::mutable_buffer>> inputBuffers();
