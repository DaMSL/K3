#ifndef K3_CODEC
#define K3_CODEC

#include <csvpp/csv.h>
#include <csvpp/string.h>
#include <csvpp/array.h>
#include <csvpp/deque.h>
#include <csvpp/list.h>
#include <csvpp/set.h>
#include <csvpp/vector.h>

#include <memory>
#include <string>

#include <yas/mem_streams.hpp>
#include <yas/binary_iarchive.hpp>
#include <yas/binary_oarchive.hpp>
#include <yas/text_iarchive.hpp>
#include <yas/text_oarchive.hpp>
#include <yas/serializers/std_types_serializers.hpp>
#include <yas/serializers/boost_types_serializers.hpp>

#include <boost/archive/binary_oarchive.hpp>
#include <boost/archive/binary_iarchive.hpp>
#include <boost/archive/text_oarchive.hpp>
#include <boost/archive/text_iarchive.hpp>
#include <boost/serialization/split_free.hpp>
#include <boost/iostreams/stream_buffer.hpp>
#include <boost/iostreams/stream.hpp>
#include <boost/iostreams/device/back_inserter.hpp>
#include <boost/serialization/vector.hpp>
#include <boost/serialization/set.hpp>
#include <boost/serialization/list.hpp>
#include <boost/serialization/base_object.hpp>
#include <boost/serialization/nvp.hpp>

#include "Common.hpp"
#include "Flat.hpp"
#include "types/Value.hpp"
#include "serialization/Boost.hpp"
#include "serialization/YAS.hpp"

namespace K3 {

// Codec Interface
class Codec {
 public:
<<<<<<< HEAD
  virtual ~Codec() { }
  virtual shared_ptr<PackedValue> pack(const NativeValue&) = 0;
  virtual shared_ptr<NativeValue> unpack(const PackedValue& pv) = 0;
=======
  virtual unique_ptr<PackedValue> pack(const NativeValue&) = 0;
  virtual unique_ptr<NativeValue> unpack(const PackedValue& pv) = 0;
>>>>>>> 2891a7c6
  virtual CodecFormat format() = 0;

  template <typename T>
  static shared_ptr<Codec> getCodec(CodecFormat format);
  static CodecFormat getFormat(const string& s);
};

namespace io = boost::iostreams;
typedef io::stream<io::back_insert_device<Buffer>> OByteStream;

template <class T>
class BoostCodec : public Codec {
 public:
  virtual unique_ptr<PackedValue> pack(const NativeValue& nv) {
    Buffer buf;
    OByteStream output_stream(buf);
    boost::archive::binary_oarchive oa(output_stream);
    oa << *nv.asConst<T>();
    output_stream.flush();
    return make_unique<BufferPackedValue>(std::move(buf), format());
  }

  virtual unique_ptr<NativeValue> unpack(const PackedValue& pv) {
    io::basic_array_source<char> source(pv.buf(), pv.length());
    io::stream<io::basic_array_source<char>> input_stream(source);
    boost::archive::binary_iarchive ia(input_stream);
    T t;
    ia >> t;
    return make_unique<TNativeValue<T>>(std::move(t));
  }

  virtual CodecFormat format() { return format_; }

 protected:
  CodecFormat format_ = CodecFormat::BoostBinary;
};

template <class T>
class YASCodec : public Codec {
 public:
  virtual unique_ptr<PackedValue> pack(const NativeValue& nv) {
    yas::mem_ostream os;
    yas::binary_oarchive<yas::mem_ostream> oa(os);
    oa&* nv.asConst<T>();
    return make_unique<YASPackedValue>(os.get_shared_buffer(), format_);
  }

  virtual unique_ptr<NativeValue> unpack(const PackedValue& pv) {
    yas::mem_istream is(pv.buf(), pv.length());
    yas::binary_iarchive<yas::mem_istream> ia(is);
    T t;
    ia& t;
    return make_unique<TNativeValue<T>>(std::move(t));
  }

  virtual CodecFormat format() { return format_; }

 protected:
  CodecFormat format_ = CodecFormat::YASBinary;
};

template <class T, char sep = ','>
class CSVCodec : public Codec {
 public:
  virtual unique_ptr<PackedValue> pack(const NativeValue& nv) {
    Buffer buf;
    OByteStream output_stream(buf);
    csv::writer oa(output_stream, sep);
    oa << *nv.asConst<T>();
    output_stream.flush();
    return make_unique<BufferPackedValue>(std::move(buf), format());
  }

  virtual unique_ptr<NativeValue> unpack(const PackedValue& pv) {
    io::basic_array_source<char> source(pv.buf(), pv.length());
    io::stream<io::basic_array_source<char>> input_stream(source);
    csv::parser ia(input_stream, sep);

    T t;
    ia >> t;
    return make_unique<TNativeValue<T>>(std::move(t));
  }

  virtual CodecFormat format() { return format_; }

 protected:
  CodecFormat format_ = CodecFormat::CSV;
};

template <class T, char sep = ','>
std::enable_if_t<is_flat<T>::value, shared_ptr<Codec>> makeCSVCodec() {
  return make_shared<CSVCodec<T, sep>>();
}

template <class T, char sep = ','>
std::enable_if_t<!is_flat<T>::value, shared_ptr<Codec>> makeCSVCodec() {
  throw std::runtime_error("Invalid csv type");
}

template <typename T>
shared_ptr<Codec> Codec::getCodec(CodecFormat format) {
  switch (format) {
    case CodecFormat::YASBinary:
      return make_shared<YASCodec<T>>();
    case CodecFormat::BoostBinary:
      return make_shared<BoostCodec<T>>();
    case CodecFormat::CSV:
      return makeCSVCodec<T>();
    case CodecFormat::PSV:
      return makeCSVCodec<T, '|'>();
    default:
      throw std::runtime_error("Unrecognized codec format");
  }
}

}  // namespace K3

#endif<|MERGE_RESOLUTION|>--- conflicted
+++ resolved
@@ -45,14 +45,9 @@
 // Codec Interface
 class Codec {
  public:
-<<<<<<< HEAD
   virtual ~Codec() { }
-  virtual shared_ptr<PackedValue> pack(const NativeValue&) = 0;
-  virtual shared_ptr<NativeValue> unpack(const PackedValue& pv) = 0;
-=======
   virtual unique_ptr<PackedValue> pack(const NativeValue&) = 0;
   virtual unique_ptr<NativeValue> unpack(const PackedValue& pv) = 0;
->>>>>>> 2891a7c6
   virtual CodecFormat format() = 0;
 
   template <typename T>
