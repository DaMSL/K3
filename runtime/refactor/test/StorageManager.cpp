--- conflicted
+++ resolved
@@ -6,19 +6,12 @@
 #include "gtest/gtest.h"
 
 #include "Common.hpp"
-<<<<<<< HEAD
-#include "Engine.hpp"
-#include "StorageManager.hpp"
-#include "Peer.hpp"
-#include "ProgramContext.hpp"
-#include "spdlog/spdlog.h"
-=======
 #include "serialization/Codec.hpp"
 #include "core/Engine.hpp"
 #include "core/Peer.hpp"
 #include "core/ProgramContext.hpp"
 #include "storage/StorageManager.hpp"
->>>>>>> bea86a95
+#include "spdlog/spdlog.h"
 
 using namespace K3;
 
@@ -27,13 +20,8 @@
   Address a1 = make_address("127.0.0.1", 30000);
 
   // Write a few ints to a sink
-<<<<<<< HEAD
-  std::cout << "getInstance" << std::endl;
-  StorageManager& storage = StorageManager::getInstance();
+  StorageManager storage = StorageManager();
   storage.setLogger("stdout");
-=======
-  StorageManager storage = StorageManager();
->>>>>>> bea86a95
 
   std::cout << "openFile (Write)" << std::endl;
   storage.openFile(a1, "sink1", "vals1.txt",  
