#include <map>
#include <string>
#include <vector>

#include "yaml-cpp/yaml.h"

#include "core/Engine.hpp"
#include "core/Peer.hpp"
#include "serialization/Codec.hpp"


namespace K3 {

Engine::Engine() {
<<<<<<< HEAD

  // Configure logger TODO: Integrate with program opts
  int k3_log_level = 2;

  logger = spdlog::get("engine");
  if (!logger) {
    logger = spdlog::stdout_logger_mt("engine");
=======
  // Configure logger TODO(jbw) Integrate with program opts
  logger_ = spdlog::get("engine");
  if (!logger_) {
    logger_ = spdlog::stdout_logger_mt("engine");
>>>>>>> 5fa4be2f
  }
  spdlog::set_pattern("[%T.%f %l %n] %v");
  switch (k3_log_level) {
    case 1:
      spdlog::set_level(spdlog::level::info);
      break;
    case 2:
      spdlog::set_level(spdlog::level::debug);
      break;
    case 3:
      spdlog::set_level(spdlog::level::trace);
      break;
    default:
      spdlog::set_level(spdlog::level::warn);
      break;
  }

  network_manager_ = make_shared<NetworkManager>();
  storage_manager_ = make_shared<StorageManager>();
  peers_ = nullptr;  // Intialized during run()
  running_ = false;
  ready_peers_ = 0;
  total_peers_ = 0;
  local_sends_enabled_ = true;
}

Engine::~Engine() {
  if (running_) {
    stop();
    join();
  }
}

void Engine::stop() {
  // Place a Sentintel on each Peer's queue
  for (auto& it : *peers_) {
    auto m = make_shared<Message>(it.first, it.first, -1,
                                  make_shared<SentinelValue>());
    it.second->enqueue(std::move(m));
  }

  network_manager_->stop();
  logger_->info("The Engine has stopped.");
}

void Engine::join() {
  if (running_ && peers_) {
    for (auto& it : *peers_) {
      it.second->join();
    }
  }

  network_manager_->stop();
  network_manager_->join();
  running_ = false;
}

void Engine::send(const MessageHeader& header, shared_ptr<NativeValue> value,
                  shared_ptr<Codec> codec) {
  if (!peers_) {
    throw std::runtime_error(
        "Engine send(): Can't send before peers_ is initialized");
  }

  logger_->info() << "Message: " << header.source().toString() << " --> "
                  << header.destination().toString() << " @"
                  << header.trigger();
  auto it = peers_->find(header.destination());
  if (local_sends_enabled_ && it != peers_->end()) {
    // Direct enqueue for local messages
    auto m = make_shared<Message>(header, value);
    it->second->enqueue(m);
  } else {
    // Serialize and send over the network, otherwise
    shared_ptr<PackedValue> pv = codec->pack(*value);
    shared_ptr<NetworkMessage> m = make_shared<NetworkMessage>(header, pv);
    network_manager_->sendInternal(m);
  }
}

shared_ptr<Peer> Engine::getPeer(const Address& addr) {
  auto it = peers_->find(addr);
  if (it != peers_->end()) {
    return it->second;
  } else {
    throw std::runtime_error("Engine getPeer(): Peer not found");
  }
}

void Engine::toggleLocalSends(bool enabled) {
  if (running_) {
    throw std::runtime_error("Engine toggleLocalSends(): Already running");
  } else {
    local_sends_enabled_ = enabled;
  }
}

shared_ptr<NetworkManager> Engine::getNetworkManager() {
  return network_manager_;
}

bool Engine::running() { return running_.load(); }

Address Engine::meFromYAML(const YAML::Node& peer_config) {
  if (!peer_config.IsMap()) {
    throw std::runtime_error("Engine run(): Invalid YAML. Not a map: " +
                             YAML::Dump(peer_config));
  }
  if (!peer_config["me"]) {
    string err =
        "Engine run(): Invalid YAML. Missing 'me': " + YAML::Dump(peer_config);
    throw std::runtime_error(err);
  }
  auto addr = peer_config["me"].as<Address>();
  return addr;
}

shared_ptr<map<Address, shared_ptr<Peer>>> Engine::createPeers(
    const vector<string>& peer_configs, shared_ptr<ContextFactory> factory) {
  auto result = make_shared<map<Address, shared_ptr<Peer>>>();

  vector<YAML::Node> nodes;

  for (auto config : peer_configs) {
    if (config.length() == 0) {
      throw std::runtime_error(
          "Engine createPeers(): Empty YAML peer configuration");
    } else if (config[0] != '{') {
      for (auto n : YAML::LoadAllFromFile(config)) {
        nodes.push_back(n);
      }
    } else {
      nodes.push_back(YAML::Load(config));
    }
  }

  for (auto node : nodes) {
    Address addr = meFromYAML(node);
    auto ready_callback = [this]() { ready_peers_++; };
    auto p = make_shared<Peer>(addr, factory, node, ready_callback);
    if (result->find(addr) != result->end()) {
      throw std::runtime_error(
          "Engine createPeers(): Duplicate peer address: " + addr.toString());
    }
    (*result)[addr] = p;
  }

  return result;
}

}  // namespace K3<|MERGE_RESOLUTION|>--- conflicted
+++ resolved
@@ -12,20 +12,13 @@
 namespace K3 {
 
 Engine::Engine() {
-<<<<<<< HEAD
 
   // Configure logger TODO: Integrate with program opts
   int k3_log_level = 2;
 
-  logger = spdlog::get("engine");
-  if (!logger) {
-    logger = spdlog::stdout_logger_mt("engine");
-=======
-  // Configure logger TODO(jbw) Integrate with program opts
   logger_ = spdlog::get("engine");
   if (!logger_) {
     logger_ = spdlog::stdout_logger_mt("engine");
->>>>>>> 5fa4be2f
   }
   spdlog::set_pattern("[%T.%f %l %n] %v");
   switch (k3_log_level) {
