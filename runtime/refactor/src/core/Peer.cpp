#include <memory>

#include "spdlog/spdlog.h"

#include "core/Peer.hpp"
#include "core/Engine.hpp"
#include "network/NetworkManager.hpp"

namespace K3 {

Peer::Peer(const Address& addr, shared_ptr<ContextFactory> fac,
           const YAML::Node& peer_config,
           std::function<void()> ready_callback) {
  address_ = addr;
<<<<<<< HEAD
  logger = spdlog::get(addr.toString());
  if (!logger) {
    logger = spdlog::stdout_logger_mt(addr.toString());
  }

=======
  start_processing_ = false;
  finished_ = false;
  logger_ = spdlog::get(addr.toString());
  if (!logger_) {
    logger_ = spdlog::stdout_logger_mt(addr.toString());
  }
>>>>>>> 5fa4be2f

  auto work = [this, fac, peer_config, ready_callback]() {
    queue_ = make_shared<Queue>();
    context_ = (*fac)();
    context_->__patch(peer_config);

    try {
      context_->initDecls(unit_t{});
      // Tell the engine that this peer is ready to process its role
      ready_callback();

      // The engine will flip the start_processing_ bool after
      // all peers have processed their role (sent initial message)
      while (!start_processing_) continue;

      while (true) {
        shared_ptr<Message> m = queue_->dequeue();
<<<<<<< HEAD

        if (logger->level() == spdlog::level::trace) {
          auto it = ProgramContext::__trigger_names_.find(m->trigger());
          std::string trig = (it != ProgramContext::__trigger_names_.end()) ? it->second : "{Undefined Trigger}";
          logger->trace() << "  [" << address_.toString() << "] Received:: @" << trig;
        }
=======
        logger_->info() << " Received: @"
                        << context_->__trigger_names_[m->trigger()];
>>>>>>> 5fa4be2f
        m->value()->dispatchIntoContext(context_.get(), m->trigger());
      }
    } catch (EndOfProgramException e) {
      finished_ = true;
      return;
    }
  };

  thread_ = make_shared<boost::thread>(work);
}

void Peer::processRole() { context_->processRole(unit_t{}); }

void Peer::start() {
  if (!context_) {
    throw std::runtime_error("Peer start(): null context ptr");
  }
  start_processing_ = true;
}

void Peer::enqueue(shared_ptr<Message> m) {
  if (!queue_) {
    throw std::runtime_error("Peer enqueue(): null queue ptr");
  }
  queue_->enqueue(std::move(m));
}

void Peer::join() {
  if (!thread_) {
    throw std::runtime_error("Peer join(): not running ");
  }

  thread_->join();
  return;
}

bool Peer::finished() { return finished_.load(); }

Address Peer::address() { return address_; }

shared_ptr<ProgramContext> Peer::getContext() { return context_; }

}  // namespace K3<|MERGE_RESOLUTION|>--- conflicted
+++ resolved
@@ -12,20 +12,12 @@
            const YAML::Node& peer_config,
            std::function<void()> ready_callback) {
   address_ = addr;
-<<<<<<< HEAD
-  logger = spdlog::get(addr.toString());
-  if (!logger) {
-    logger = spdlog::stdout_logger_mt(addr.toString());
-  }
-
-=======
   start_processing_ = false;
   finished_ = false;
   logger_ = spdlog::get(addr.toString());
   if (!logger_) {
     logger_ = spdlog::stdout_logger_mt(addr.toString());
   }
->>>>>>> 5fa4be2f
 
   auto work = [this, fac, peer_config, ready_callback]() {
     queue_ = make_shared<Queue>();
@@ -43,17 +35,12 @@
 
       while (true) {
         shared_ptr<Message> m = queue_->dequeue();
-<<<<<<< HEAD
 
-        if (logger->level() == spdlog::level::trace) {
+        if (logger_->level() == spdlog::level::trace) {
           auto it = ProgramContext::__trigger_names_.find(m->trigger());
           std::string trig = (it != ProgramContext::__trigger_names_.end()) ? it->second : "{Undefined Trigger}";
-          logger->trace() << "  [" << address_.toString() << "] Received:: @" << trig;
+          logger_->trace() << "  [" << address_.toString() << "] Received:: @" << trig;
         }
-=======
-        logger_->info() << " Received: @"
-                        << context_->__trigger_names_[m->trigger()];
->>>>>>> 5fa4be2f
         m->value()->dispatchIntoContext(context_.get(), m->trigger());
       }
     } catch (EndOfProgramException e) {
