--- conflicted
+++ resolved
@@ -14,21 +14,6 @@
 YAML=$2
 CORRECT=$3
 
-<<<<<<< HEAD
-# Run the K3 Executable, stash results
-#__build/A -p $TESTDIR/peers.yaml --result_var $RESULTVAR --result_path $TESTDIR/results/
-__build/A -p $TESTDIR/peers.yaml
-
-# Run KTrace to populate the database with K3 Results
-#python $KTRACE/driver.py $(pwd) $INFILE $RESULTVAR $(pwd)/$TESTDIR/results/ | psql
-
-# Compute the correct results
-#psql -f $(pwd)/$TESTDIR/correctResult.sql
-
-# Compute the diff, ensure 0 rows are produced
-#psql -c 'select * from compute_diff;' | grep "(0 rows)"
-echo "SUCCESS"
-=======
 # remove old executables
 ./tools/scripts/run/clean.sh &> /dev/null || true
 
@@ -42,5 +27,4 @@
 
 # diff results
 echo "Comparing results ..."
-python2 tools/ktrace/csv_diff.py $CORRECT results.csv && echo "Success"
->>>>>>> f2d98d02
+python2 tools/ktrace/csv_diff.py $CORRECT results.csv && echo "Success"