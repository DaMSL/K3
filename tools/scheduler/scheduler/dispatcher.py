--- conflicted
+++ resolved
@@ -271,12 +271,8 @@
 
   def launchJob(self, nextJob, driver):
     #jobId = self.genJobId()
-<<<<<<< HEAD
-
-=======
     #logging.info("[DISPATCHER] Waiting for resources to settle...")
     #time.sleep(60)
->>>>>>> 94b09c2f
     logging.info("[DISPATCHER] Launching job %d" % nextJob.jobId)
     self.active[nextJob.jobId] = nextJob
     self.jobsCreated += 1
