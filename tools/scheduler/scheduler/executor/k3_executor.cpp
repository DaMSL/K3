--- conflicted
+++ resolved
@@ -431,40 +431,14 @@
             int result = exec(k3_cmd.c_str(), k3_buffer);
             of.close();
             cout << "-------------->  PROGRAM TERMINATED <--------------------" << endl;
-<<<<<<< HEAD
-=======
-            if (result == 0) {
-                // Tar sandbox & send to flaskweb UI  (hack for now -- should simply call post-execution script)
-                string tarfile = app_name + "_" + job_id + "_" + host_name + ".tar";
-                string tar_cmd =     "cd $MESOS_SANDBOX && tar -cf " + tarfile + " --exclude='k3executor' *";
-//        		string rename_out =  "cd $MESOS_SANDBOX && cp stdout stdout_" + host_name;
-                string archive_endpoint = webaddr + app_name + "/" + job_id + "/archive";
-                string post_curl = "cd $MESOS_SANDBOX && curl -i -H \"Accept: application/json\" -X POST ";
-                string curl_cmd =    post_curl + "-F \"file=@" + tarfile + "\" " + archive_endpoint;
-                string curl_output = post_curl + "-F \"file=@" + stdout_file + "\" "  + archive_endpoint;
-
-                cout << endl << "POST-PROCESSING:" << endl;
-                cout << tar_cmd << endl;
-                exec(tar_cmd.c_str(), sb_buffer);
-//                cout << endl << endl << rename_out << endl;
-//		        exec(rename_out.c_str(), sb_buffer);
-                cout << endl << endl << curl_cmd << endl;
-                exec(curl_cmd.c_str(), sb_buffer);
-                cout << endl << endl << curl_output << endl;
-                exec(curl_output.c_str(), sb_buffer);
-                cout << endl << "Task " << task.task_id().value() << " Completed!" << endl;
->>>>>>> 099169ed
 
             packageSandbox(host_name, app_name, job_id, webaddr);
 
             if (result == 0) {
                 status.set_state(TASK_FINISHED);
-<<<<<<< HEAD
                 driver->sendFrameworkMessage("Task FINISHED");
                 cout << endl << "Task " << task.task_id().value() << " Completed!" << endl;
-=======
                 driver->sendStatusUpdate(status);
->>>>>>> 099169ed
             }
             else {
                 status.set_state(TASK_FAILED);
