--- conflicted
+++ resolved
@@ -35,31 +35,36 @@
 
 index_message = 'Welcome to K3 (DEVELOPMENT SERVER)'
 
-# Custom formatter to grab ms (TODO: move to common)
+# TODO: move to common
 class MyFormatter(logging.Formatter):
-    converter=datetime.datetime.fromtimestamp
-    def formatTime(self, record, datefmt=None):
-        ct = self.converter(record.created)
-        if datefmt:
-            s = ct.strftime(datefmt)
-        else:
-            t = ct.strftime("%H:%M:%S")
-            s = "%s.%03d" % (t, record.msecs)
-        return s
+  """
+  Custom formatter to customize milliseconds in formats
+  """
+  converter=datetime.datetime.fromtimestamp
+  def formatTime(self, record, datefmt=None):
+      ct = self.converter(record.created)
+      if datefmt:
+          s = ct.strftime(datefmt)
+      else:
+          t = ct.strftime("%H:%M:%S")
+          s = "%s.%03d" % (t, record.msecs)
+      return s
+
 
 def initWeb(port, **kwargs):
-
-
+  """
+    Peforms web service initialization
+  """
   # Configure logging
   # logging.Formatter(fmt='[%(asctime)s %(levelname)-5s %(name)s] %(message)s',datefmt='%H:%M:%S')
   log_fmt = MyFormatter('[%(asctime)s %(levelname)6s] %(message)s')
-  # logger.setFormatter(log_fmt)
   log_console = logging.StreamHandler()
   log_console.setFormatter(log_fmt)
   logger.setLevel(logging.DEBUG)
   logger.addHandler(log_console)
 
   logger.debug("Setting up directory structure")
+
   # LOCAL DIR : Local path for storing all K3 Applications, job files, executor, output, etc.
   LOCAL_DIR  = kwargs.get('local', '/k3/web')
 
@@ -81,7 +86,7 @@
   ARCHIVE_DEST = os.path.join(LOCAL_DIR, ARCHIVE_TARGET)
   ARCHIVE_URL = os.path.join(SERVER_URL, ARCHIVE_TARGET)
 
-  # TODO: DIR Structure
+  #  Store dir structures in web context
   webapp.config['DIR']      = LOCAL_DIR
   webapp.config['PORT']     = port
   webapp.config['HOST']     = host
@@ -95,6 +100,7 @@
   webapp.config['UPLOADED_ARCHIVE_URL']   = ARCHIVE_URL
   webapp.config['COMPILE_OFF']  = not(kwargs.get('compile', False))
 
+  # Create dirs, if necessary
   for p in [LOCAL_DIR, JOBS_TARGET, APPS_TARGET, ARCHIVE_TARGET, LOG_TARGET]:
     path = os.path.join(LOCAL_DIR, p)
     if not os.path.exists(path):
@@ -108,7 +114,6 @@
   logger.addHandler(log_file)
 
   logger.info("\n\n====================  <<<<< K3 >>>>> ===================================")
-
   logger.info("FLASK WEB Initializing:\n" +
     "    Host  : %s\n" % host +
     "    Port  : %d\n" % port +
@@ -117,7 +122,7 @@
     "    Server: %s\n" % SERVER_URL +
     "    Port  : %d\n" % port)
 
-  # Check for executor(s)
+  # Check for executor(s), build if necessary
   compiler_exec = os.path.join(LOCAL_DIR, 'CompileExecutor.py')
   if not os.path.exists(compiler_exec):
     logger.info("Compiler executor not found. Copying to web root dir.")
@@ -138,6 +143,9 @@
 
 
 def returnError(msg, errcode):
+  """
+    returnError -- Helper function to format & return error messages & codes
+  """
   if request.headers['Accept'] == 'application/json':
     return msg, errcode
   else:
@@ -145,16 +153,17 @@
 
 
 
-#------------------------------------------------------------------------------
-#  / - Home (welcome msg)
-#------------------------------------------------------------------------------
 @webapp.route('/')
 def root():
+  """
+  #------------------------------------------------------------------------------
+  #  / - Home (welcome msg)
+  #------------------------------------------------------------------------------
+  """
   if request.headers['Accept'] == 'application/json':
     return "Welcome\n\n", 200
   else:
     return redirect(url_for('index'))
-
 
 
 @webapp.route('/index')
@@ -164,33 +173,43 @@
   else:
     return render_template('index.html')
 
-#------------------------------------------------------------------------------
-#  /about -
-#------------------------------------------------------------------------------
+
+
 @webapp.route('/about')
 def about():
+  """
+  #------------------------------------------------------------------------------
+  #  /about - Display about page
+  #------------------------------------------------------------------------------
+  """
+  logger.debug('[FLASKWEB  /about]')
   if request.headers['Accept'] == 'application/json':
-    return redirect(url_for('static', filename="rest.txt"))
+    return redirect(url_for('staticFile', filename="rest.txt"))
   else:
     return render_template('about.html')
 
 
-#------------------------------------------------------------------------------
-#  /restapi - Display complete list of API EndPoints
-#------------------------------------------------------------------------------
 @webapp.route('/restapi')
 def restapi():
+  """
+  #------------------------------------------------------------------------------
+  #  /restapi - Display complete list of API EndPoints
+  #------------------------------------------------------------------------------
+  """
+  logger.debug('[FLASKWEB  /restapi] API Reference request')
   if request.headers['Accept'] == 'application/json':
-    return redirect(url_for('static', filename="rest.txt"))
+    return redirect(url_for('staticFile', filename="rest.txt"))
   else:
     return render_template('rest.html')
 
 
-#------------------------------------------------------------------------------
-#  /log - Displays current log file
-#------------------------------------------------------------------------------
 @webapp.route('/log')
 def getLog():
+  """
+  #------------------------------------------------------------------------------
+  #  /log - Displays current log file
+  #------------------------------------------------------------------------------
+  """
   with open(webapp.config['LOGFILE'], 'r') as logfile:
     output = logfile.read()
   if request.headers['Accept'] == 'application/json':
@@ -200,29 +219,34 @@
 
 
 
-#------------------------------------------------------------------------------
-#  /trace - Debugging respose
-#------------------------------------------------------------------------------
 @webapp.route('/trace')
 def trace():
-  global dispatcher
-  if 'application/json' in request.headers['Accept']:
-    output = {}
-    output['headers'] = request.headers
-    output['args'] = request.args
-    output['form'] = request.args
-    output['data'] = request.args
-    return jsonify(output)
-  else:
-    output = dict(active=dispatcher.active.__dict__,
-                  finished=dispatcher.finished.__dict__,
-                  offers=dispatcher.offers.__dict__)
-    return jsonify(output)
+  """
+  #------------------------------------------------------------------------------
+  #  /trace - Debugging respose. Returns the client's HTTP request data in json
+  #------------------------------------------------------------------------------
+  """
+  logger.debug('[FLASKWEB  /trace] Trace debug request')
+  output = {}
+  output['args'] = request.args
+  output['form'] = request.form
+  output['method'] = request.method
+  output['url'] = request.url
+  output['client_ip']  = request.remote_addr
+  output['headers'] = {k: str(v) for k,v in request.headers.items()}
+  return jsonify(output), 200
 
 # STATIC CONTENT
 @webapp.route('/fs/<path:path>/')
-def static_file(path):
-  logger.debug('Static File Request for `%s`' % path)
+def staticFile(path):
+  """
+  #------------------------------------------------------------------------------
+  #  /fs - File System Exposure for the local webroot folder
+  #        Note: Direct file access via curl should include a trailing slash (/) 
+  #           Otherwise, you will get a 302 redirect to the actual file
+  #------------------------------------------------------------------------------
+  """
+  logger.debug('[FLASKWEB  /fs] Static File Request for `%s`' % path)
   local = os.path.join(webapp.config['DIR'], path)
   if not os.path.exists(local):
     return returnError("File not found: %s" % path, 404)
@@ -240,28 +264,36 @@
   else:
     if 'stdout' in local or 'output' in local or local.split('.')[-1] in ['txt', 'yaml', 'yml', 'json', 'log']:
       with open(local, 'r') as file:
-         output = unicode(file.read(), errors='ignore')
-         if request.headers['Accept'] == 'application/json':
-             return output, 200
-         else:
-             return render_template("output.html", output=output)
-    else:
-         return send_from_directory(webapp.config['DIR'], path)
-
-
-
-
-#------------------------------------------------------------------------------
-#  /apps - Application Level interface
-#         POST   Upload new application
-#             curl -i -H "Accept: application/json" -F file=@<filename> http://qp1:5000/apps
-#
-#         GET    Display both list of loaded apps and form to upload new ones
-#------------------------------------------------------------------------------
+        output = file.read()
+      return (output, 200 if request.headers['Accept'] == 'application/json'
+        else render_template("output.html", output=output))
+    return send_from_directory(webapp.config['DIR'], path)
+
+
+
+@webapp.route('/app', methods=['GET', 'POST'])
+def uploadAppRedir():
+  """
+    Redirect to uploadApp (/apps)
+  """
+  logger.debug('[FLASKWEB  /app] Redirect to /apps')
+  return uploadApp()
+
 @webapp.route('/apps', methods=['GET', 'POST'])
-def upload_app():
+def uploadApp():
+  """
+  #------------------------------------------------------------------------------
+  #  /apps, /app - Application Level interface    
+  #     POST   Upload new application
+  #       curl -i -X POST -H "Accept: application/json" -F file=@<filename> http://<host>:<port>/apps
+  #
+  #     GET    Display both list of loaded apps and form to upload new ones
+  #
+  #     /app will redirect to /apps
+  #------------------------------------------------------------------------------
+  """
   if request.method == 'POST':
-      logger.info("POST request to upload new application")
+      logger.info("[FLASKWEB  /apps] POST request to upload new application")
       file = request.files['file']
       if file:
           name = secure_filename(file.filename)
@@ -290,11 +322,11 @@
               output = dict(name=name, uid=uid, status='SUCCESS', greeting='Thank You!')
               return jsonify(output), 200
           else:
-              return redirect(url_for('upload_app'))
-
+              return redirect(url_for('uploadApp'))
+
+  logger.debug('[FLASKWEB  /apps] GET request for list of apps')
   applist = db.getAllApps()
   versions = {a['name']: db.getVersions(a['name'], limit=5) for a in applist}
-
 
   # TODO: Add 2nd link on AppList: 1 to launch latest, 1 to show all versions
   if request.headers['Accept'] == 'application/json':
@@ -302,74 +334,82 @@
   else:
       return render_template('apps.html', applist=applist, versions=versions)
 
-@webapp.route('/app', methods=['GET', 'POST'])
-def uploadApp():
-  return upload_app()
-
-
-#------------------------------------------------------------------------------
-#  /apps/<appName> - Specific Application Level interface
-#         GET    Display all versions for given application
-#------------------------------------------------------------------------------
+
+@webapp.route('/app/<appName>', methods=['GET', 'POST'])
+def getAppRedir(appName):
+  """
+    Redirect to uploadApp (/apps/<appName>)
+  """
+  logger.debug('[FLASKWEB  /app/<appName>] Redirect to /apps/%s' % appName)
+  return getApp(appName)
+
 @webapp.route('/apps/<appName>')
-def get_app(appName):
-    applist = [a['name'] for a in db.getAllApps()]
-
-    if appName in applist:
-      versionList = db.getVersions(appName)
-      if request.headers['Accept'] == 'application/json':
-        return jsonify(dict(name=appName, versions=versionList)), 200
+def getApp(appName):
+  """
+  #------------------------------------------------------------------------------
+  #  /apps/<appName> - Specific Application Level interface
+  #         GET    Display all versions for given application
+  #------------------------------------------------------------------------------
+  """
+  logger.debug('[FLASKWEB  /apps/<appName>] GET request for app, `%s`' % appName)
+  applist = [a['name'] for a in db.getAllApps()]
+  if appName in applist:
+    versionList = db.getVersions(appName)
+    if request.headers['Accept'] == 'application/json':
+      return jsonify(dict(name=appName, versions=versionList)), 200
+    else:
+      return render_template("apps.html", name=appName, versionList=versionList)
+  else:
+    return returnError("Application %s does not exist" % appName, 404)
+
+
+@webapp.route('/app/<appName>/<appUID>', methods=['GET', 'POST'])
+def archiveAppRedir(appName, appUID):
+  """
+    Redirect to archiveApp
+  """
+  logger.debug('[FLASKWEB  /app/<appName>/<appUID>] Redirec to /apps/%s/%s' 
+      % (appName, appUID))
+  return archive_app(appName, appUID)
+
+
+@webapp.route('/apps/<appName>/<appUID>', methods=['GET', 'POST'])
+def archiveApp(appName, appUID):
+  """
+  #------------------------------------------------------------------------------
+  #  /apps/<appName>/<appUID> - Specific Application Level interface
+  #         POST   (Upload archive data (C++, Source, etc....)
+  #            curl -i -H "Accept: application/json"
+  #                    -F "file=<filename>" http://qp1:5000/apps/<addName>/<addUID>
+  #
+  #         GET    (TODO) Display archived files...  NotImplemented
+  #------------------------------------------------------------------------------
+  """
+  logger.debug('[FLASKWEB  /app/<appName>/<appUID>] %s Request for App Archive \
+  `%s`, UID=`%S`' % (request.method, appName, appUID))
+  applist = [a['name'] for a in db.getAllApps()]
+  uname = AppID.getAppId(appName, appUID)
+
+  if appName not in applist:
+    return returnError("Application %s does not exist" % appName, 404)
+
+  if request.method == 'POST':
+      file = request.files['file']
+      if file:
+          filename = secure_filename(file.filename)
+          path = os.path.join(webapp.config['UPLOADED_ARCHIVE_DEST'], uname).encode(encoding='utf8')
+          if not os.path.exists(path):
+            os.mkdir(path)
+          file.save(os.path.join(path, filename))
+          return "File Uploaded & archived", 202
       else:
-        return render_template("apps.html", name=appName, versionList=versionList)
-    else:
-      return returnError("Application %s does not exist" % appName, 404)
-
-@webapp.route('/app/<appName>', methods=['GET', 'POST'])
-def getApp(appName):
-  return get_app(appName)
-
-
-#------------------------------------------------------------------------------
-#  /apps/<appName> - Specific Application Level interface
-#         POST   (Upload archive data (C++, Source, etc....)
-#            curl -i -H "Accept: application/json"
-#                    -F "file=<filename>" http://qp1:5000/apps/<addName>/<addUID>
-#
-#         GET    (TODO) Display archived files...  NotImplemented
-#------------------------------------------------------------------------------
-@webapp.route('/apps/<appName>/<appUID>', methods=['GET', 'POST'])
-def archive_app(appName, appUID):
-    applist = [a['name'] for a in db.getAllApps()]
-    uname = AppID.getAppId(appName, appUID)
-
-    if appName not in applist:
-      return returnError("Application %s does not exist" % appName, 404)
-
-    if request.method == 'POST':
-        file = request.files['file']
-        if file:
-            filename = secure_filename(file.filename)
-            path = os.path.join(webapp.config['UPLOADED_ARCHIVE_DEST'], uname).encode(encoding='utf8')
-            if not os.path.exists(path):
-              os.mkdir(path)
-            file.save(os.path.join(path, filename))
-            return "File Uploaded & archived", 202
-        else:
-            return "No file received", 400
-
-    elif request.method == 'GET':
-      path = os.path.join(webapp.config['UPLOADED_ARCHIVE_URL'], uname)
-      return redirect(path, 302)
-
-      # if request.headers['Accept'] == 'application/json':
-      #   return jsonify(db.getApp(appName))
-      # else:
-      #   return redirect(path, 302)
-
-
-@webapp.route('/app/<appName>/<appUID>', methods=['GET', 'POST'])
-def archiveApp(appName, appUID):
-  return archive_app(appName, appUID)
+          return "No file received", 400
+
+  elif request.method == 'GET':
+    path = os.path.join(webapp.config['UPLOADED_ARCHIVE_URL'], uname)
+    return redirect(path, 302)
+
+
 
 #------------------------------------------------------------------------------
 #  /jobs - Current runtime & completed job Interface
@@ -408,13 +448,7 @@
         # TODO: Get user
         file = request.files['file']
         text = request.form['text'] if 'text' in request.form else None
-<<<<<<< HEAD
         k3logging = request.form['logging'] if 'logging' in request.form else False
-=======
-        logging = request.form['logging'] if 'logging' in request.form else False
-        jsonlog = request.form['jsonlog'] if 'jsonlog' in request.form else False
-        jsonfinal = request.form['jsonfinal'] if 'jsonfinal' in request.form else False
->>>>>>> 099169ed
         stdout = request.form['stdout'] if 'stdout' in request.form else False
         user = request.form['user'] if 'user' in request.form else 'anonymous'
         tag = request.form['tag'] if 'tag' in request.form else ''
@@ -452,11 +486,7 @@
         apploc = webapp.config['ADDR']+os.path.join(webapp.config['UPLOADED_APPS_URL'], appName, appUID, appName)
 
         newJob = Job(binary=apploc, appName=appName, jobId=jobId,
-<<<<<<< HEAD
                      rolefile=os.path.join(path, filename), logging=k3logging)
-=======
-                     rolefile=os.path.join(path, filename), logging=logging, jsonlog=jsonlog, jsonfinal=jsonfinal)
->>>>>>> 099169ed
 
         # Submit to Mesos
         dispatcher.submit(newJob)
