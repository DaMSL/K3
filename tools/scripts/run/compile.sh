--- conflicted
+++ resolved
@@ -12,11 +12,7 @@
 echo "K3_CXXFLAGS: ${K3_CXXFLAGS}"
 
 dist/build/k3/k3 \
-<<<<<<< HEAD
-  -I lib/k3 -I examples/sql -I examples/distributed/amplab \
-=======
   -I lib/k3 -I examples/sql -I examples/distributed/amplab/compact \
->>>>>>> 296e5734
   --mpargs package-db=$SNDPATH --mpsearch src \
   compile \
     $CXX -l cpp \
