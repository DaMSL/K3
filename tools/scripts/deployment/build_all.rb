--- conflicted
+++ resolved
@@ -224,10 +224,7 @@
 end
 
 def main()
-<<<<<<< HEAD
   STDOUT.sync = true
-=======
->>>>>>> 48e28c4e
   $options = { :workdir => ".", :trials => 1, :correctdir => "/local/correct/correct/" }
   $stats = {}
   usage = "Usage: #{$PROGRAM_NAME} options"
@@ -260,15 +257,6 @@
 
   jobs = run(workdir)
   statuses = poll(jobs, "Polling until complete")
-<<<<<<< HEAD
-  puts("")
-  folders = harvest(statuses, ARGF.argv[0])
-  check(folders)
-end
-
-if __FILE__ == $0
-  main
-=======
   folders = harvest(statuses, workdir)
   if $options[:check]
     check(folders)
@@ -279,4 +267,6 @@
 if __FILE__ == $0
   main
 end
->>>>>>> 48e28c4e
+
+if __FILE__ == $0
+  main