--- conflicted
+++ resolved
@@ -303,11 +303,7 @@
   gen_yaml(k3_data_path, role_path, script_path)
 
   stage "[5] Creating new mesos job"
-<<<<<<< HEAD
   curl_args = full_ktrace ? {'jsonlog' => 'yes'} : {'jsonfinal' => 'yes'}
-=======
-  curl_args = full_ktrace ? {'jsonlog' => 'yes', 'jsonfinal' => 'yes', 'logging' => 'yes'} : {'jsonfinal' => 'yes'}
->>>>>>> 2d35d38e
   res = curl(server_url, "/jobs/#{nice_name}#{uid_s}", json:true, post:true, file:role_path, args:curl_args)
   jobid = res['jobId']
   update_options_if_empty(:jobid, jobid)
