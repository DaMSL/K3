--- conflicted
+++ resolved
@@ -151,6 +151,8 @@
             if args.latency_profiling:
                 peer['mosaic_event_buffer_batch_sz'] = 1
                 peer['mosaic_event_sample_mod'] = 0
+                peer['mosaic_route_sample_mod'] = 1000000
+                peer['mosaic_sendput_sample_mod'] = 1000000
             if args.csv_path:
                 peer['switch_path'] = args.csv_path
             if args.tpch_data_path:
@@ -292,11 +294,7 @@
     parser.add_argument("--tpch_infer_inorder_path", action='store_false', default=True, help="automatic inorder file")
     parser.add_argument("--tpch_query", type=str, help="query")
     parser.add_argument("--extra-args", help="extra arguments in x=y format")
-<<<<<<< HEAD
     parser.add_argument("--latency-profiling", action="store_true", default=False, dest="latency_profiling", help="activate profiling")
-=======
-    parser.add_argument("--latency-profiling", action='store_true', default=False, dest="latency_profiling", help="activate profiling")
->>>>>>> 373900e1
     args = parser.parse_args()
     if args.run_mode == "dist":
         create_dist_file(args)
