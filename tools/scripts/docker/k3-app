--- conflicted
+++ resolved
@@ -12,10 +12,7 @@
 
 ENV JEMALLOC_VER 4.0.0
 ENV JAVA_HOME /usr/lib/jvm/java-8-openjdk-amd64
-<<<<<<< HEAD
-=======
 ENV PATH /software/bde-tools/bin:$PATH
->>>>>>> eed6bce7
 
 # Install basic packages to build the image
 RUN apt-get update && apt-get install -y \
