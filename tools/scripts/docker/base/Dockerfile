--- conflicted
+++ resolved
@@ -17,7 +17,6 @@
 ## Install Clang 3.5, Boost and utilities
 RUN apt-get update && apt-get install -y \
       linux-tools-3.13.0-32-generic libc6-dbg \
-<<<<<<< HEAD
       wget aptitude tmux vim emacs make git mercurial \
       autoconf automake libtool cmake pkg-config \
       zlib1g-dev libreadline6 libreadline6-dev libncurses5-dev libgmp-dev \
@@ -39,49 +38,15 @@
     apt-get install -y ruby2.2 && \
     apt-get install -y ruby-switch && \
     ruby-switch --set ruby2.2
-=======
-      wget vim emacs make git mercurial \
-      zlib1g-dev libreadline6 libreadline6-dev \
-      libncurses5-dev libgmp-dev libyaml-dev libyaml-cpp-dev \
-      autoconf automake libtool \
-      clang-3.5 libbz2-dev \
-      aptitude tmux python-pip cmake
-
-# Intall ruby 2+
-# Ubuntu's package does stupid things with ruby 2.0
-RUN add-apt-repository -y ppa:brightbox/ruby-ng && \
-    apt-get update && \
-    apt-get install -y ruby2.2 && \
-    apt-get install -y ruby-switch && \
-    ruby-switch --set ruby2.2
-
-# Install and configure GCC 4.9
-RUN add-apt-repository ppa:ubuntu-toolchain-r/test && \
-    apt-get update && \
-    apt-get install -y gcc-4.9 libstdc++-4.9-dev && \
-    update-alternatives --install /usr/bin/gcc gcc /usr/bin/gcc-4.9 20
->>>>>>> fa473175
 
 # Install ocaml
 ENV OPAMYES 1
 
 RUN add-apt-repository -y ppa:avsm/ppa && apt-get update && \
-<<<<<<< HEAD
     apt-get install -y ocaml ocaml-native-compilers camlp4-extra opam time && \
     opam init -a && \
     opam install ocamlfind && \
     /bin/echo -e "\neval \`opam config env\`\n" >> /root/.bashrc
-=======
-    apt-get install -y ocaml ocaml-native-compilers camlp4-extra opam time
-
-ENV OPAMYES 1
-
-RUN opam init -a && \
-    opam install ocamlfind
-
-# Set environment variables for opam
-RUN echo -e "\neval \`opam config env\`\n" >> /root/.bashrc
->>>>>>> fa473175
 
 RUN mkdir -p /software/boost-1.56 && \
     cd /software/boost-1.56 && \
@@ -89,11 +54,7 @@
     tar xvfj boost_1_56_0.tar.bz2 && \
     cd /software/boost-1.56/boost_1_56_0 && \
     ./bootstrap.sh --without-libraries=python --prefix=/usr && \
-<<<<<<< HEAD
     ./b2 -j 8 stage   threading=multi link=shared && \
-=======
-    ./b2 -j 8 stage threading=multi link=shared && \
->>>>>>> fa473175
     ./b2 -j 8 install threading=multi link=shared
 
 # Install GHC and cabal
@@ -157,8 +118,4 @@
     git clone https://github.com/bling/airline.git /root/.vim/bundle; \
     git clone https://github.com/bronson/vim-visual-star-search.git /root/.vim/bundle; \
     git clone https://github.com/justinmk/vim-sneak.git /root/.vim/bundle; \
-<<<<<<< HEAD
-    echo 'execute pathogen#infect() | syntax on | filetype plugin indent on' > /root/.vimrc
-=======
-    echo 'execute pathogen#infect() | syntax on | filetype plugin indent on' > /root/.vimrc
->>>>>>> fa473175
+    echo 'execute pathogen#infect() | syntax on | filetype plugin indent on' > /root/.vimrc