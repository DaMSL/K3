--- conflicted
+++ resolved
@@ -119,22 +119,6 @@
   () @DistributedHashJoin
         ( lbl       = [# lo ]
         , lhs_query = [$
-<<<<<<< HEAD
-            let result = lineitem.groupBy (\li -> li.l_orderkey)
-                             (\acc -> \li ->
-                               ((acc.insert { l_suppkey : li.l_suppkey
-                                            , l_epd     : li.l_extendedprice * (1 - li.l_discount)}) ;
-                                 acc))
-                             empty {l_suppkey : int, l_epd : real} @Collection 
-            in (lineitem = empty lineitem_r @Collection); result]
-
-        , rhs_query = [$ let result = (orders.filter  (\o ->     o.o_orderdate >= "1994-01-01"
-                                                and o.o_orderdate <  "1995-01-01" ))
-                                .groupBy (\o -> o.o_orderkey)
-                                         (\_ -> \o -> o.o_custkey)
-                                         0 
-                         in (orders = empty orders_r @Collection); result]
-=======
             (lineitem.groupBy (\li -> li.l_orderkey)
                               (\acc -> \li ->
                                 ((acc.insert { l_suppkey : li.l_suppkey
@@ -152,8 +136,6 @@
                                  .fold    (\acc -> \o -> ((acc.insert o); acc))
                                           (empty {key: int, value: int} @Map)
                       ]
->>>>>>> eed1cd37
-
         , lhs_build_merge = [$ (\li -> lior_build.insert_with li merge_lior_build) ]
 
         , rhs_probe_merge = [$
@@ -186,18 +168,11 @@
   () @DistributedHashJoin
         ( lbl       = [# loc ]
         , lhs_query = [$ lior_cse_by_ck ]
-<<<<<<< HEAD
-        , rhs_query = [$ let result = customer.fold
-                            (\acc -> \c -> ((acc.insert {key: c.c_custkey, value: c.c_nationkey}); acc))
-                            empty {key: int, value: int} @Collection
-                         in (customer = empty customer_r @Collection); result
-=======
         , rhs_query = [$ (customer.groupBy (\c -> c.c_custkey)
                                            (\_ -> \c -> c.c_nationkey)
                                            0)
                                   .fold    (\acc -> \c -> ((acc.insert c); acc))
                                            (empty {key: int, value:int} @Map)
->>>>>>> eed1cd37
                       ]
         , lhs_build_merge = [$ (\li -> loc_build.insert_with li merge_lior_cse_by_ck_r) ]
         , rhs_probe_merge = [$
@@ -232,19 +207,12 @@
   () @DistributedHashJoin
         ( lbl       = [# locs ]
         , lhs_query = [$ loc_epd_by_sn ]
-<<<<<<< HEAD
-        , rhs_query = [$ let result = supplier.fold
-                           (\acc -> \s -> ((acc.insert {key: {s_suppkey: s.s_suppkey, s_nationkey: s.s_nationkey}, value : ()}); acc))
-                           empty {key: {s_suppkey:int, s_nationkey: int}, value: ()} @Collection 
-                         in (supplier = empty supplier_r @Collection); result ]
-=======
         , rhs_query = [$ (supplier.fold (\acc -> \s -> ((acc.insert_with { key: {s_suppkey: s.s_suppkey, s_nationkey: s.s_nationkey}
                                                                          , value: ()}
                                                                          (\_ -> \new -> new));
                                                          acc))
                                         (empty {key: {s_suppkey: int, s_nationkey: int}, value: ()} @Map))
                       ]
->>>>>>> eed1cd37
         , lhs_build_merge = [$ (\epd_by_sn -> locs_build.insert_with epd_by_sn merge_epd_by_sn_r) ]
         , rhs_probe_merge = [$
             (\s ->
