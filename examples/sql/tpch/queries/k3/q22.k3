include "tpch/benchmark.k3"

/**********************
* SQL query
***********************
select cntrycode,
       count(*) as numcust,
       sum(c_acctbal) as totacctbal
from
  (
    select substring(c_phone from 1 for 2) as cntrycode,
           c_acctbal
    from   customer
    where  substring(c_phone from 1 for 2) in
              ('13', '31', '23', '29', '30', '18', '17')
           and c_acctbal > (
             select avg(c_acctbal)
             from   customer
             where  c_acctbal > 0.00
                    and substring(c_phone from 1 for 2) in
                          ('13', '31', '23', '29', '30', '18', '17')
           )
           and not exists (
             select *
             from   orders
             where  o_custkey = c_custkey
           )
  ) as custsale
group by cntrycode
order by cntrycode
****************************
* Plan:
* 1st aggregate subquery ;
* groupby on master
*   join no-match
*     orders
*     filter customer
****************************/

declare master   : address = 127.0.0.1:4000
declare customer : mut customer_bag
declare orders   : mut orders_bag

declare c_valid_phone : collection {key : string, value : ()} @Map =
  {| key:string, value:()
   | {key:"13", value:()}, {key:"31", value:()}, {key:"23", value:()},
     {key:"29", value:()}, {key:"30", value:()}, {key:"18", value:()},
     {key:"17", value:()}
   |} @Map

declare c_avg_acctbal : mut real
declare c_acc_acctbal : mut {sum: real, cnt: int}

typedef c_nt_by_cc_r   = {key: string, value: {nc:int, tab:real}}
typedef c_nt_by_cc_map = collection c_nt_by_cc_r @Map

declare o_ck         : collection {key: int, value: ()} @Map
declare c_nt_by_cc   : c_nt_by_cc_map
declare q22_result   : c_nt_by_cc_map
declare results : collection { cntrycode: string, numcust: int, totacctbal: real} @Collection

declare merge_c_nt_by_cc : c_nt_by_cc_r -> c_nt_by_cc_r -> c_nt_by_cc_r
  = \a -> \b -> {key: a.key, value: {nc:a.value.nc + b.value.nc, tab:a.value.tab + b.value.tab}}

trigger customer_subagg : () = \_ -> (
  peers.iterate (\p -> (customer_subagg_local, p.addr) <- ())
)

trigger customer_set_avg_acctbal : real = \avg_acctbal -> (
  c_avg_acctbal = avg_acctbal
)

trigger customer_subagg_local : () = \_ -> (
  let c_acctbal_agg =
    (customer.filter (\c -> case c_valid_phone.lookup {key: (slice_string c.c_phone 0 2), value:()}
                            of {Some x -> c.c_acctbal > 0.0}
                               {None -> false}
                     ))
             .fold   (\acc -> \c -> {sum:acc.sum+c.c_acctbal, cnt:acc.cnt+1})
                     {sum: 0.0, cnt: 0}
  in (customer_subagg_final, master) <- c_acctbal_agg
)

trigger customer_subagg_final : {sum:real, cnt:int} = \partial ->
(
  c_acc_acctbal = { sum: c_acc_acctbal.sum + partial.sum
                  , cnt: c_acc_acctbal.cnt + partial.cnt } ;

  ( c_avg_acctbal = c_acc_acctbal.sum / c_acc_acctbal.cnt ;

    print "Computed customer avg acctbal." ;
    peers.iterate (\p -> (customer_set_avg_acctbal, p.addr) <- c_avg_acctbal) ;

    () @DistributedHashJoin(
          lbl       = [# co ]

<<<<<<< HEAD
        , lhs_query = [$ let result = orders.groupBy (\o -> o.o_custkey)
                                        (\acc -> \_ -> acc)
                                        ()
                         in (orders = empty orders_r @Collection); result
=======
        , lhs_query = [$ (orders.groupBy (\o -> o.o_custkey)
                                         (\_ -> \_ -> ())
                                         ())
                                .fold    (\acc -> \o -> ((acc.insert o); acc))
                                         (empty {key:int, value: ()} @Map)
>>>>>>> eed1cd37
                      ]

        , rhs_query = [$ ((customer.filter  (\c -> case c_valid_phone.lookup
                                                          {key: (slice_string c.c_phone 0 2), value:()}
                                                   of {Some x -> c.c_acctbal > c_avg_acctbal}
                                                      {None -> false}))
                                   .groupBy (\c -> c.c_custkey)
                                            (\acc -> \c -> ((acc.insert { cntrycode : (slice_string c.c_phone 0 2)
                                                                        , c_acctbal : c.c_acctbal })
                                                             ; acc))
                                            (empty {cntrycode: string, c_acctbal: real} @Collection))
                                   .fold    (\acc -> \c -> ((acc.insert c); acc))
                                            (empty {key:int, value: collection {cntrycode: string, c_acctbal: real} @Collection} @Map)
                      ]

        , lhs_build_merge = [$ (\o -> o_ck.insert_with o (\a -> \b -> {key: a.key, value: ()})) ]

        , rhs_probe_merge = [$ (\c -> case o_ck.lookup {key: c.key, value: ()}
                                      of { Some _ -> () }
                                         { None   -> c.value.iterate (\ca ->
                                                       c_nt_by_cc.insert_with
                                                         {key: ca.cntrycode, value: {nc: 1, tab:ca.c_acctbal}}
                                                         merge_c_nt_by_cc)
                                         }
                               )
                            ]

        , peer_next       = [$ print "OR-CS join finished customer probe." ;
                               (q22_final_aggregate, master) <- c_nt_by_cc ;
                               ((() @:Result) @TPCHBenchmarkWithoutMaster)
                            ]

        , next            = [$ print "OR-CS join all nodes finished." ]
        , coordinator     = [$ master]
        , nodes           = [$ peers]
        , lhs_build_ty    = [: collection {key : int, value : ()} @Map ]
        , rhs_probe_ty    = [: collection { key : int
                                          , value : collection {cntrycode:string, c_acctbal : real} @Collection
                                          } @Map ]
        , profile         = [$ true]
        )

  ) @OnCounter(id=[# customer_subagg_done], eq=[$ peers.size()], reset=[$ false], profile=[$ false])
)

trigger q22_final_aggregate : c_nt_by_cc_map = \vals -> (
  vals.iterate (\kv -> q22_result.insert_with kv merge_c_nt_by_cc) ;
  ( print "Q22 final aggregation done."
  ) @OnCounter(id=[# q22_aggregate_done], eq=[$ peers.size()], reset=[$ false], profile=[$ false])
)

trigger start : () = \_ -> (() @:Start) @TPCHBenchmarkWithoutMaster(
  nodes                = [$ peers ],
  loadExpr             = [$ ( ordersFiles.iterate   (\e -> ordersLoaderP   e.path orders);
                              customerFiles.iterate (\e -> customerLoaderP e.path customer)
                            ) ],
  preLoadExpr          = [$ ()],
  preReadyExpr         = [$ ()],
  onReadyExpr          = [$ (customer_subagg, me) <- ()],
  finishArgT           = [: ()],
  preTestFinishExpr    = [$ (\_ -> ())],
  preFinishExpr        = [$ ()],
  preShutdownExpr      = [$ (q22_result.iterate (\r -> results.insert {cntrycode: r.key, numcust: r.value.nc, totacctbal: r.value.tab} ))],
  finishAsShutdownExpr = [$ true]
)

source rows : () = value ()
feed rows |> start<|MERGE_RESOLUTION|>--- conflicted
+++ resolved
@@ -94,18 +94,11 @@
     () @DistributedHashJoin(
           lbl       = [# co ]
 
-<<<<<<< HEAD
-        , lhs_query = [$ let result = orders.groupBy (\o -> o.o_custkey)
-                                        (\acc -> \_ -> acc)
-                                        ()
-                         in (orders = empty orders_r @Collection); result
-=======
         , lhs_query = [$ (orders.groupBy (\o -> o.o_custkey)
                                          (\_ -> \_ -> ())
                                          ())
                                 .fold    (\acc -> \o -> ((acc.insert o); acc))
                                          (empty {key:int, value: ()} @Map)
->>>>>>> eed1cd37
                       ]
 
         , rhs_query = [$ ((customer.filter  (\c -> case c_valid_phone.lookup
