include "tpch/benchmark.k3"

/**********************
* SQL query
***********************
select
        n_name,
        sum(l_extendedprice * (1 - l_discount)) as revenue
from
        customer,
        orders,
        lineitem,
        supplier,
        nation,
        region
where
        c_custkey = o_custkey
        and l_orderkey = o_orderkey
        and l_suppkey = s_suppkey
        and c_nationkey = s_nationkey
        and s_nationkey = n_nationkey
        and n_regionkey = r_regionkey
        and r_name = 'ASIA'
        and o_orderdate >= date '1994-01-01'
        and o_orderdate < date '1995-01-01'
group by
        n_name
order by
        revenue desc
****************************
* Join graph:
*   l -- o -- c
*     \- s -/
*        |
*        n
*        |
*        r
*
****************************
* Join order:
*   (c-n-r)-o--result
*   (s-n-r)-l-/
****************************/

declare master : address
declare sample_factor : real = 10.0

declare lineitem_r : lineitem_r
declare customer_r : customer_r
declare orders_r   : orders_r
declare supplier_r : supplier_r
declare nation_r   : nation_r
declare region_r   : region_r

declare lineitem : mut q5_lineitem_bag
declare orders   : mut q5_orders_bag
declare customer : mut q5_customer_bag
declare supplier : mut q5_supplier_bag
declare nation   : mut q5_nation_bag
declare region   : mut q5_region_bag

// Final result.
typedef q5_r_by_n_r     = {key : string, value: real}
typedef q5_r_by_n_map   = collection q5_r_by_n_r @StrMap

declare q5_result : q5_r_by_n_map
declare results : collection {key: string, value: real} @Collection

declare merge_epd_by_n :    {key: string, value: real}
                         -> {key: string, value: real}
                         -> {key: string, value: real}
  = \old -> \new -> {key: old.key, value: old.value + new.value}

// Plan intermediates.
declare r_asia_by_rk : mut collection {key: int, value: () } @IntMap
declare n_asia_by_nk : mut collection {key: int, value: string } @IntMap

declare co_nm_by_no  : mut collection {key: {nationkey: int, orderkey: int}, value: string} @Map
declare sl_epd_by_no : mut collection {key: {nationkey: int, orderkey: int}, value: real} @Map

trigger q5_prep : () = \_ -> (
  ( r_asia_by_rk =
     ((region.filter  (\r -> r.r_name == "ASIA"))
             .groupBy (\r -> r.r_regionkey)
                      (\_ -> \_ -> ())
                      ())
             .fold    ((\acc -> \r -> ((acc.insert r); acc)) @:Accumulate)
                      (empty {key: int, value: ()} @IntMap) );

  ( n_asia_by_nk =
      ((nation.filter  (\n -> r_asia_by_rk.member {key: n.n_regionkey, value: ()}))
              .groupBy (\n -> n.n_nationkey)
                       (\_ -> \n -> n.n_name)
                       "")
              .fold    ((\acc -> \n -> ((acc.insert n); acc)) @:Accumulate)
                       (empty {key: int, value: string} @IntMap) )
)

// TODO: in the partitioned version, C|c_custkey should be broadcast into O|o_orderkey partitions.
trigger q5_co_start : () = \_ -> (
  ( () @:NoPipeline )
    @JoinSelector(
        lbl                  = [# co ]
      , lhs_ht_id            = [# co_lhs_ht ]
      , rhs_ht_id            = [# co_rhs_ht ]

      , lhs_sample_query     = [$ customer.sample (\acc -> \c ->
                                                    ((acc.insert_with
                                                        {key: c.c_custkey, value: 1}
                                                        (\old -> \new -> {key: old.key, value: old.value + new.value}));
                                                      acc))
                                                  (empty {key:int, value: int} @IntMap)
                                                  (customer.size() / sample_factor)
                               ]

      , rhs_sample_query     = [$ orders.sample (\acc -> \c ->
                                                  if     o.o_orderdate >= "1994-01-01"
                                                     and o.o_orderdate <  "1995-01-01"
                                                  then
                                                    ((acc.insert_with
                                                          {key: o.o_custkey, value: 1}
                                                          (\old -> \new -> {key: old.key, value: old.value + new.value}));
                                                        acc)
                                                  else acc)
                                                (empty {key:int, value: int} @IntMap)
                                                (orders.size() / sample_factor)
                               ]

      , frequency_threshold  = [$ 1000.0 ]

      , lhs_query = [$ (((customer.filter  (\c -> n_asia_by_nk.member { key: c.c_nationkey, value: "" }))
                                  .groupBy (\c -> c.c_custkey)
                                           (\acc -> \c -> case n_asia_by_nk.lookup { key: c.c_nationkey, value: "" }
                                                        of { Some n -> {c_nationkey: c.c_nationkey, n_name: n.value} }
                                                           { None   -> (error (print "Invalid customer tuple"));
                                                                       {c_nationkey: c.c_nationkey, n_name: ""}
                                                           }
                                           )
                                           {c_nationkey: 0, n_name: ""})
                                  .fold    ((\acc -> \c -> ((acc.insert c); acc)) @:Accumulate)
                                           (empty {key: int, value: {c_nationkey: int, n_name: string}} @IntMap))
                    ]
      , lhs_query_clear = [$ customer = empty q5_customer_r @Collection ]

      , rhs_query = [$ ((orders.filter  (\o ->     o.o_orderdate >= "1994-01-01"
                                               and o.o_orderdate <  "1995-01-01" ))
                               .groupBy (\o -> o.o_custkey)
                                        (\acc -> \o -> ((acc.insert {o_orderkey: o.o_orderkey}); acc))
                                        (empty {o_orderkey: int} @Collection))
                               .fold    ((\acc -> \o -> ((acc.insert o); acc)) @:Accumulate)
                                        (empty {key: int, value: collection {o_orderkey: int} @Collection} @IntMap)
                    ]
      , rhs_query_clear = [$ orders = empty q5_orders_r @Collection ]

      , join_key_ty          = [: int ]
      , lhs_ht_ty            = [: {key: int, value: {c_nationkey: int, n_name: string}} ]
      , rhs_ht_ty            = [: {key: int, value: collection {o_orderkey: int} @Collection} ]

      , lhs_probe            = [$ (\lht -> \_ -> \o ->
                                    case lht.lookup {key: o.key, value: {c_nationkey: 0, n_name: ""}} of
                                    { Some c -> o.value.iterate (\ok ->
                                                  co_nm_by_no.insert { key: { nationkey: c.value.c_nationkey
                                                                            , orderkey: ok.o_orderkey }
                                                                     , value: c.value.n_name })
                                    }
                                    { None   -> () }
                                  )
                               ]

      , rhs_probe            = [$ (\rht -> \_ -> \c ->
                                    case rht.lookup {key: c.key, value: empty {o_orderkey:int} @Collection} of
                                    { Some o -> o.value.iterate (\ok ->
                                                  co_nm_by_no.insert { key: { nationkey: c.value.c_nationkey
                                                                            , orderkey: ok.o_orderkey }
                                                                     , value: c.value.n_name })
                                    }
                                    { None   -> () }
                                  )
                               ]

      , lhs_insert_with      = [$ (\_ -> \new -> new) ]
      , rhs_insert_with      = [$ (\old -> \new -> {key: old.key, value: old.value.combine new.value}) ]

      , has_outputs          = [$ (\_ -> false) ]
      , empty_out_buffer     = [$ () ]

      , lhs_pipeline_next    = [$ (\_ -> ()) ]
      , rhs_pipeline_next    = [$ (\_ -> ()) ]

      , lhs_clear_expr    = [$ (\_ -> co_lhs_ht = empty {key: int, value: {c_nationkey: int, n_name: string}} @IntMap) ]
      , rhs_clear_expr    = [$ (\_ -> co_rhs_ht = empty {key: int, value: collection {o_orderkey: int} @Collection} @IntMap) ]

      , peer_next            = [$ ( ignore ( ( co_nm_by_no
                                             ) @PSendPartitionByKey( dest_trg      = [$ cosl_process_redistribute ]
                                                                   , barrier_trg   = [$ cosl_lhs_peer_barrier ]
                                                                   , nodes         = [$ peers ]
                                                                   , send_extra_fn = [$ (\x -> (Some x, None immut, true)) ]))
                                  );
                                  co_nm_by_no = empty {key: {nationkey: int, orderkey: int}, value: string} @Map
                               ]

      , next                 = [$ () ]
      , coordinator          = [$ master]
      , nodes                = [$ peers]
      , masters              = [$ masters ]
      , masters_map          = [$ peer_masters ]
      , profile              = [$ false]
    )
)


// TODO: in the partitioned version, S|s_suppkey should be broadcast into L|l_orderkey partitions.
trigger q5_sl_start : () = \_ -> (
  ( () @:NoPipeline )
    @JoinSelector(
        lbl                  = [# sl ]
      , lhs_ht_id            = [# sl_lhs_ht ]
      , rhs_ht_id            = [# sl_rhs_ht ]

      , lhs_sample_query     = [$ supplier.sample (\acc -> \s ->
                                                    ((acc.insert_with
                                                        {key: s.s_suppkey, value: 1}
                                                        (\old -> \new -> {key: old.key, value: old.value + new.value}));
                                                      acc))
                                                  (empty {key: int, value: int} @IntMap)
                                                  (supplier.size() / sample_factor)
                               ]

      , rhs_sample_query     = [$ lineitem.sample (\acc -> \li ->
                                                    ((acc.insert_with
                                                        {key: li.l_suppkey, value: 1}
                                                        (\old -> \new -> {key: old.key, value: old.value + new.value}));
                                                      acc))
                                                  (empty {key: int, value: int} @IntMap)
                                                  (lineitem.size() / sample_factor)
                               ]

      , frequency_threshold  = [$ 1000.0 ]

      , lhs_query = [$ ((supplier.filter  (\s -> n_asia_by_nk.member {key: s.s_nationkey, value:""}))
                                 .groupBy (\s -> s.s_suppkey)
                                          (\_ -> \s -> s.s_nationkey)
                                          0)
                                 .fold    ((\acc -> \s -> ((acc.insert s); acc)) @:Accumulate)
                                          (empty {key: int, value: int} @IntMap)

                    ]
      , lhs_query_clear = [$ supplier = empty q5_supplier_r @Collection ]

      , rhs_query = [$ (lineitem.groupBy (\li -> li.l_suppkey)
                                         (\acc -> \li ->
                                           ((acc.insert { l_orderkey : li.l_orderkey
                                                        , l_epd      : li.l_extendedprice * (1 - li.l_discount)}) ;
                                             acc))
                                         (empty {l_orderkey : int, l_epd : real} @Collection))
                                .fold    (\acc -> \li -> ((acc.insert li); acc))
                                         (empty {key: int, value: collection {l_orderkey: int, l_epd: real} @Collection} @IntMap)
                    ]
      , rhs_query_clear = [$ lineitem = empty q5_lineitem_r @Collection ]

      , join_key_ty          = [: int ]
      , lhs_ht_ty            = [: {key: int, value: int} ]
      , rhs_ht_ty            = [: {key: int, value: collection {l_orderkey: int, l_epd: real} @Collection} ]

      , lhs_probe            = [$ (\lht -> \_ -> \l ->
                                    case lht.lookup {key: l.key, value: 0} of
                                    { Some s -> l.value.iterate (\loe ->
                                                  sl_epd_by_no.insert_with
                                                          {key: {nationkey: s.value, orderkey: loe.l_orderkey}
                                                          , value: loe.l_epd}
                                                          (\old -> \new -> {key: old.key, value: old.value + new.value}))
                                    }
                                    { None   -> () }
                                  )
                               ]

      , rhs_probe            = [$ (\rht -> \_ -> \s ->
                                    case rht.lookup {key: s.key, value: empty {l_orderkey: int, l_epd: real} @Collection} of
                                    { Some l -> l.value.iterate (\loe ->
                                                  sl_epd_by_no.insert_with
                                                        { key: {nationkey: s.value, orderkey: loe.l_orderkey}
                                                        , value: loe.l_epd}
                                                        (\old -> \new -> {key: old.key, value: old.value + new.value}))
                                    }
                                    { None   -> () }
                                  )
                               ]

      , lhs_insert_with      = [$ (\_ -> \new -> new) ]
      , rhs_insert_with      = [$ (\old -> \new -> {key: old.key, value: old.value.combine new.value}) ]

      , has_outputs          = [$ (\_ -> false) ]
      , empty_out_buffer     = [$ () ]

      , lhs_pipeline_next    = [$ (\_ -> ()) ]
      , rhs_pipeline_next    = [$ (\_ -> ()) ]

      , lhs_clear_expr       = [$ (\_ -> sl_lhs_ht = empty {key: int, value: int} @IntMap) ]
      , rhs_clear_expr       = [$ (\_ -> sl_rhs_ht = empty {key: int, value: collection {l_orderkey: int, l_epd: real} @Collection} @IntMap) ]

      , peer_next            = [$ ( ignore ( ( sl_epd_by_no
                                           ) @PSendPartitionByKey( dest_trg      = [$ cosl_process_redistribute ]
                                                                 , barrier_trg   = [$ cosl_rhs_peer_barrier ]
                                                                 , nodes         = [$ peers ]
                                                                 , send_extra_fn = [$ (\x -> (None immut, Some x, false)) ]))
                                  );
                                  sl_epd_by_no = empty {key: {nationkey: int, orderkey: int}, value: real} @Map
                                ]

      , next                 = [$ () ]
      , coordinator          = [$ master]
      , nodes                = [$ peers]
      , masters              = [$ masters ]
      , masters_map          = [$ peer_masters ]
      , profile              = [$ false]
    )
)


trigger q5_cosl_start : () = \_ -> (
  () @StreamingHashJoin(
        lbl                  = [# cosl ]
      , lhs_ht_id            = [# cosl_lhs_ht ]
      , rhs_ht_id            = [# cosl_rhs_ht ]

      , lhs_ht_ty            = [: {key: {nationkey: int, orderkey: int}, value: string} ]
      , rhs_ht_ty            = [: {key: {nationkey: int, orderkey: int}, value: real} ]

      , lhs_probe            = [$ (\lht -> \_ -> \sl ->
                                    case lht.lookup {key:sl.key, value: ""} of
                                    { Some co -> q5_result.insert_with {key: co.value, value:sl.value} merge_epd_by_n }
                                    { None    -> () }
                                  )
                               ]

      , rhs_probe            = [$ (\rht -> \_ -> \co ->
                                    case rht.lookup {key:co.key, value: 0.0} of
                                    { Some sl -> q5_result.insert_with {key: co.value, value:sl.value} merge_epd_by_n }
                                    { None    -> () }
                                  )
                               ]

      , lhs_insert_with      = [$ (\_ -> \new -> new) ]
      , rhs_insert_with      = [$ (\old -> \new -> {key: old.key, value: old.value + new.value}) ]

      , has_outputs          = [$ (\_ -> false) ]
      , empty_out_buffer     = [$ () ]

      , lhs_pipeline_next    = [$ (\_ -> ()) ]
      , rhs_pipeline_next    = [$ (\_ -> ()) ]

      , lhs_clear_expr       = [$ (\_ -> cosl_lhs_ht = empty {key: {nationkey: int, orderkey: int}, value: string} @Map) ]
      , rhs_clear_expr       = [$ (\_ -> cosl_rhs_ht = empty {key: {nationkey: int, orderkey: int}, value: real} @Map) ]

      , peer_next            = [$ (if me == master then () else ( (q5_result_aggregate, master) <- q5_result ));
                                  ((() @:Result) @TPCHBenchmarkWithoutMaster)
                               ]
      , next                 = [$ () ]
      , coordinator          = [$ master]
      , masters              = [$ masters ]
      , masters_map          = [$ peer_masters ]
      , nodes                = [$ peers]
    )
)

trigger q5_result_aggregate : q5_r_by_n_map = \vals -> (
  vals.iterate (\r -> q5_result.insert_with r merge_epd_by_n)
)

trigger start : () = \_ -> (() @:Start) @TPCHBenchmarkWithoutMaster(
  nodes               = [$ peers],
  loadExpr            = [$ ( lineitemLineCountFiles.iterate (\e -> lineitemRows = lineitemRows + (lineCountFile e.path));
                             ordersLineCountFiles.iterate   (\e -> ordersRows = ordersRows + (lineCountFile e.path));
                             customerLineCountFiles.iterate (\e -> customerRows = customerRows + (lineCountFile e.path));
                             supplierLineCountFiles.iterate (\e -> supplierRows = supplierRows + (lineCountFile e.path));

<<<<<<< HEAD
                             lineitemFiles.iterate (\e -> q5_lineitemLoaderPFC e.path lineitem lineitem_r lineitemRows);
                             ordersFiles.iterate   (\e -> q5_ordersLoaderPFC   e.path orders   orders_r   ordersRows);
                             customerFiles.iterate (\e -> q5_customerLoaderPFC e.path customer customer_r customerRows);
                             supplierFiles.iterate (\e -> q5_supplierLoaderPFC e.path supplier supplier_r supplierRows);
                             nationFiles.iterate   (\e -> q5_nationLoaderPC    e.path nation   nation_r);
                             regionFiles.iterate   (\e -> q5_regionLoaderPC    e.path region   region_r);
=======
                             lineitemLoaderPFixedSize lineitemFiles lineitem lineitemRows;
                             ordersLoaderPFixedSize ordersFiles orders ordersRows;
                             customerLoaderPFixedSize customerFiles customer customerRows;
                             supplierLoaderPFixedSize supplierFiles supplier supplierRows;
                             nationLoaderP nationFiles nation;
                             regionLoaderP regionFiles region;
>>>>>>> 00f987ad
                             ( (q5_prep, me) <- () )
                           ) ],
  preLoadExpr         = [$ ()],
  preReadyExpr        = [$ ()],
  onReadyExpr         = [$ (( (q5_co_start, me) <- () );
                              (q5_sl_start, me) <- () )
                        ],
  finishArgT          = [: ()],
  preTestFinishExpr   = [$ (\_ -> ())],
  preFinishExpr       = [$ (print ("Q5 num results:" ++ (itos (q5_result.size()))));
                           (q5_result.iterate (\r -> ((results.insert r); ((results_sink, me) <- r ))));
                           peers.iterate (\p -> (shutdown, p.addr) <- ())
                        ],
  preShutdownExpr     = [$ ()],
  finishAsShutdownExpr = [$ false]
)

sink results_sink : {key: string, value: real} = file "results.csv" csv
sink query_time_sink : string = stdout csv

source rows : () = value ()
feed rows |> start<|MERGE_RESOLUTION|>--- conflicted
+++ resolved
@@ -374,21 +374,12 @@
                              customerLineCountFiles.iterate (\e -> customerRows = customerRows + (lineCountFile e.path));
                              supplierLineCountFiles.iterate (\e -> supplierRows = supplierRows + (lineCountFile e.path));
 
-<<<<<<< HEAD
-                             lineitemFiles.iterate (\e -> q5_lineitemLoaderPFC e.path lineitem lineitem_r lineitemRows);
-                             ordersFiles.iterate   (\e -> q5_ordersLoaderPFC   e.path orders   orders_r   ordersRows);
-                             customerFiles.iterate (\e -> q5_customerLoaderPFC e.path customer customer_r customerRows);
-                             supplierFiles.iterate (\e -> q5_supplierLoaderPFC e.path supplier supplier_r supplierRows);
-                             nationFiles.iterate   (\e -> q5_nationLoaderPC    e.path nation   nation_r);
-                             regionFiles.iterate   (\e -> q5_regionLoaderPC    e.path region   region_r);
-=======
-                             lineitemLoaderPFixedSize lineitemFiles lineitem lineitemRows;
-                             ordersLoaderPFixedSize ordersFiles orders ordersRows;
-                             customerLoaderPFixedSize customerFiles customer customerRows;
-                             supplierLoaderPFixedSize supplierFiles supplier supplierRows;
-                             nationLoaderP nationFiles nation;
-                             regionLoaderP regionFiles region;
->>>>>>> 00f987ad
+                             q5_lineitemLoaderPFC lineitemFiles lineitem lineitem_r lineitemRows;
+                             q5_ordersLoaderPFC   ordersFiles   orders   orders_r   ordersRows;
+                             q5_customerLoaderPFC customerFiles customer customer_r customerRows;
+                             q5_supplierLoaderPFC supplierFiles supplier supplier_r supplierRows;
+                             q5_nationLoaderPC    nationFiles   nation   nation_r;
+                             q5_regionLoaderPC    regionFiles   region   region_r;
                              ( (q5_prep, me) <- () )
                            ) ],
   preLoadExpr         = [$ ()],
