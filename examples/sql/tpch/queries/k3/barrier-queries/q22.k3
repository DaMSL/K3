include "tpch/benchmark.k3"

/**********************
* SQL query
***********************
select cntrycode,
       count(*) as numcust,
       sum(c_acctbal) as totacctbal
from
  (
    select substring(c_phone from 1 for 2) as cntrycode,
           c_acctbal
    from   customer
    where  substring(c_phone from 1 for 2) in
              ('13', '31', '23', '29', '30', '18', '17')
           and c_acctbal > (
             select avg(c_acctbal)
             from   customer
             where  c_acctbal > 0.00
                    and substring(c_phone from 1 for 2) in
                          ('13', '31', '23', '29', '30', '18', '17')
           )
           and not exists (
             select *
             from   orders
             where  o_custkey = c_custkey
           )
  ) as custsale
group by cntrycode
order by cntrycode
****************************
* Plan:
* 1st aggregate subquery ;
* groupby on master
*   join no-match
*     orders
*     filter customer
****************************/

declare master   : address = 127.0.0.1:4000

declare customer_r : customer_r
declare orders_r   : orders_r

declare customer : mut q22_customer_bag
declare orders   : mut q22_orders_bag

declare c_valid_phone : collection {key : string, value : ()} @StrMap =
  {| key:string, value:()
   | {key:"13", value:()}, {key:"31", value:()}, {key:"23", value:()},
     {key:"29", value:()}, {key:"30", value:()}, {key:"18", value:()},
     {key:"17", value:()}
   |} @StrMap

declare c_avg_acctbal : mut real
declare c_acc_acctbal : mut {sum: real, cnt: int}

typedef c_nt_by_cc_r   = {key: string, value: {nc:int, tab:real}}
typedef c_nt_by_cc_map = collection c_nt_by_cc_r @StrMap

declare q22_result : c_nt_by_cc_map
declare results    : collection { cntrycode: string, numcust: int, totacctbal: real} @Collection

declare merge_c_nt_by_cc : c_nt_by_cc_r -> c_nt_by_cc_r -> c_nt_by_cc_r
  = \a -> \b -> {key: a.key, value: {nc:a.value.nc + b.value.nc, tab:a.value.tab + b.value.tab}}

trigger customer_subagg : () = \_ -> (
  peers.iterate (\p -> (customer_subagg_local, p.addr) <- ())
)

trigger customer_set_avg_acctbal : real = \avg_acctbal -> (
  c_avg_acctbal = avg_acctbal
)

trigger customer_subagg_local : () = \_ -> (
  let c_acctbal_agg =
    (customer.filter (\c -> case c_valid_phone.lookup {key: (slice_string c.c_phone 0 2), value:()}
                            of {Some x -> c.c_acctbal > 0.0}
                               {None -> false}
                     ))
             .fold   (\acc -> \c -> {sum:acc.sum+c.c_acctbal, cnt:acc.cnt+1})
                     {sum: 0.0, cnt: 0}
  in (customer_subagg_final, master) <- c_acctbal_agg
)

trigger customer_subagg_final : {sum:real, cnt:int} = \partial ->
(
  c_acc_acctbal = { sum: c_acc_acctbal.sum + partial.sum
                  , cnt: c_acc_acctbal.cnt + partial.cnt } ;

  ( c_avg_acctbal = c_acc_acctbal.sum / c_acc_acctbal.cnt ;

    print "Computed customer avg acctbal." ;
    peers.iterate (\p -> (customer_set_avg_acctbal, p.addr) <- c_avg_acctbal) ;

    ( () @:NoPipeline )
      @JoinSelector(
            lbl                  = [# oc ]
          , lhs_ht_id            = [# oc_lhs_ht ]
          , rhs_ht_id            = [# oc_rhs_ht ]

          , lhs_sample_query     = [$ empty {key: int, value: int} @IntMap ]
          , rhs_sample_query     = [$ empty {key: int, value: int} @IntMap ]
          , frequency_threshold  = [$ 1000.0 ]

          , lhs_query = [$ ((customer.filter  (\c -> case c_valid_phone.lookup
                                                            {key: (slice_string c.c_phone 0 2), value:()}
                                                     of {Some x -> c.c_acctbal > c_avg_acctbal}
                                                        {None -> false}))
                                     .groupBy (\c -> c.c_custkey)
                                              (\_ -> \c -> { cntrycode : (slice_string c.c_phone 0 2)
                                                                          , c_acctbal : c.c_acctbal }
                                                               )
                                              {cntrycode: "", c_acctbal: 0.0})
                                     .fold    ((\acc -> \c -> ((acc.insert c); acc)) @:Accumulate)
                                              (empty {key:int, value: {cntrycode: string, c_acctbal: real} } @IntMap)
                        ]
          , lhs_query_clear = [$ customer = empty q22_customer_r @Collection ]

          , rhs_query = [$ (orders.groupBy (\o -> o.o_custkey) (\_ -> \_ -> ()) ())
                                  .fold    (\acc -> \o -> ((acc.insert o); acc))
                                           (empty {key:int, value: ()} @IntMap)
                        ]
          , rhs_query_clear = [$ orders = empty q22_orders_r @Collection ]


        , join_key_ty          = [: int ]
        , lhs_ht_ty            = [: {key: int, value: {cntrycode: string, c_acctbal: real}} ]
        , rhs_ht_ty            = [: {key: int, value: ()} ]

        , lhs_probe            = [$ (\_ -> \_ -> \r -> oc_lhs_ht.erase { key: r.key, value: { cntrycode: "", c_acctbal: 0.0 }}) ]
        , rhs_probe            = [$ (\_ -> \_ -> \_ -> ()) ]

        , lhs_insert_with      = [$ (\_ -> \new -> new) ]
        , rhs_insert_with      = [$ (\_ -> \new -> new) ]

        , has_outputs          = [$ (\_ -> false) ]
        , empty_out_buffer     = [$ () ]

        , lhs_pipeline_next    = [$ (\_ -> ()) ]
        , rhs_pipeline_next    = [$ (\_ -> ()) ]

        , lhs_clear_expr       = [$ (\_ -> ()) ]
        , rhs_clear_expr       = [$ (\_ -> ()) ]

        , peer_next            = [$ ( print "OR-CS join finished customer probe." );

                                    ( (q22_final_aggregate, master) <-
                                      ( (oc_lhs_ht.groupBy (\r -> r.value.cntrycode)
                                                           (\acc -> \r -> {nc: acc.nc + 1, tab: acc.tab + r.value.c_acctbal})
                                                           {nc: 0, tab: 0.0})
                                                  .fold    ((\acc -> \r -> ((acc.insert r); acc)) @:Accumulate)
                                                           (empty c_nt_by_cc_r @StrMap))
                                    );

                                    ( (q22_final_peer_barrier, master) <- () );
                                    ( oc_lhs_ht = empty {key: int, value: {cntrycode: string, c_acctbal: real}} @IntMap );

                                    ( (() @:Result) @TPCHBenchmarkWithoutMaster ) ]

        , next                 = [$ print "OR-CS join all nodes finished." ]

        , coordinator          = [$ master]
        , nodes                = [$ peers]
        , masters              = [$ masters ]
        , masters_map          = [$ peer_masters ]
        , profile              = [$ false]
      )
  ) @OnCounter(id=[# customer_subagg_done], eq=[$ peers.size()], reset=[$ false], profile=[$ false])
)

trigger q22_final_aggregate : c_nt_by_cc_map = \vals -> (
  vals.iterate (\kv -> q22_result.insert_with kv merge_c_nt_by_cc)
)

trigger q22_final_peer_barrier : () = \_ -> (
  ( print "Q22 final aggregation done."
  ) @OnCounter(id=[# q22_aggregate_done], eq=[$ peers.size()], reset=[$ false], profile=[$ false])
)

trigger start : () = \_ -> (() @:Start) @TPCHBenchmarkWithoutMaster(
  nodes                = [$ peers ],
  loadExpr             = [$ ( ordersLineCountFiles.iterate   (\e -> ordersRows = ordersRows + (lineCountFile e.path));
                              customerLineCountFiles.iterate (\e -> customerRows = customerRows + (lineCountFile e.path));

			                        print ("Orders rows: " ++ (itos ordersRows));
			                        print ("Customer rows: " ++ (itos customerRows));

<<<<<<< HEAD
                              ordersFiles.iterate   (\e -> q22_ordersLoaderPFC   e.path orders   orders_r   ordersRows);
                              customerFiles.iterate (\e -> q22_customerLoaderPFC e.path customer customer_r customerRows)
=======

                              ordersLoaderPFixedSize ordersFiles orders ordersRows;
                              customerLoaderPFixedSize customerFiles customer customerRows
>>>>>>> 00f987ad
                            ) ],
  preLoadExpr          = [$ ()],
  preReadyExpr         = [$ ()],
  onReadyExpr          = [$ (customer_subagg, me) <- ()],
  finishArgT           = [: ()],
  preTestFinishExpr    = [$ (\_ -> ())],
  preFinishExpr        = [$ (q22_result.iterate (\r -> results.insert {cntrycode: r.key, numcust: r.value.nc, totacctbal: r.value.tab} ));
                            () @GatherResultsAsCSV(
                                    query_cl = [* [% ci: [# results], csink: [$ results_sink]] ]
                                  , nodes    = [$ peers]
                                  , next     = [$ peers.iterate (\p -> (shutdown, p.addr) <- ())])
                         ],
  preShutdownExpr      = [$ () ],
  finishAsShutdownExpr = [$ false]
)

sink results_sink : { cntrycode: string, numcust: int, totacctbal: real} = file "results.csv" csv
sink query_time_sink : string = stdout csv

source rows : () = value ()
feed rows |> start<|MERGE_RESOLUTION|>--- conflicted
+++ resolved
@@ -185,15 +185,8 @@
 
 			                        print ("Orders rows: " ++ (itos ordersRows));
 			                        print ("Customer rows: " ++ (itos customerRows));
-
-<<<<<<< HEAD
-                              ordersFiles.iterate   (\e -> q22_ordersLoaderPFC   e.path orders   orders_r   ordersRows);
-                              customerFiles.iterate (\e -> q22_customerLoaderPFC e.path customer customer_r customerRows)
-=======
-
-                              ordersLoaderPFixedSize ordersFiles orders ordersRows;
-                              customerLoaderPFixedSize customerFiles customer customerRows
->>>>>>> 00f987ad
+                              q22_ordersLoaderPFC   ordersFiles   orders   orders_r   ordersRows;
+                              q22_customerLoaderPFC customerFiles customer customer_r customerRows
                             ) ],
   preLoadExpr          = [$ ()],
   preReadyExpr         = [$ ()],
