include "tpch/benchmark.k3"
include "Annotation/Set.k3"

/**********************
* SQL query
***********************
select cntrycode,
       count(*) as numcust,
       sum(c_acctbal) as totacctbal
from
  (
    select substring(c_phone from 1 for 2) as cntrycode,
           c_acctbal
    from   customer
    where  substring(c_phone from 1 for 2) in
              ('13', '31', '23', '29', '30', '18', '17')
           and c_acctbal > (
             select avg(c_acctbal)
             from   customer
             where  c_acctbal > 0.00
                    and substring(c_phone from 1 for 2) in
                          ('13', '31', '23', '29', '30', '18', '17')
           )
           and not exists (
             select *
             from   orders
             where  o_custkey = c_custkey
           )
  ) as custsale
group by cntrycode
order by cntrycode
****************************
* Plan:
* 1st aggregate subquery ;
* groupby on master
*   join no-match
*     orders
*     filter customer
****************************/

declare master   : address = 127.0.0.1:4000

declare customer_r : customer_r
declare orders_r   : orders_r

declare customer : mut q22_customer_bag
declare orders   : mut q22_orders_bag

declare c_valid_phone : collection {key : string, value : ()} @StrMap =
  {| key:string, value:()
   | {key:"13", value:()}, {key:"31", value:()}, {key:"23", value:()},
     {key:"29", value:()}, {key:"30", value:()}, {key:"18", value:()},
     {key:"17", value:()}
   |} @StrMap

declare c_avg_acctbal : mut real
declare c_acc_acctbal : mut {sum: real, cnt: int}

typedef c_nt_by_cc_r   = {key: string, value: {nc:int, tab:real}}
typedef c_nt_by_cc_map = collection c_nt_by_cc_r @StrMap

declare q22_result : c_nt_by_cc_map
typedef q22_result = collection { cntrycode: string, numcust: int, totacctbal: real} @Collection

declare results : q22_result
declare merge_c_nt_by_cc : c_nt_by_cc_r -> c_nt_by_cc_r -> c_nt_by_cc_r
  = \a -> \b -> {key: a.key, value: {nc:a.value.nc + b.value.nc, tab:a.value.tab + b.value.tab}}

trigger customer_subagg : () = \_ -> (
  peers.iterate (\p -> (customer_subagg_local, p.addr) <- ())
)

trigger customer_set_avg_acctbal : real = \avg_acctbal -> (
  c_avg_acctbal = avg_acctbal
)

trigger customer_subagg_local : () = \_ -> (
  let c_acctbal_agg =
    (customer.filter (\c -> case c_valid_phone.lookup {key: (slice_string c.c_phone 0 2), value:()}
                            of {Some x -> c.c_acctbal > 0.0}
                               {None -> false}
                     ))
             .fold   (\acc -> \c -> {sum:acc.sum+c.c_acctbal, cnt:acc.cnt+1})
                     {sum: 0.0, cnt: 0}
  in (customer_subagg_final, master) <- c_acctbal_agg
)

trigger customer_subagg_final : {sum:real, cnt:int} = \partial ->
(
  c_acc_acctbal = { sum: c_acc_acctbal.sum + partial.sum
                  , cnt: c_acc_acctbal.cnt + partial.cnt } ;

  ( c_avg_acctbal = c_acc_acctbal.sum / c_acc_acctbal.cnt ;

    print "Computed customer avg acctbal." ;
    peers.iterate (\p -> (customer_set_avg_acctbal, p.addr) <- c_avg_acctbal) ;

    ( () @:NoPipeline )
      @JoinSelector(
            lbl                  = [# oc ]
          , lhs_ht_id            = [# oc_lhs_ht ]
          , rhs_ht_id            = [# oc_rhs_ht ]

          , lhs_sample_query     = [$ empty {key: int, value: int} @IntMap ]
          , rhs_sample_query     = [$ empty {key: int, value: int} @IntMap ]
          , frequency_threshold  = [$ 1000.0 ]

          , lhs_query = [$ ((customer.filter  (\c -> case c_valid_phone.lookup
                                                            {key: (slice_string c.c_phone 0 2), value:()}
                                                     of {Some x -> c.c_acctbal > c_avg_acctbal}
                                                        {None -> false}))
                                     .groupBy (\c -> c.c_custkey)
                                              (\_ -> \c -> { cntrycode : (slice_string c.c_phone 0 2)
                                                                          , c_acctbal : c.c_acctbal }
                                                               )
                                              {cntrycode: "", c_acctbal: 0.0})
                                     .fold    ((\acc -> \c -> ((acc.insert c); acc)) @:Accumulate)
                                              (empty {key:int, value: {cntrycode: string, c_acctbal: real} } @IntMap)
                        ]
          , lhs_query_clear = [$ customer = empty q22_customer_r @Collection ]

          , rhs_query = [$ (orders.groupBy (\o -> o.o_custkey) (\_ -> \_ -> ()) ())
                                  .fold    (\acc -> \o -> ((acc.insert o); acc))
                                           (empty {key:int, value: ()} @IntMap)
                        ]
          , rhs_query_clear = [$ orders = empty q22_orders_r @Collection ]


        , join_key_ty          = [: int ]
        , lhs_ht_ty            = [: {key: int, value: {cntrycode: string, c_acctbal: real}} ]
        , rhs_ht_ty            = [: {key: int, value: ()} ]

        , lhs_probe            = [$ (\_ -> \_ -> \r -> oc_lhs_ht.erase { key: r.key, value: { cntrycode: "", c_acctbal: 0.0 }}) ]
        , rhs_probe            = [$ (\_ -> \_ -> \_ -> ()) ]

        , lhs_insert_with      = [$ (\_ -> \new -> new) ]
        , rhs_insert_with      = [$ (\_ -> \new -> new) ]

        , has_outputs          = [$ (\_ -> false) ]
        , empty_out_buffer     = [$ () ]

        , lhs_pipeline_next    = [$ (\_ -> ()) ]
        , rhs_pipeline_next    = [$ (\_ -> ()) ]

        , lhs_clear_expr       = [$ (\_ -> ()) ]
        , rhs_clear_expr       = [$ (\_ -> ()) ]

        , peer_next            = [$ ( print "OR-CS join finished customer probe." );

                                    ( (q22_final_aggregate, master) <-
                                      ( (oc_lhs_ht.groupBy (\r -> r.value.cntrycode)
                                                           (\acc -> \r -> {nc: acc.nc + 1, tab: acc.tab + r.value.c_acctbal})
                                                           {nc: 0, tab: 0.0})
                                                  .fold    ((\acc -> \r -> ((acc.insert r); acc)) @:Accumulate)
                                                           (empty c_nt_by_cc_r @StrMap))
                                    );

                                    ( (q22_final_peer_barrier, master) <- () );
                                    ( oc_lhs_ht = empty {key: int, value: {cntrycode: string, c_acctbal: real}} @IntMap );

                                    ( (() @:Result) @TPCHBenchmarkWithoutMaster ) ]

        , next                 = [$ print "OR-CS join all nodes finished." ]

        , coordinator          = [$ master]
        , nodes                = [$ peers]
        , masters              = [$ masters ]
        , masters_map          = [$ peer_masters ]
        , profile              = [$ false]
      )
  ) @OnCounter(id=[# customer_subagg_done], eq=[$ peers.size()], reset=[$ false], profile=[$ false])
)

trigger q22_final_aggregate : c_nt_by_cc_map = \vals -> (
  vals.iterate (\kv -> q22_result.insert_with kv merge_c_nt_by_cc)
)

trigger q22_final_peer_barrier : () = \_ -> (
  ( print "Q22 final aggregation done."
  ) @OnCounter(id=[# q22_aggregate_done], eq=[$ peers.size()], reset=[$ false], profile=[$ false])
)


declare finalize : collection {key: address, value: q22_result} @Map -> () = \x -> (
  (x.iterate (\t ->
    t.value.iterate (\v ->
      (results_sink, me) <- (v.cntrycode,
			     v.numcust,
			     v.totacctbal)
    )
   ))
)

trigger start : () = \_ -> (() @:Start) @TPCHBenchmarkWithoutMaster(
  nodes                = [$ peers ],
  loadExpr             = [$ q22_ordersLoaderPC   ordersFiles   orders   orders_r;
                            q22_customerLoaderPC customerFiles customer customer_r 
                         ],
  preLoadExpr          = [$ ()],
  preReadyExpr         = [$ ()],
  onReadyExpr          = [$ (customer_subagg, me) <- ()],
  finishArgT           = [: ()],
  preTestFinishExpr    = [$ (\_ -> ())],
  preFinishExpr        = [$ (q22_result.iterate (\r -> results.insert {cntrycode: r.key, numcust: r.value.nc, totacctbal: r.value.tab} ));
                            (ignore results) @GatherResultsAsCSV(
                                    lbl      = [# result]
                                  , nodes    = [$ peers]
                                  , next     = [$ (\a -> ( finalize a; peers.iterate (\p -> (shutdown, p.addr) <- ())))])
                         ],
  preShutdownExpr      = [$ () ],
  finishAsShutdownExpr = [$ false]
)

<<<<<<< HEAD
sink results_sink : { cntrycode: string, numcust: int, totacctbal: real} = file "results.csv" text csv
sink query_time_sink : string = file "time.csv" text csv
=======
sink results_sink : (string, int, real) = file "results.csv" psv
sink query_time_sink : string = stdout csv
>>>>>>> f2d98d02

source rows : () = value ()
feed rows |> start<|MERGE_RESOLUTION|>--- conflicted
+++ resolved
@@ -211,13 +211,8 @@
   finishAsShutdownExpr = [$ false]
 )
 
-<<<<<<< HEAD
-sink results_sink : { cntrycode: string, numcust: int, totacctbal: real} = file "results.csv" text csv
-sink query_time_sink : string = file "time.csv" text csv
-=======
-sink results_sink : (string, int, real) = file "results.csv" psv
-sink query_time_sink : string = stdout csv
->>>>>>> f2d98d02
+sink results_sink : (string, int, real) = file "results.csv" text psv
+sink query_time_sink : int = file "time.csv" text csv
 
 source rows : () = value ()
 feed rows |> start