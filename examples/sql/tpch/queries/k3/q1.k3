--- conflicted
+++ resolved
@@ -107,11 +107,7 @@
 trigger start : () = \_ -> (
   (() @:Start) @TPCHBenchmarkWithoutMaster(
     nodes                = [$ peers],
-<<<<<<< HEAD
-    loadExpr             = [$ q1_lineitemLoaderPC dataFiles lineitem lineitem_r],
-=======
     loadExpr             = [$ q1_lineitemLoaderPC lineitemFiles lineitem lineitem_r ],
->>>>>>> f2d98d02
     preLoadExpr          = [$ ()],
     preReadyExpr         = [$ ()],
     onReadyExpr          = [$ (q1, me) <- ()],
@@ -127,13 +123,8 @@
   )
 )
 
-<<<<<<< HEAD
-sink results_sink : q1_result_r = file "results.csv" text csv
-sink time_sink : int = file "time.csv" text csv
-=======
-sink results_sink : (string, string, real, real, real, real, real, real, real, int)  = file "results.csv" psv
-sink query_time_sink : string = file "time.csv" csv
->>>>>>> f2d98d02
+sink results_sink : (string, string, real, real, real, real, real, real, real, int)  = file "results.csv" text psv
+sink query_time_sink : int  = file "time.csv" text csv
 
 source rows : () = value ()
 feed rows |> start