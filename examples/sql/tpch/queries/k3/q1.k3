--- conflicted
+++ resolved
@@ -90,13 +90,8 @@
   (() @:Start) @TPCHBenchmarkWithoutMaster(
     nodes                = [$ peers],
     loadExpr             = [$ dataLineCountFiles.iterate (\e -> lineitemRows = lineitemRows + (lineCountFile e.path));
-<<<<<<< HEAD
 			                        print ("Lineitem rows: " ++ (itos lineitemRows));
-                              dataFiles.iterate (\e -> q1_lineitemLoaderPFC e.path lineitem lineitem_r lineitemRows)
-=======
-			      print ("Lineitem rows: " ++ (itos lineitemRows));
-                              lineitemLoaderPFixedSize dataFiles lineitem lineitemRows
->>>>>>> 00f987ad
+                              q1_lineitemLoaderPFC dataFiles lineitem lineitem_r lineitemRows
                            ],
     preLoadExpr          = [$ ()],
     preReadyExpr         = [$ ()],
