include "Annotation/Collection.k3" include "Annotation/Map.k3"
include "Annotation/Seq.k3"
include "Core/Builtins.k3"
include "Core/Barrier.k3"
include "Core/Profile.k3"
include "Core/Messaging.k3"
include "Core/Loaders.k3"
include "Distributed/Transformers.k3"

typedef uv_record = {
    sourceIP     : string,
    destURL      : string,
    visitDate    : string,
    adRevenue    : real,
    userAgent    : string,
    countryCode  : string,
    languageCode : string,
    searchWord   : string,
    duration     : int
}

typedef rk_record = {
    pageURL     : string,
    pageRank    : int,
    avgDuration : int
}

typedef uv_bag = collection uv_record @Collection
typedef rk_bag = collection rk_record @Collection

declare master    : address = 127.0.0.1:40000
declare peers_seq : collection {addr: address} @Seq

declare index_by_hash : string -> int = (\s -> (
  let n = peers_seq.size () in
  let h = (hash s) in
  ((h % n) + n) % n
))

control AmplabBenchmark[queryTrigger       : expr,
                        loadExpr           : expr,
                        preLoadExpr        : expr,
                        preReadyExpr       : expr,
                        finishArgT         : type,
                        preTestFinishExpr  : expr,
                        preFinishExpr      : expr,
                        preShutdownExpr    : expr]
{
  ?e @:Result => (finished, master) <- $.[e]
  ?e @:Start  => (load_all, me)     <- $.[e]
    +> {
      declare rankingsFiles : collection {path: string} @Collection
      declare uservisitsFiles : collection {path: string} @Collection

      // Dummy trigger to warm up connections
      trigger hello : () = \_ -> (
        ((ready, master) <- ()) @OnCounter(id=[# hello_done], eq=[$ peers.size()], reset=[$ false], profile=[$ false])
      )

      trigger shutdown : () = \_ -> (
        $[preShutdownExpr]; ((tcmallocStop ()); (jemallocStop ()); (pcmStop ())) @IfMachineMaster;
        haltEngine ()
      )

      // Signal to the master that a peer has finished the query locally.
      trigger finished : $[finishArgT] = \finishArg -> (
        ($[preTestFinishExpr] finishArg);
<<<<<<< HEAD
        (((( $[preFinishExpr] @:StopTimer) @TimeSink(lbl=[# Query], tag=[$ "Time "], sink_expr=[$ query_time_sink]));
          peers.iterate (\p -> (shutdown, p.addr) <- ()))
        ) @OnCounter(id=[# query_done], eq=[$ peers.size()], reset=[$ false], profile=[$ false])
=======
        (((( () @:StopTimer) @Time(lbl=[# Query], tag=[$ "Time "], sink_expr=[$ query_time_sink])
        );
        $[preFinishExpr]
        )) @OnCounter(id=[# query_done], eq=[$ peers.size()], reset=[$ false], profile=[$ false])
>>>>>>> f2d98d02
      )

      // Signal to the master that a peer is ready.
      // Once all peers are ready, the master will start the query.
      trigger ready : () = \_ -> (
        ( $[preReadyExpr];
          (peers.iterate (\p -> (start_profiler, p.addr) <- () ));
          ((peers.iterate (\p -> ($[queryTrigger], p.addr) <- ()))
              @:StartTimer) @TimeSink(lbl=[# Query], tag=[$ "Time "], sink_expr=[$ query_time_sink])
        ) @OnCounter(id=[# peers_ready], eq=[$ peers.size()], reset=[$ false], profile=[$ false])
      )

      trigger start_profiler : () = \_ -> (
        ((tcmallocStart ()); (jemallocStart ()); (pcmStart ())) @IfMachineMaster
      )

      trigger load_all : () = \_ -> (
        $[preLoadExpr];
        ($[loadExpr]) @Profile(lbl=[# loader], tag=[$ "Load time:"]);
        ( peers.iterate (\p -> (hello, p.addr) <- ()) )
      )
    }
}<|MERGE_RESOLUTION|>--- conflicted
+++ resolved
@@ -65,16 +65,10 @@
       // Signal to the master that a peer has finished the query locally.
       trigger finished : $[finishArgT] = \finishArg -> (
         ($[preTestFinishExpr] finishArg);
-<<<<<<< HEAD
-        (((( $[preFinishExpr] @:StopTimer) @TimeSink(lbl=[# Query], tag=[$ "Time "], sink_expr=[$ query_time_sink]));
-          peers.iterate (\p -> (shutdown, p.addr) <- ()))
-        ) @OnCounter(id=[# query_done], eq=[$ peers.size()], reset=[$ false], profile=[$ false])
-=======
-        (((( () @:StopTimer) @Time(lbl=[# Query], tag=[$ "Time "], sink_expr=[$ query_time_sink])
+        (((( () @:StopTimer) @TimeSink(lbl=[# Query], tag=[$ "Time "], sink_expr=[$ query_time_sink])
         );
         $[preFinishExpr]
         )) @OnCounter(id=[# query_done], eq=[$ peers.size()], reset=[$ false], profile=[$ false])
->>>>>>> f2d98d02
       )
 
       // Signal to the master that a peer is ready.
