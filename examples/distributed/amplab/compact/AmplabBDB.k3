--- conflicted
+++ resolved
@@ -64,15 +64,9 @@
 
       // Signal to the master that a peer has finished the query locally.
       trigger finished : $[finishArgT] = \finishArg -> (
-
         ($[preTestFinishExpr] finishArg);
-<<<<<<< HEAD
-        (((( () @:StopTimer) @TimeSink(lbl=[# Query], tag=[$ "Time "], sink_expr=[$ query_time_sink])
-        );
-=======
         (
         ((() @:StopTimer) @TimeSink(lbl=[# Query], tag=[$ "Time "], sink_expr=[$ query_time_sink]));
->>>>>>> 86e05be3
         $[preFinishExpr]
         ) @OnCounter(id=[# query_done], eq=[$ peers.size()], reset=[$ false], profile=[$ false])
       )
