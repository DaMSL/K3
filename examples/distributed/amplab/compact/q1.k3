include "compact/AmplabBDB.k3"
<<<<<<< HEAD
include "Annotation/Set.k3"
=======
include "Core/IO.k3"
>>>>>>> f2d98d02

// Globals
declare thresh   : mut int = 1000 // pageRank threshold for filter
declare num_results : mut int = 0

// Data
declare local_rankings  :     collection {pageRank: int, pageURL: string} @Collection
typedef q1_result = collection {pageRank: int, pageURL: string} @Collection
declare results         :  mut q1_result

// Perform the query on the local dataset. (Filter and project.)
// Store the results in memory.
trigger q1_local: () = \_ -> (
  results = local_rankings.filter (\row -> row.pageRank > thresh);
  ignore ((results.size ()) @:Result) @AmplabBenchmark
)

declare finalize : collection {key: address, value: q1_result} @Map -> () = \x -> (
  (x.iterate (\t ->
    t.value.iterate (\v ->
      (results_sink, me) <- (v.pageURL, v.pageRank)
    )
  ))
)

trigger start : () = \_ -> (() @:Start) @AmplabBenchmark(
  queryTrigger       = [$ q1_local],
  loadExpr           = [$ loadQ1 rankingsFiles local_rankings ],
  preLoadExpr        = [$ ()],
  preReadyExpr       = [$ peers.iterate (\p -> (hello, p.addr) <- ())],
  finishArgT         = [: int],
  preTestFinishExpr  = [$ (\num_peer_results -> num_results = num_results + num_peer_results)],
  preFinishExpr      = [$ (ignore results) @GatherCollection(
                                                 lbl   = [# result],
                                                 nodes = [$ peers],
                                                 next  = [$ (\x -> (finalize x; peers.iterate (\p -> (shutdown, p.addr) <- () )))])
                       ],
  preShutdownExpr    = [$ ()]
)


<<<<<<< HEAD
sink query_time_sink : string = file "time.csv" text csv

=======
sink results_sink : (string, int) = file "results.csv" psv
sink query_time_sink : string = file "time.csv" csv
>>>>>>> f2d98d02
source rows: () = value ()
feed rows |> start<|MERGE_RESOLUTION|>--- conflicted
+++ resolved
@@ -1,9 +1,6 @@
 include "compact/AmplabBDB.k3"
-<<<<<<< HEAD
 include "Annotation/Set.k3"
-=======
 include "Core/IO.k3"
->>>>>>> f2d98d02
 
 // Globals
 declare thresh   : mut int = 1000 // pageRank threshold for filter
@@ -45,12 +42,8 @@
 )
 
 
-<<<<<<< HEAD
 sink query_time_sink : string = file "time.csv" text csv
+sink results_sink : (string, int) = file "results.csv" text psv
 
-=======
-sink results_sink : (string, int) = file "results.csv" psv
-sink query_time_sink : string = file "time.csv" csv
->>>>>>> f2d98d02
 source rows: () = value ()
 feed rows |> start