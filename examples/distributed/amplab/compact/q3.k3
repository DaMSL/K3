--- conflicted
+++ resolved
@@ -1,9 +1,6 @@
 include "compact/AmplabBDB.k3"
-<<<<<<< HEAD
 include "Annotation/Set.k3"
-=======
 include "Core/IO.k3"
->>>>>>> f2d98d02
 
 typedef rk_by_url_elem     = {key: string, value: int}
 typedef rk_by_url_map      = collection rk_by_url_elem @ Map
@@ -115,12 +112,8 @@
   preShutdownExpr    = [$ ()]
 )
 
-<<<<<<< HEAD
 sink query_time_sink : string = file "time.csv" text csv
+sink results_sink : (string, real, real) = file "results.csv" text psv
 
-=======
-sink results_sink : (string, real, real) = file "results.csv" psv
-sink query_time_sink : string = file "time.csv" csv
->>>>>>> f2d98d02
 source rows : () = value ()
 feed rows |> start