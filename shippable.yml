build_image: damsl/k3-vanilla
env:
  - GHCVER=7.8.3
  - CABALVER=1.20

install:
  - cd /k3/K3-Core
  - git pull
  - cd /k3/K3-Driver
  - git pull
  - cd /k3/K3-Mosaic
  - git pull

script:
  - cd /k3/K3-Driver
  - cabal install --only-dependencies --disable-documentation
  - cabal configure
  - cabal build
    #- scripts/tests/tests.py -l scripts/tests/passed_tests.txt
<<<<<<< HEAD
    # Compile fibonacci.k3
  - ./compile.sh -O1 ../K3-Core/examples/algorithms/fibonacci.k3
  - ./clean.sh
    # Compile rsfull.k3
  - ./compile.sh ../K3-Core/examples/sql/mosaic/rsfull.k3
  - ./clean.sh
    # Compile amplab q1.k3 and run tests
  - ./compile.sh -O1 ../K3-Core/examples/distributed/amplab/q1.k3
  - __build/A -p ./scripts/tests/cpp/sql/q1/peers.yml
  - ./scripts/tests/cpp/sql/check_result.sh /k3/K3-Driver/scripts/tests/cpp/sql/q1/
=======
  - rm -rf __build && ./compile.sh ../K3-Core/examples/algorithms/fibonacci.k3
  - rm -rf __build && ./compile.sh ../K3-Core/examples/distributed/amplab/q1.k3
  - rm -rf __build && ./compile.sh ../K3-Core/examples/sql/mosaic/rsfull.k3
>>>>>>> 6dba8eda
    #- ./compile.sh ../K3-Core/examples/distributed/amplab/q2.k3

notifications:
     email:
         recipients:
             - k3-developers@googlegroups.com
         on_success: change
         on_failure: always<|MERGE_RESOLUTION|>--- conflicted
+++ resolved
@@ -17,22 +17,13 @@
   - cabal configure
   - cabal build
     #- scripts/tests/tests.py -l scripts/tests/passed_tests.txt
-<<<<<<< HEAD
-    # Compile fibonacci.k3
   - ./compile.sh -O1 ../K3-Core/examples/algorithms/fibonacci.k3
   - ./clean.sh
-    # Compile rsfull.k3
   - ./compile.sh ../K3-Core/examples/sql/mosaic/rsfull.k3
   - ./clean.sh
-    # Compile amplab q1.k3 and run tests
   - ./compile.sh -O1 ../K3-Core/examples/distributed/amplab/q1.k3
   - __build/A -p ./scripts/tests/cpp/sql/q1/peers.yml
   - ./scripts/tests/cpp/sql/check_result.sh /k3/K3-Driver/scripts/tests/cpp/sql/q1/
-=======
-  - rm -rf __build && ./compile.sh ../K3-Core/examples/algorithms/fibonacci.k3
-  - rm -rf __build && ./compile.sh ../K3-Core/examples/distributed/amplab/q1.k3
-  - rm -rf __build && ./compile.sh ../K3-Core/examples/sql/mosaic/rsfull.k3
->>>>>>> 6dba8eda
     #- ./compile.sh ../K3-Core/examples/distributed/amplab/q2.k3
 
 notifications:
