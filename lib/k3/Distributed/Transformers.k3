--- conflicted
+++ resolved
@@ -199,14 +199,9 @@
             , dest_trg      = [$ $[lbl]_lhs_process_redistribute]
             , nodes         = nodes
             , send_extra_fn = [$ \x -> x]
-<<<<<<< HEAD
             , send_ty       = [: $[|specializeMapTypeByKV 'lhs_ht_ty|] ]
-            )
-=======
-            , send_ty = [: collection $[lhs_ht_ty] @ Map]
             ));
             $[lhs_query_clear]
->>>>>>> d79f8e66
         )
 
         trigger $[lbl]_lhs_process_redistribute : $[|specializeMapTypeByKV 'lhs_ht_ty|] = (\vals ->
@@ -216,7 +211,6 @@
         )
 
         trigger $[lbl]_rhs_redistribute : () = \_ -> (
-<<<<<<< HEAD
           ((( ignore $[rhs_query])
                 @PartitionShuffleWithMissing(
                   lbl           = [# $[lbl]_rhs]
@@ -224,20 +218,8 @@
                 , nodes         = nodes
                 , send_extra_fn = [$ \x -> x]
                 , send_ty       = [: $[|specializeMapTypeByKV 'rhs_ht_ty|] ]
-                )
-=======
-          (
-            (( ignore $[rhs_query])
-                  @PartitionShuffleWithMissing(
-                    lbl           = [# $[lbl]_rhs]
-                  , dest_trg = [$ $[lbl]_rhs_process_redistribute]
-                  , nodes = nodes
-                  , send_extra_fn = [$ \x -> x]
-                  , send_ty = [: collection $[rhs_ht_ty] @ Map]
-                  )
-            );
-            $[rhs_query_clear]
->>>>>>> d79f8e66
+                );
+            $[rhs_query_clear])
           ) @OnCounter(id=[# $[lbl]_lhs_done], eq=[$ $[nodes].size()], reset=[$ false], profile=[$ false])
         )
 
