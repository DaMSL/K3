{-# LANGUAGE DoAndIfThenElse #-}
{-# LANGUAGE TupleSections #-}
{-# LANGUAGE ViewPatterns #-}

-- | High-level API to K3 toolchain stages.
module Language.K3.Stages where

import Control.Monad
import Control.Monad.State
import Control.Monad.Trans.Either

import Data.List
import Debug.Trace

import Language.K3.Core.Common
import Language.K3.Core.Annotation
import Language.K3.Core.Declaration
import Language.K3.Core.Utils

import Language.K3.Analysis.HMTypes.Inference hiding ( liftEitherM, tenv, inferDeclTypes )

import qualified Language.K3.Analysis.Properties           as Properties
import qualified Language.K3.Analysis.CArgs                as CArgs
import qualified Language.K3.Analysis.Provenance.Inference as Provenance
import qualified Language.K3.Analysis.SEffects.Inference   as SEffects

import Language.K3.Transform.Simplification
<<<<<<< HEAD
=======
import Language.K3.Transform.Writeback
import Language.K3.Transform.Common
import Language.K3.Transform.TriggerSymbols (triggerSymbols)
>>>>>>> 65eb3129

import Language.K3.Utils.Pretty

import Data.Text ( Text )
import qualified Data.Text as T
import qualified Language.K3.Utils.PrettyText as PT

import Language.K3.Codegen.CPP.Materialization

-- | The program transformation composition monad
data TransformSt = TransformSt { maxuid :: Int
                               , tenv   :: TIEnv
                               , prenv  :: Properties.PIEnv
                               , penv   :: Provenance.PIEnv
                               , fenv   :: SEffects.FIEnv }

type TransformM = EitherT String (State TransformSt)

st0 :: K3 Declaration -> Either String TransformSt
st0 prog = mkEnv >>= \(stpe, stfe) ->
  return $ TransformSt puid tienv0 Properties.pienv0 stpe stfe
  where puid = ((\(UID i) -> i) $ maxProgramUID prog) + 1
        mkEnv = do
          lcenv <- lambdaClosures prog
          let pe = Provenance.pienv0 lcenv
          return (pe, SEffects.fienv0 (Provenance.ppenv pe) lcenv)

runTransformStM :: TransformSt -> TransformM a -> Either String (a, TransformSt)
runTransformStM st m = let (a,b) = runState (runEitherT m) st in a >>= return . (,b)

runTransformM :: TransformSt -> TransformM a -> Either String a
runTransformM st m = runTransformStM st m >>= return . fst

liftEitherM :: Either String a -> TransformM a
liftEitherM = either left return

{- Transform utilities -}
type ProgramTransform = K3 Declaration -> TransformM (K3 Declaration)

type TrF  = K3 Declaration -> K3 Declaration
type TrE  = K3 Declaration -> Either String (K3 Declaration)
type TrSF = TransformSt -> K3 Declaration -> K3 Declaration
type TrSE = TransformSt -> K3 Declaration -> Either String (K3 Declaration)

runPasses :: [ProgramTransform] -> ProgramTransform
runPasses passes p = foldM (flip ($)) p passes

bracketPasses :: String -> ProgramTransform -> [ProgramTransform] -> [ProgramTransform]
bracketPasses n f l = [{-displayPass (n ++ " preBracket") $-} f] ++ l ++ [{-displayPass (n ++ " postBracket") $-} f]

type PrpTrE = Properties.PIEnv -> K3 Declaration -> Either String (K3 Declaration, Properties.PIEnv)
type TypTrE = TIEnv -> K3 Declaration -> Either String (K3 Declaration, TIEnv)
type EffTrE = Provenance.PIEnv -> SEffects.FIEnv -> K3 Declaration
              -> Either String (K3 Declaration, Provenance.PIEnv, SEffects.FIEnv)

-- | Show the program after applying the given program transform.
displayPass :: String -> ProgramTransform -> ProgramTransform
displayPass n f p = f p >>= \np -> mkTg n np (return np)
  where mkTg str p' = trace (boxToString $ [str] %$ prettyLines p')

withPropertyTransform :: PrpTrE -> ProgramTransform
withPropertyTransform f p = do
  st <- get
  (np, pre) <- liftEitherM $ f (prenv st) p
  void $ put $ st {prenv=pre}
  return np

withTypeTransform :: TypTrE -> ProgramTransform
withTypeTransform f p = do
  void $ ensureNoDuplicateUIDs p
  st <- get
  (np, te) <- liftEitherM $ f (tenv st) p
  void $ put $ st {tenv=te}
  return np

withEffectTransform :: EffTrE -> ProgramTransform
withEffectTransform f p = do
  st <- get
  (np,pe,fe) <- liftEitherM (f (penv st) (fenv st) p)
  void $ {-debugEffectTransform (penv st) (fenv st) pe fe $-} put (st {penv=pe, fenv=fe})
  return np

  where debugEffectTransform oldp oldf newp newf r =
          trace (T.unpack $ PT.boxToString $ [T.pack "Effect xform"]
                  PT.%$ [T.pack "Old P"] PT.%$ PT.prettyLines oldp
                  PT.%$ [T.pack "New P"] PT.%$ PT.prettyLines newp
                  PT.%$ [T.pack "Old F"] PT.%$ PT.prettyLines oldf
                  PT.%$ [T.pack "New F"] PT.%$ PT.prettyLines newf)
            $ r


{- Transform constructors -}
transformF :: TrF -> ProgramTransform
transformF f p = return $ f p

transformE :: TrE -> ProgramTransform
transformE f p = liftEitherM $ f p

transformEDbg :: String -> TrE -> ProgramTransform
transformEDbg tg f p = do
  p' <- mkTg "Before " p $ transformE f p
  mkTg "After " p' $ return p'
  where mkTg pfx p' = trace (boxToString $ [pfx ++ tg] %$ prettyLines p')

transformSF :: TrSF -> ProgramTransform
transformSF f p = get >>= return . flip f p

transformSE :: TrSE -> ProgramTransform
transformSE f p = get >>= liftEitherM . flip f p

transformFixpoint :: ProgramTransform -> ProgramTransform
transformFixpoint f p = do
  np <- f p
  (if compareDAST np p then return else transformFixpoint f) np

transformFixpointI :: [ProgramTransform] -> ProgramTransform -> ProgramTransform
transformFixpointI interF f p = do
  np <- f p
  if compareDAST np p then return np
  else runPasses interF np >>= transformFixpointI interF f

fixpointF :: TrF -> ProgramTransform
fixpointF f = transformFixpoint $ transformF f

fixpointE :: TrE -> ProgramTransform
fixpointE f = transformFixpoint $ transformE f

fixpointSF :: TrSF -> ProgramTransform
fixpointSF f = transformFixpoint $ transformSF f

fixpointSE :: TrSE -> ProgramTransform
fixpointSE f = transformFixpoint $ transformSE f

-- Fixpoint constructors with intermediate transformations between rounds.
fixpointIF :: [ProgramTransform] -> TrF -> ProgramTransform
fixpointIF interF f = transformFixpointI interF $ transformF f

fixpointIE :: [ProgramTransform] -> TrE -> ProgramTransform
fixpointIE interF f = transformFixpointI interF $ transformE f

fixpointISF :: [ProgramTransform] -> TrSF -> ProgramTransform
fixpointISF interF f = transformFixpointI interF $ transformSF f

fixpointISE :: [ProgramTransform] -> TrSE -> ProgramTransform
fixpointISE interF f = transformFixpointI interF $ transformSE f


{- Whole program analyses -}
ensureNoDuplicateUIDs :: ProgramTransform
ensureNoDuplicateUIDs p =
  let dupUids = duplicateProgramUIDs p
  in if null dupUids then return p
     else left $ T.unpack $ PT.boxToString $ [T.pack "Found duplicate uids:"]
                                       PT.%$ [T.pack $ show dupUids]
                                       PT.%$ PT.prettyLines p

inferTypes :: ProgramTransform
inferTypes prog = do
  void $ ensureNoDuplicateUIDs prog
  (p, tienv) <- liftEitherM $ inferProgramTypes prog
  p' <- liftEitherM $ translateProgramTypes p
  void $ modify $ \st -> st {tenv = tienv}
  return p'

inferEffects :: ProgramTransform
inferEffects prog = do
  (p,  pienv) <- liftEitherM $ Provenance.inferProgramProvenance prog
  (p', fienv) <- liftEitherM $ SEffects.inferProgramEffects Nothing (Provenance.ppenv pienv) p
  void $ modify $ \st -> st {penv = pienv, fenv = fienv}
  return p'

inferProperties :: ProgramTransform
inferProperties prog = do
  (p, prienv) <- liftEitherM $ Properties.inferProgramUsageProperties prog
  void $ modify $ \st -> st {prenv = prienv}
  return p

inferFreshProperties :: ProgramTransform
inferFreshProperties = inferProperties . stripProperties

inferTypesAndEffects :: ProgramTransform
inferTypesAndEffects = runPasses [inferTypes, inferEffects]

inferFreshTypes :: ProgramTransform
inferFreshTypes = inferTypes . stripTypeAnns

inferFreshEffects :: ProgramTransform
inferFreshEffects = inferEffects . stripEffectAnns

inferFreshTypesAndEffects :: ProgramTransform
inferFreshTypesAndEffects = inferTypesAndEffects . stripTypeAndEffectAnns

-- | Recomputes a program's inferred properties, types and effects.
refreshProgram :: ProgramTransform
refreshProgram = runPasses [inferFreshTypesAndEffects, inferFreshProperties]

-- TODO: write a declaration-at-a-time variant.
withRepair :: String -> ProgramTransform -> ProgramTransform
withRepair msg f prog = f prog >>= return . repairProgram msg

{- Whole program optimizations -}
simplify :: ProgramTransform
simplify = transformFixpoint $ runPasses simplifyPasses
  where simplifyPasses = intersperse refreshProgram $
                           map (mkXform False) [ ("CF", foldProgramConstants)
                                               , ("BR", betaReductionOnProgram)
                                               , ("DCE", eliminateDeadProgramCode) ]
        mkXform asDebug (i,f) = withRepair i $ (if asDebug then transformEDbg i else transformE) f

-- TODO: debug and revise fixpoints
simplifyWCSE :: ProgramTransform
simplifyWCSE p = simplify p >>= transformE commonProgramSubexprElim

streamFusion :: ProgramTransform
streamFusion = runPasses [fusionEncodeFixpoint, inferFreshTypesAndEffects, fusionTransformFixpoint]
  where
    mkXform asDebug i f     = withRepair i $ (if asDebug then transformEDbg i else transformE) f
    fusionEncode            = mkXform False "fusionEncode"    encodeProgramTransformers
    fusionTransform         = mkXform False "fusionTransform" fuseProgramFoldTransformers
    fusionReduce            = mkXform False "fusionReduce"    betaReductionOnProgram
    fusionEncodeFixpoint    = transformFixpointI [inferFreshTypesAndEffects] fusionEncode
    fusionTransformFixpoint = transformFixpointI fusionInterF fusionTransform
    fusionInterF            = bracketPasses "fusion" inferFreshTypesAndEffects [fusionReduce]


{- Whole program pass aliases -}
optPasses :: [ProgramTransform]
optPasses = map prepareOpt [ (simplify,     "opt-simplify-prefuse")
                           , (streamFusion, "opt-fuse")
                           , (simplify,     "opt-simplify-final") ]
  where prepareOpt (f,i) = runPasses [refreshProgram, withRepair i f]

cgPasses :: Int -> [ProgramTransform]
<<<<<<< HEAD
cgPasses _ = [ refreshProgram
             , transformF CArgs.runAnalysis
=======
cgPasses _ = [ withRepair "TID" $ transformE triggerSymbols
             , inferFreshEffects
             , transformF InsertMembers.runAnalysis
             , transformF    CArgs.runAnalysis
             , \d -> get >>= \s -> return $ (optimizeMaterialization (penv s, fenv s)) d
>>>>>>> 65eb3129
             ]

runOptPassesM :: ProgramTransform
runOptPassesM prog = runPasses optPasses $ stripTypeAndEffectAnns prog

runCGPassesM :: Int -> ProgramTransform
runCGPassesM lvl prog = runPasses (cgPasses lvl) prog

-- Legacy methods.
runOptPasses :: K3 Declaration -> Either String (K3 Declaration, TransformSt)
runOptPasses prog = st0 prog >>= flip runTransformStM (runOptPassesM prog)

runCGPasses :: K3 Declaration -> Int -> Either String (K3 Declaration)
runCGPasses prog lvl = st0 prog >>= flip runTransformM (runCGPassesM lvl prog)


{- Declaration-at-a-time analyses and optimizations. -}

-- | Program traversal with fixpoints per declaration.
mapProgramDecls :: (K3 Declaration -> [ProgramTransform]) -> ProgramTransform
mapProgramDecls passesF prog = mapProgram declFixpoint return return Nothing prog
  where declFixpoint d = runPasses (passesF d) d

mapProgramDeclFixpoint :: (K3 Declaration -> [ProgramTransform]) -> ProgramTransform
mapProgramDeclFixpoint passesF prog = mapProgram declFixpoint return return Nothing prog
  where declFixpoint d = (transformFixpoint $ runPasses $ passesF d) d

inferDeclProperties :: Identifier -> ProgramTransform
inferDeclProperties n = withPropertyTransform $ \pre p ->
  Properties.reinferProgDeclUsageProperties pre n p

inferFreshDeclProperties :: Identifier -> ProgramTransform
inferFreshDeclProperties n = inferDeclProperties n . stripDeclProperties n

inferDeclTypes :: Identifier -> ProgramTransform
inferDeclTypes n = withTypeTransform $ \te p -> reinferProgDeclTypes te n p

inferDeclEffects :: Maybe (SEffects.ExtInferF a, a) -> Identifier -> ProgramTransform
inferDeclEffects extInfOpt n = withEffectTransform $ \pe fe p -> do
  (nlc, _)   <- lambdaClosuresDecl n (Provenance.plcenv pe) p
  let pe'     = pe {Provenance.plcenv = nlc}
  (np,  npe) <- {-debugPretty ("Reinfer P\n" ++ show nlc) p $-} Provenance.reinferProgDeclProvenance pe' n p
  let fe'     = fe {SEffects.fppenv = Provenance.ppenv npe, SEffects.flcenv = nlc}
  (np', nfe) <- {-debugPretty "Reinfer F" fe' $-} SEffects.reinferProgDeclEffects extInfOpt fe' n np
  return (np', npe, nfe)
  where debugPretty tg a b = trace (T.unpack $ PT.boxToString $ [T.pack tg] PT.%$ PT.prettyLines a) b

inferFreshDeclTypesAndEffects :: Maybe (SEffects.ExtInferF a, a) -> Identifier -> ProgramTransform
inferFreshDeclTypesAndEffects extInfOpt n =
  runPasses [inferDeclTypes n, inferDeclEffects extInfOpt n] . stripDeclTypeAndEffectAnns n

-- | Recomputes property propagation, types and effects on a declaration
refreshDecl :: Maybe (SEffects.ExtInferF a, a) -> Identifier -> ProgramTransform
refreshDecl extInfOpt n =
  runPasses [inferFreshDeclTypesAndEffects extInfOpt n, inferFreshDeclProperties n]

-- TODO: each transformation here should be a local fixpoint, as well as the current pipeline fixpoint.
simplifyDecl :: Maybe (SEffects.ExtInferF a, a) -> Identifier -> ProgramTransform
simplifyDecl extInfOpt n = runPasses simplifyPasses
  where simplifyPasses = intersperse (refreshDecl extInfOpt n) $
                           map (mkXform False) [ ("Decl-CF",  foldConstants)
                                               , ("Decl-BR",  betaReduction)
                                               , ("Decl-DCE", eliminateDeadCode) ]
        mkXform asDebug (i,f) = withRepair i $
          (if asDebug then transformEDbg i else transformE) $ mapNamedDeclExpression n f

-- TODO: CSE
simplifyDeclWCSE :: Maybe (SEffects.ExtInferF a, a) -> Identifier -> ProgramTransform
simplifyDeclWCSE = undefined

streamFusionDecl :: Maybe (SEffects.ExtInferF a, a) -> Identifier -> ProgramTransform
streamFusionDecl extInfOpt n = runPasses [ fusionEncodeFixpoint
                                         , typEffPass
                                         , fusionTransformFixpoint]
  where
    mkXform asDebug i f     = withRepair i $ (if asDebug then transformEDbg i else transformE)
                                           $ mapNamedDeclExpression n f
    typEffPass              = inferFreshDeclTypesAndEffects extInfOpt n
    fusionEncode            = mkXform False "fusionEncode"    encodeTransformers
    fusionTransform         = mkXform False "fusionTransform" fuseFoldTransformers
    fusionReduce            = mkXform False "fusionReduce"    betaReduction
    fusionEncodeFixpoint    = transformFixpointI [typEffPass] fusionEncode
    fusionTransformFixpoint = transformFixpointI fusionInterF fusionTransform
    fusionInterF            = bracketPasses "fusion" typEffPass [fusionReduce]

declOptPasses :: Maybe (SEffects.ExtInferF a, a) -> K3 Declaration -> [ProgramTransform]
declOptPasses extInfOpt d = case nameOfDecl d of
  Nothing -> []
  Just n -> map (prepareOpt n) [ (simplifyDecl     extInfOpt n, "opt-decl-simplify-prefuse")
                               , (streamFusionDecl extInfOpt n, "opt-decl-fuse")
                               , (simplifyDecl     extInfOpt n, "opt-decl-simplify-final") ]
  where prepareOpt n (f,i) = runPasses [refreshDecl extInfOpt n, withRepair i f]
        nameOfDecl (tag -> DGlobal  n _ (Just _)) = Just n
        nameOfDecl (tag -> DTrigger n _ _) = Just n
        nameOfDecl _ = Nothing

runDeclOptPassesM :: Maybe (SEffects.ExtInferF a, a) -> ProgramTransform
runDeclOptPassesM extInfOpt =
  runPasses [refreshProgram, mapProgramDeclFixpoint (declOptPasses extInfOpt)]

runDeclOptPasses :: Maybe (SEffects.ExtInferF a, a) -> K3 Declaration -> Either String (K3 Declaration)
runDeclOptPasses extInfOpt prog = st0 prog >>= flip runTransformM (runDeclOptPassesM extInfOpt prog)<|MERGE_RESOLUTION|>--- conflicted
+++ resolved
@@ -24,13 +24,9 @@
 import qualified Language.K3.Analysis.Provenance.Inference as Provenance
 import qualified Language.K3.Analysis.SEffects.Inference   as SEffects
 
+import Language.K3.Transform.Common
 import Language.K3.Transform.Simplification
-<<<<<<< HEAD
-=======
-import Language.K3.Transform.Writeback
-import Language.K3.Transform.Common
 import Language.K3.Transform.TriggerSymbols (triggerSymbols)
->>>>>>> 65eb3129
 
 import Language.K3.Utils.Pretty
 
@@ -264,16 +260,10 @@
   where prepareOpt (f,i) = runPasses [refreshProgram, withRepair i f]
 
 cgPasses :: Int -> [ProgramTransform]
-<<<<<<< HEAD
-cgPasses _ = [ refreshProgram
+cgPasses _ = [ withRepair "TID" $ transformE triggerSymbols
+             , refreshProgram
              , transformF CArgs.runAnalysis
-=======
-cgPasses _ = [ withRepair "TID" $ transformE triggerSymbols
-             , inferFreshEffects
-             , transformF InsertMembers.runAnalysis
-             , transformF    CArgs.runAnalysis
              , \d -> get >>= \s -> return $ (optimizeMaterialization (penv s, fenv s)) d
->>>>>>> 65eb3129
              ]
 
 runOptPassesM :: ProgramTransform
