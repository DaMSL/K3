{-# LANGUAGE BangPatterns #-}
{-# LANGUAGE DoAndIfThenElse #-}
{-# LANGUAGE NoMonoLocalBinds #-}
{-# LANGUAGE ScopedTypeVariables #-}
{-# LANGUAGE TupleSections #-}
{-# LANGUAGE TypeFamilies #-}
{-# LANGUAGE ViewPatterns #-}
{-# LANGUAGE ParallelListComp #-}

-- | High-level API to K3 toolchain stages.
module Language.K3.Stages where

import Control.Arrow hiding ( left )
import Control.DeepSeq
import Control.Exception
import Control.Monad
import Control.Monad.Trans.Except
import Control.Monad.State

import Control.Concurrent

import Criterion.Measurement
import Criterion.Types

import Data.Function
import Data.List
import Data.List.Split
import Data.Map ( Map )
import qualified Data.Map as Map
import qualified Data.Set as Set
import qualified Data.Text as T
import Debug.Trace
import Data.Tree
import Data.Monoid
import Data.Tuple

import qualified Text.Printf as TPF

import Language.K3.Core.Common
import Language.K3.Core.Annotation
import Language.K3.Core.Declaration
import Language.K3.Core.Utils

import Language.K3.Analysis.Core
import Language.K3.Analysis.HMTypes.Inference hiding ( liftEitherM, tenv, inferDeclTypes )

import qualified Language.K3.Analysis.Properties           as Properties
import qualified Language.K3.Analysis.CArgs                as CArgs
import qualified Language.K3.Analysis.Provenance.Inference as Provenance
import qualified Language.K3.Analysis.SEffects.Inference   as SEffects

import Language.K3.Transform.Simplification
import Language.K3.Transform.TriggerSymbols (triggerSymbols)

import Language.K3.Utils.Pretty
import qualified Language.K3.Utils.PrettyText as PT

import Language.K3.Codegen.CPP.Materialization
import Language.K3.Codegen.CPP.Preprocessing

-- | Snapshot specifications are a list of pass names to capture per declaration.
type SnapshotSpec = Map String [String]

-- | Stage specifications are a pair of pass identifiers, and a snapshot spec.
data StageSpec = StageSpec { passesToRun    :: Maybe [Identifier]
                           , passesToFilter :: Maybe [Identifier]
                           , snapshotSpec   :: SnapshotSpec }
                 deriving (Eq, Ord, Read, Show)

-- | Configuration metadata for compiler stages
data CompilerSpec = CompilerSpec { blockSize :: Int
                                 , stageSpec :: StageSpec }
                    deriving (Eq, Ord, Read, Show)

-- | Compilation profiling
data TransformReport = TransformReport { statistics :: Map String [Measured]
                                       , snapshots  :: Map String [K3 Declaration] }

instance Monoid TransformReport where
  mempty = TransformReport mempty mempty
  mappend (TransformReport s t) (TransformReport s' t') = TransformReport (s <> s') (t <> t')

-- | The program transformation composition monad
data TransformSt = TransformSt { nextuid    :: Int
                               , cseCnt     :: Int
                               , tenv       :: TIEnv
                               , prenv      :: Properties.PIEnv
                               , penv       :: Provenance.PIEnv
                               , fenv       :: SEffects.FIEnv
                               , report     :: TransformReport }

<<<<<<< HEAD
instance Monoid TransformSt where
  mempty = TransformSt 0 0 mempty mempty mempty mempty rp0
  mappend (TransformSt n c t r p f e) (TransformSt n' c' t' r' p' f' e') =
    TransformSt (max n n') (max c c') (t <> t') (r <> r') (p <> p') (f <> f') (e <> e')

type TransformM = EitherT String (StateT TransformSt IO)
=======
type TransformM = ExceptT String (StateT TransformSt IO)
>>>>>>> 8de4c9f8

ss0 :: StageSpec
ss0 = StageSpec Nothing Nothing Map.empty

cs0 :: CompilerSpec
cs0 = CompilerSpec 16 ss0

rp0 :: TransformReport
rp0 = TransformReport Map.empty Map.empty

st0 :: K3 Declaration -> IO (Either String TransformSt)
st0 prog = do
  return $ mkEnv >>= \(stpe, stfe) ->
    return $ TransformSt puid 0 tienv0 Properties.pienv0 stpe stfe rp0

  where puid = let UID i = maxProgramUID prog in i + 1
        mkEnv = do
          vpenv <- variablePositions prog
          let pe = Provenance.pienv0 vpenv
          return (pe, SEffects.fienv0 (Provenance.ppenv pe) $ lcenv vpenv)

runTransformStM :: TransformSt -> TransformM a -> IO (Either String (a, TransformSt))
runTransformStM st m = do
  (a, s) <- runStateT (runExceptT m) st
  return $ either Left (Right . (,s)) a

runTransformM :: TransformSt -> TransformM a -> IO (Either String a)
runTransformM st m = do
  e <- runTransformStM st m
  return $ either Left (Right . fst) e

liftEitherM :: Either String a -> TransformM a
liftEitherM = either throwE return


{-- Transform utilities --}
type ProgramTransform = K3 Declaration -> TransformM (K3 Declaration)

-- | Stateful program transforms.
type ProgramTransformSt a = a -> K3 Declaration -> TransformM (a, K3 Declaration)

-- | Transforms returning whether they modified the program.
type ProgramTransformD = K3 Declaration -> TransformM (Bool, K3 Declaration)

-- | Transforms with only a declaration argument.
type TrF  = K3 Declaration -> K3 Declaration
type TrE  = K3 Declaration -> Either String (K3 Declaration)
type TrED = K3 Declaration -> Either String (Bool, K3 Declaration)

-- | Transforms with an accumulating argument.
type TrTF = TransformSt -> K3 Declaration -> K3 Declaration
type TrTE = TransformSt -> K3 Declaration -> Either String (K3 Declaration)

type TrSF a = a -> K3 Declaration -> (a, K3 Declaration)
type TrSE a = a -> K3 Declaration -> Either String (a, K3 Declaration)

runPasses :: [ProgramTransform] -> ProgramTransform
runPasses passes p = foldM (flip ($)) p passes

bracketPasses :: String -> ProgramTransform -> [ProgramTransform] -> [ProgramTransform]
bracketPasses n f l = pass "preBracket" f ++ l ++ pass "postBracket" f
  where pass tg f' = if True then [f'] else [displayPass (unwords [n, tg]) $ f']

type PrpTrE = Properties.PIEnv -> K3 Declaration -> Either String (K3 Declaration, Properties.PIEnv)
type TypTrE = TIEnv -> K3 Declaration -> Either String (K3 Declaration, TIEnv)
type EffTrE = Provenance.PIEnv -> SEffects.FIEnv -> K3 Declaration
              -> Either String (K3 Declaration, Provenance.PIEnv, SEffects.FIEnv)

-- | Forces evaluation of the program transformation, by fully evaluating its result.
reifyPass :: ProgramTransform -> ProgramTransform
reifyPass f p = do
  np <- f p
  return $!! np

reifyPassD :: ProgramTransformD -> ProgramTransformD
reifyPassD f p = do
  (r,np) <- f p
  return $!! (r,np)

-- | Show the program after applying the given program transform.
displayPass :: String -> ProgramTransform -> ProgramTransform
displayPass n f p = f p >>= \np -> mkTg n np (return np)
  where mkTg str p' = trace (boxToString $ [str] %$ prettyLines p')

-- | Show the program both before and after applying the given program transform.
debugPass :: String -> ProgramTransform -> ProgramTransform
debugPass n f p = mkTg ("Before " ++ n) p (f p) >>= \np -> mkTg ("After " ++ n) np (return np)
  where mkTg str p' = trace (boxToString $ [str] %$ prettyLines p')

-- | Measure the execution time of a transform
timePass :: String -> ProgramTransform -> ProgramTransform
timePass n f prog = do
  (npE, sample) <- get >>= liftIO . profile f prog
  (np, nst)     <- liftEitherM npE
  void $ put $ addMeasurement n sample nst
  return np

  where
    addMeasurement n' sample st =
      let rp  = report st
          nrp = rp {statistics = Map.insertWith (++) n' [sample] $ statistics rp}
      in st {report = nrp}

    -- This is a reimplementation of Criterion.Measurement.measure
    -- while actually returning the value computed.
    profile tr arg st = do
      startStats     <- getGCStats
      startTime      <- getTime
      startCpuTime   <- getCPUTime
      startCycles    <- getCycles
      resultE        <- runTransformStM st $ tr arg
      wresultE       <- evaluate resultE
      endTime        <- getTime
      endCpuTime     <- getCPUTime
      endCycles      <- getCycles
      endStats       <- getGCStats
      let !m = applyGCStats endStats startStats $ measured {
                 measTime    = max 0 (endTime - startTime)
               , measCpuTime = max 0 (endCpuTime - startCpuTime)
               , measCycles  = max 0 (fromIntegral (endCycles - startCycles))
               , measIters   = 1
               }
      return (wresultE, m)

-- | Take a snapshot of the result of a transform
type SnapshotCombineF = [K3 Declaration] -> [K3 Declaration] -> [K3 Declaration]

lastSnapshot :: SnapshotCombineF
lastSnapshot a _ = a

snapshotPass :: String -> SnapshotCombineF -> ProgramTransform -> ProgramTransform
snapshotPass n combineF f prog = do
  np <- f prog
  modify $ addSnapshot n np
  return np

  where addSnapshot n' np st =
          let rp  = report st
              nrp = rp {snapshots = Map.insertWith combineF n' [np] $ snapshots rp}
          in st {report = nrp}

{-- Stateful transformations --}
withStateTransform :: (TransformSt -> a) -> (a -> TransformSt -> TransformSt) -> TrSE a -> ProgramTransform
withStateTransform getStF modifyStF f p = do
  st <- get
  (na, np) <- liftEitherM $ f (getStF st) p
  void $ put $ modifyStF na st
  return np

withPropertyTransform :: PrpTrE -> ProgramTransform
withPropertyTransform f p = do
  st <- get
  (np, pre) <- liftEitherM $ f (prenv st) p
  void $ put $ st {prenv=pre}
  return np

withTypeTransform :: TypTrE -> ProgramTransform
withTypeTransform f p = do
  void $ ensureNoDuplicateUIDs p
  st <- get
  (np, te) <- liftEitherM $ f (tenv st) p
  void $ put $ st {tenv=te}
  return np

withEffectTransform :: EffTrE -> ProgramTransform
withEffectTransform f p = do
  st <- get
  (np,pe,fe) <- liftEitherM (f (penv st) (fenv st) p)
  void $ put (st {penv=pe, fenv=fe})
  return np

withRepair :: String -> ProgramTransform -> ProgramTransform
withRepair msg f prog = do
  np <- f prog
  st <- get
  let (i,np') = repairProgram msg (Just $ nextuid st) np
  void $ put $ st {nextuid = i}
  return np'

withRepairD :: String -> ProgramTransformD -> ProgramTransformD
withRepairD msg f prog = do
  (r,np) <- f prog
  st <- get
  let (i,np') = repairProgram msg (Just $ nextuid st) np
  void $ put $ st {nextuid = i}
  return (r,np')


{-- Transform constructors --}
transformFromDelta :: ProgramTransformD -> ProgramTransform
transformFromDelta f p = f p >>= return . snd

transformF :: TrF -> ProgramTransform
transformF f p = return $ f p

transformE :: TrE -> ProgramTransform
transformE f p = liftEitherM $ f p

transformEDbg :: String -> TrE -> ProgramTransform
transformEDbg tg f p = do
  p' <- mkTg "Before " p $ transformE f p
  mkTg "After " p' $ return p'
  where mkTg pfx p' = trace (boxToString $ [pfx ++ tg] %$ prettyLines p')

transformED :: TrED -> ProgramTransformD
transformED f p = liftEitherM $ f p

transformEDDbg :: String -> TrED -> ProgramTransformD
transformEDDbg tg f p = do
  (changed, p') <- mkTg "Before " p $ transformED f p
  mkTg (after changed) p' $ return (changed, p')
  where
    after b = unwords ["After", "(", show b, ")"]
    mkTg pfx p' = trace (boxToString $ [pfx ++ tg] %$ prettyLines p')

transformTF :: TrTF -> ProgramTransform
transformTF f p = get >>= return . flip f p

transformTE :: TrTE -> ProgramTransform
transformTE f p = get >>= liftEitherM . flip f p

transformSF :: TrSF a -> ProgramTransformSt a
transformSF f z p = return $ f z p

transformSE :: TrSE a -> ProgramTransformSt a
transformSE f z p = liftEitherM $ f z p

{- Fixpoint transform constructors -}
transformFixpoint :: ProgramTransform -> ProgramTransform
transformFixpoint f p = do
  np <- f p
  (if compareDAST np p then return else transformFixpoint f) np

transformFixpointI :: [ProgramTransform] -> ProgramTransform -> ProgramTransform
transformFixpointI interF f p = do
  np <- f p
  if compareDAST np p then return np
  else runPasses interF np >>= transformFixpointI interF f

transformFixpointSt :: ProgramTransformSt a -> ProgramTransformSt a
transformFixpointSt f z p = do
  (nacc, np) <- f z p
  (if compareDAST np p then return . (nacc,) else transformFixpointSt f nacc) np

transformFixpointD :: ProgramTransformD -> ProgramTransform
transformFixpointD f p = do
  (changed, np) <- f p
  (if not changed && compareDAST np p then return else transformFixpointD f) np

transformFixpointID :: [ProgramTransform] -> ProgramTransformD -> ProgramTransform
transformFixpointID interF f p = do
  (changed, np) <- f p
  if not changed && compareDAST np p then return np
  else runPasses interF np >>= transformFixpointID interF f

fixpointF :: TrF -> ProgramTransform
fixpointF f = transformFixpoint $ transformF f

fixpointE :: TrE -> ProgramTransform
fixpointE f = transformFixpoint $ transformE f

fixpointTF :: TrTF -> ProgramTransform
fixpointTF f = transformFixpoint $ transformTF f

fixpointTE :: TrTE -> ProgramTransform
fixpointTE f = transformFixpoint $ transformTE f

fixpointSF :: TrSF a -> ProgramTransformSt a
fixpointSF f = transformFixpointSt $ transformSF f

fixpointSE :: TrSE a -> ProgramTransformSt a
fixpointSE f = transformFixpointSt $ transformSE f

-- Fixpoint constructors with intermediate transformations between rounds.
fixpointIF :: [ProgramTransform] -> TrF -> ProgramTransform
fixpointIF interF f = transformFixpointI interF $ transformF f

fixpointIE :: [ProgramTransform] -> TrE -> ProgramTransform
fixpointIE interF f = transformFixpointI interF $ transformE f

fixpointITF :: [ProgramTransform] -> TrTF -> ProgramTransform
fixpointITF interF f = transformFixpointI interF $ transformTF f

fixpointITE :: [ProgramTransform] -> TrTE -> ProgramTransform
fixpointITE interF f = transformFixpointI interF $ transformTE f


{- Whole program analyses -}
ensureNoDuplicateUIDs :: ProgramTransform
ensureNoDuplicateUIDs p =
  let dupUids = duplicateProgramUIDs p
  in if null dupUids then return p
     else throwE $ T.unpack $ PT.boxToString $ [T.pack "Found duplicate uids:"]
                                         PT.%$ [T.pack $ show dupUids]
                                         PT.%$ PT.prettyLines p

inferTypes :: ProgramTransform
inferTypes prog = do
  --void $ ensureNoDuplicateUIDs prog
  (p, tienv) <- liftEitherM $ inferProgramTypes prog
  p' <- liftEitherM $ translateProgramTypes p
  void $ modify $ \st -> st {tenv = tienv}
  return p'

inferEffects :: ProgramTransform
inferEffects prog = do
  (p,  pienv) <- liftEitherM $ Provenance.inferProgramProvenance prog
  (p', fienv) <- liftEitherM $ SEffects.inferProgramEffects Nothing (Provenance.ppenv pienv) (debugEffects "After provenance" p)
  void $ modify $ \st -> st {penv = pienv, fenv = fienv}
  return (debugEffects "After effects" p')

  where debugEffects tg p = if True then p else flip trace p $ boxToString $ [tg] %$ prettyLines p

inferProperties :: ProgramTransform
inferProperties prog = do
  (p, prienv) <- liftEitherM $ Properties.inferProgramUsageProperties prog
  void $ modify $ \st -> st {prenv = prienv}
  return p

inferFreshProperties :: ProgramTransform
inferFreshProperties = inferProperties . stripProperties

inferTypesAndEffects :: ProgramTransform
inferTypesAndEffects = runPasses [inferTypes, inferEffects]

inferFreshTypes :: ProgramTransform
inferFreshTypes = inferTypes . stripTypeAnns

inferFreshEffects :: ProgramTransform
inferFreshEffects = inferEffects . stripEffectAnns

inferFreshTypesAndEffects :: ProgramTransform
inferFreshTypesAndEffects = inferTypesAndEffects . stripTypeAndEffectAnns

-- | Recomputes a program's inferred properties, types and effects.
refreshProgram :: ProgramTransform
refreshProgram = runPasses [inferFreshTypesAndEffects, inferFreshProperties]

{- Whole program optimizations -}
simplify :: ProgramTransform
simplify = transformFixpoint $ runPasses simplifyPasses
  where simplifyPasses = intersperse refreshProgram $
                           map (mkXform False) [ ("CF", foldProgramConstants)
                                               , ("BR", betaReductionOnProgram)
                                               , ("DCE", eliminateDeadProgramCode) ]
        mkXform asDebug (i,f) = withRepair i $ (if asDebug then transformEDbg i else transformE) f

simplifyWCSE :: ProgramTransform
simplifyWCSE p = do
  np <- simplify p
  (_, rp) <- liftEitherM $ commonProgramSubexprElim Nothing np
  return rp

streamFusion :: ProgramTransform
streamFusion = runPasses [fusionEncodeFixpoint, inferFreshTypesAndEffects, fusionTransformFixpoint]
  where
    mkXform  asDebug i f    = withRepair  i $ (if asDebug then transformEDbg  i else transformE)  f
    mkXformD asDebug i f    = withRepairD i $ (if asDebug then transformEDDbg i else transformED) f

    fusionEncodeFixpoint    = transformFixpointID [inferFreshTypesAndEffects] fusionEncode
    fusionTransformFixpoint = transformFixpointI fusionInterF fusionTransform

    fusionEncode            = mkXformD False "fusionEncode"    encodeProgramTransformers
    fusionTransform         = mkXform  False "fusionTransform" fuseProgramFoldTransformers
    fusionReduce            = mkXform  False "fusionReduce"    betaReductionOnProgram
    fusionInterF            = bracketPasses "fusion" inferFreshTypesAndEffects [fusionReduce]


{- Whole program pass aliases -}
optPasses :: [ProgramTransform]
optPasses = map prepareOpt [ (simplifyWCSE, "opt-simplify-prefuse")
                           , (streamFusion, "opt-fuse")
                           , (simplifyWCSE, "opt-simplify-final") ]
  where prepareOpt (f,i) = runPasses [refreshProgram, withRepair i f]

cgPasses :: [ProgramTransform]
cgPasses = [ withRepair "TID" $ transformE triggerSymbols
           , \d -> return (mangleReservedNames d)
           , refreshProgram
           , transformF CArgs.runAnalysis
           , \d -> get >>= \s -> return $ (optimizeMaterialization (penv s, fenv s)) d
           ]

runOptPassesM :: ProgramTransform
runOptPassesM prog = runPasses optPasses $ stripTypeAndEffectAnns prog

runCGPassesM :: ProgramTransform
runCGPassesM prog = runPasses cgPasses prog

-- Legacy methods.
runOptPasses :: K3 Declaration -> IO (Either String (K3 Declaration, TransformReport))
runOptPasses prog = st0 prog >>= either (return . Left) run
  where run st = do
          resE <- runTransformStM st $ runOptPassesM prog
          return (resE >>= return . second report)

runCGPasses :: K3 Declaration -> IO (Either String (K3 Declaration))
runCGPasses prog = do
  stE <- st0 prog
  either (return . Left) (\st -> runTransformM st $ runCGPassesM prog) stE


{- Declaration-at-a-time analyses and optimizations. -}

-- | Accumulating declaration-at-a-time program traversal.
foldProgramDecls :: (a -> K3 Declaration -> (a, [ProgramTransform])) -> ProgramTransformSt a
foldProgramDecls passesF z prog = foldProgram declFixpoint idF idF Nothing z prog
  where idF a b = return (a, b)
        declFixpoint acc d = do
          let (nacc, passes) = passesF acc d
          nd <- runPasses passes d
          return (nacc, nd)

mapProgramDecls :: (K3 Declaration -> [ProgramTransform]) -> ProgramTransform
mapProgramDecls passesF prog =
  foldProgramDecls (\_ d -> ((), passesF d)) () prog >>= return . snd

blockMapProgramDecls :: Int -> [ProgramTransform] -> (K3 Declaration -> [ProgramTransform]) -> ProgramTransform
blockMapProgramDecls blockSize blockPassesF declPassesF prog = do
  initState <- get
  result <- liftIO $ runBlocks initState prog
  case result of
    Left s -> left s
    Right (s, d) -> put s >> runPasses blockPassesF d
 where
  runBlocks :: TransformSt -> K3 Declaration -> IO (Either String (TransformSt, K3 Declaration))
  runBlocks initState prog = do
    partitions <- (partitionDecls (topLevelDecls prog))
    locks <- sequence [newEmptyMVar | _ <- partitions]
    let inputs = [(initState, partition) | partition <- partitions]
    sequence_ [forkIO (runBlock initState ps lock) | ps <- partitions | lock <- locks]
    finalStates <- mapM takeMVar locks

    return (fmap (fmap (rebuild . concat)) $ foldl mergeEither (Right (initState, [])) finalStates)

  runBlock :: TransformSt -> [K3 Declaration] -> MVar (Either String (TransformSt, [K3 Declaration])) -> IO ()
  runBlock st ds lock = do
    result <- sequence [runTransformStM st (runBlockDecl d) | d <- ds]
    let result' = (foldl mergeEither (Right (mempty, [])) (map (fmap swap) result))
    putMVar lock result'

  runBlockDecl :: ProgramTransform
  runBlockDecl = fixD (mapProgramDecls declPassesF) compareDAST

  fixD f (===) d = f d >>= \d' -> if d === d' then return d else fixD f (===) d'

  partitionDecls :: [K3 Declaration] -> IO [[K3 Declaration]]
  partitionDecls ds = do
    maxBlocks <- getNumCapabilities
    return $ chunksOf (length ds `div` maxBlocks) ds

  rebuild :: [K3 Declaration] -> K3 Declaration
  rebuild = Node (DRole "__global" :@: [])

  topLevelDecls d =
    case d of
      (tag -> DRole _) -> children prog
      _ -> error "Top level declaration is not a role."


  mergeEither :: Either String (TransformSt, [a]) -> Either String (TransformSt, a)
                -> Either String (TransformSt, [a])
  mergeEither a@(Left _) _ = a
  mergeEither (Right (s, ds)) (Left y) = Left y
  mergeEither (Right (s, ds)) (Right (s', d)) = Right (s' <> s, d:ds)

    -- emptySeen              = (Set.empty, [])
    -- addNamedSeen   (n,u) i = (Set.insert i n, u)
    -- addUnnamedSeen (n,u) i = (n, i:u)
    -- seenNamed      (n,_) i = Set.member i n
    -- seenUnnamed    (_,u) i = i `elem` u

    -- blockDriver seen p = do
    --   ((nseen, anyNew), np) <- blockedPass seen p
    --   np' <- debugBlock seen nseen $ runPasses blockPassesF np
    --   if not anyNew && compareDAST np' p then return np'
    --   else blockDriver nseen np'

    -- blockedPass seen p = do
    --   let z = (seen, blockSize, False)
    --   ((nseen, _, anyNew), np) <- foldProgramDecls passesWSkip z p
    --   return ((nseen, anyNew), np)

    -- passesWSkip (seen, cnt, anyNew) d@(nameOfDecl -> nOpt) =
    --   let thisSeen        = maybe (seenUnnamed seen d) (seenNamed seen) nOpt
    --       nAnyNew         = anyNew || not thisSeen
    --       (nseen, passes) = if thisSeen then (seen, []) else (case nOpt of
    --                           Nothing -> (addUnnamedSeen seen d, declPassesF d)
    --                           Just n  -> if cnt == 0 then (seen, [])
    --                                      else (addNamedSeen seen n, declPassesF d))
    --   in
    --   let ncnt = maybe cnt (const $ if cnt == 0 || thisSeen then cnt else (cnt-1)) nOpt
    --       nacc = (nseen, ncnt, nAnyNew)
    --   in (nacc, passes)

    -- nameOfDecl (tag -> DGlobal  n _ _) = Just n
    -- nameOfDecl (tag -> DTrigger n _ _) = Just n
    -- nameOfDecl _ = Nothing

    -- debugBlock old new r = flip trace r $ "Compiled a block: " ++
    --                         (sep $ (Set.toList $ ((Set.\\) `on` fst) new old)
    --                             ++ (map showDuid $ ((\\) `on` snd) new old))

    -- sep = concat . intersperse ", "
    -- showDuid d = maybe invalidUid duid $ d @~ isDUID
    -- duid (DUID (UID i)) = "DUID " ++ show i
    -- duid _ = invalidUid
    -- invalidUid = "<no duid>"

inferDeclProperties :: Identifier -> ProgramTransform
inferDeclProperties n = withPropertyTransform $ \pre p ->
  Properties.reinferProgDeclUsageProperties pre n p

inferFreshDeclProperties :: Identifier -> ProgramTransform
inferFreshDeclProperties n = inferDeclProperties n . stripDeclProperties n

inferDeclTypes :: Identifier -> ProgramTransform
inferDeclTypes n = withTypeTransform $ \te p -> reinferProgDeclTypes te n p

inferDeclEffects :: Maybe (SEffects.ExtInferF a, a) -> Identifier -> ProgramTransform
inferDeclEffects extInfOpt n = withEffectTransform $ \pe fe p -> do
  (nvp, _)   <- variablePositionsDecl n (Provenance.pvpenv pe) p
  let pe'     = pe {Provenance.pvpenv = nvp}
  (np,  npe) <- {-debugPretty ("Reinfer P\n" ++ show nvp) p $-} Provenance.reinferProgDeclProvenance pe' n p
  let fe'     = fe {SEffects.fppenv = Provenance.ppenv npe, SEffects.flcenv = lcenv nvp}
  (np', nfe) <- {-debugPretty "Reinfer F" fe' $-} SEffects.reinferProgDeclEffects extInfOpt fe' n np
  return (np', npe, nfe)
  where debugPretty tg a b = trace (T.unpack $ PT.boxToString $ [T.pack tg] PT.%$ PT.prettyLines a) b

inferFreshDeclTypesAndEffects :: Maybe (SEffects.ExtInferF a, a) -> Identifier -> ProgramTransform
inferFreshDeclTypesAndEffects extInfOpt n =
  runPasses [inferDeclTypes n, inferDeclEffects extInfOpt n] . stripDeclTypeAndEffectAnns n

-- | Recomputes property propagation, types and effects on a declaration
refreshDecl :: Maybe (SEffects.ExtInferF a, a) -> Identifier -> ProgramTransform
refreshDecl extInfOpt n =
  runPasses [inferFreshDeclTypesAndEffects extInfOpt n, inferFreshDeclProperties n]

-- | Returns a map of transformations, treating passes as data.
--   We could build a TH-DSL based on this map to define compilers.
declTransforms :: StageSpec -> Maybe (SEffects.ExtInferF a, a) -> Identifier -> Map Identifier ProgramTransform
declTransforms stSpec extInfOpt n = topLevel
  where
    topLevel  = (Map.fromList $ fPf fst $ [
        second mkFix $
        mkT $ mkSeqRep "Optimize" highLevel $ fPf fst $ prepend [ ("refreshI",      False) ]
                                                        $ [ ("Decl-Simplify", True)
                                                          , ("Decl-Fuse",     True)
                                                          , ("Decl-Simplify", True) ]
      ]) `Map.union` highLevel

    highLevel = (Map.fromList $ fPf fst $ [
        second mkFix $
        mkT $ mkSeq "Decl-Simplify" lowLevel $ fP $ intersperse "refreshI" $ [ "Decl-CF"
                                                                             , "Decl-BR"
                                                                             , "Decl-DCE"
                                                                             , "Decl-CSE" ]
      , mkT $ mkSeq "Decl-Fuse" lowLevel $ fP [ "Decl-FE"
                                              , "typEffI"
                                              , "Decl-FT" ]
      ]) `Map.union` lowLevel

    -- TODO: CF,BR,DCE,CSE should be a local fixpoint.
    lowLevel = Map.fromList $ fPf fst $ [
              mk  foldConstants        "Decl-CF"  False True False True  (Just [typEffI])
      ,       mk  betaReduction        "Decl-BR"  False True False True  (Just [typEffI])
      ,       mk  eliminateDeadCode    "Decl-DCE" False True False True  (Just [typEffI])
      ,       mkW cseTransform         "Decl-CSE" False True False True  (Just [typEffI])
      , mkT $ mkD encodeTransformers   "Decl-FE"  False True False True  (Just [typEffI])
      , mkT $ mk  fuseFoldTransformers "Decl-FT"  False True False True  (Just fusionI)
      , mkT $ mkDebug False $ fusionReduce
      , mkT $ mkDebug False $ ("typEffI",)  $ typEffI
      , mkT $ mkDebug False $ ("refreshI",) $ refreshI
      ]

    -- Build a transform with additional debugging/repair/reification functionality.
    mk f i asReified asRepair asDebug asFixT fixPassOpt = mkSS $ (i,)
      $ (maybe id (if asFixT then mkFixIT i else mkFixI) fixPassOpt)
      $ (if asReified then reifyPass else id)
      $ (if asRepair then withRepair i else id)
      $ (if asDebug then transformEDbg i else transformE)
      $ mapNamedDeclExpression n f

    -- Build a delta transform
    mkD f i asReified asRepair asDebug asFixT fixPassOpt = mkSS $ (i,)
      $ (maybe transformFromDelta (if asFixT then mkFixIDT i else mkFixID) fixPassOpt)
      $ (if asReified then reifyPassD else id)
      $ (if asRepair then withRepairD i else id)
      $ (if asDebug then transformEDDbg i else transformED)
      $ foldNamedDeclExpression n f False

    -- Wrap an existing transform
    mkW tr i asReified asRepair asDebug asFixT fixPassOpt = mkSS $ (i,)
      $ (maybe id (if asFixT then mkFixIT i else mkFixI) fixPassOpt)
      $ (if asReified then reifyPass else id)
      $ (if asRepair then withRepair i else id)
      $ (if asDebug then debugPass i else id)
      $ tr

    mkDebug asDebug (i,tr) = mkSS $ (i,) $ (if asDebug then debugPass i else id) tr

    -- Pass filtering
    fPf :: (a -> Identifier) -> [a] -> [a]
    fPf f = maybe (id) (\l -> filter (\x -> (f x) `notElem` l)) $ passesToFilter stSpec
    fP    = fPf id

    -- Fixpoint pass construction
    mkFix             = transformFixpoint
    mkFixI     interF = transformFixpointI  interF
    mkFixID    interF = transformFixpointID interF
    mkFixIT  i interF = transformFixpointI  [timePass (mkN $ i ++ "-FPI") $ runPasses interF]
    mkFixIDT i interF = transformFixpointID [timePass (mkN $ i ++ "-FPI") $ runPasses interF]

    -- Timing and snapshotting.
    mkN i = unwords [n, i]
    mkT (i,f)  = (i, timePass (mkN i) f)
    mkS (i,f)  = (i, snapshotPass (mkN i) lastSnapshot f)
    mkSS (i,f) = maybe (i,f) (\l -> if i `elem` l then mkS (i,f) else (i,f))
                   $ Map.lookup n $ snapshotSpec stSpec

    -- Custom, and shared passes
    fusionReduce = mkT $ mk betaReduction "Decl-FR" False True False True (Just [typEffI])
    cseTransform = withStateTransform (Just . cseCnt)
                                      (\ncntOpt st -> st {cseCnt=maybe (cseCnt st) id ncntOpt})
                                      (foldNamedDeclExpression n commonSubexprElim)

    -- Fixpoint intermediates
    typEffI  = inferFreshDeclTypesAndEffects extInfOpt n
    refreshI = refreshDecl extInfOpt n
    fusionI  = bracketPasses "fusionReduce" typEffI [snd fusionReduce]

    -- Derived transforms
    mkSeq i m l = mkSS (i, runPasses $ map (flip getTransform m) l)

    mkSeqRep i m lWRep = mkSS (i, runPasses $ map (getWRep m) lWRep)
    getWRep m (i, asRep) = (if asRep then withRepair i else id) $ getTransform i m

    prepend l1 l2 = concatMap ((l1 ++) . (:[])) l2


getTransform :: Identifier -> Map Identifier ProgramTransform -> ProgramTransform
getTransform i m = maybe err id $ Map.lookup i m
  where err = error $ "Invalid compiler transformation: " ++ i

declOptPasses :: StageSpec -> Maybe (SEffects.ExtInferF a, a) -> K3 Declaration -> [ProgramTransform]
declOptPasses stSpec extInfOpt d = case nameOfDecl d of
  Nothing -> []
  Just n -> maybe (tltransforms n) (map $ flip getTransform (transforms n)) $ passesToRun stSpec

  where transforms n = declTransforms stSpec extInfOpt n
        tltransforms n = maybe (defaultPasses n) (\l -> if "Optimize" `elem` l then [] else defaultPasses n) $ passesToFilter stSpec
        defaultPasses n = [getTransform "Optimize" $ transforms n]

        nameOfDecl (tag -> DGlobal  n _ (Just _)) = Just n
        nameOfDecl (tag -> DTrigger n _ _) = Just n
        nameOfDecl _ = Nothing

runDeclOptPassesM :: CompilerSpec -> Maybe (SEffects.ExtInferF a, a) -> ProgramTransform
runDeclOptPassesM cSpec extInfOpt =
  runPasses [refreshProgram, blockMapProgramDecls (blockSize cSpec) [refreshProgram] passes]
  where passes = declOptPasses (stageSpec cSpec) extInfOpt

runDeclOptPasses :: CompilerSpec -> Maybe (SEffects.ExtInferF a, a)
                 -> K3 Declaration -> IO (Either String (K3 Declaration, TransformReport))
runDeclOptPasses cSpec extInfOpt prog = st0 prog >>= either (return . Left) run
  where run st = do
          resE <- runTransformStM st $ runDeclOptPassesM cSpec extInfOpt prog
          return (resE >>= return . second report)


{- Instances -}
instance Pretty TransformReport where
  prettyLines (TransformReport st sn) =
    tlines %$ [unwords ["Total observed compilation time:", secs tsum]]
           %$ Map.foldlWithKey prettySnapshot [] sn
    where
      maxnst = maximum $ map length $ Map.keys st
      maxnsn = maximum $ map length $ Map.keys sn
      padst s = replicate (maxnst - length s) ' '
      padsn s = replicate (maxnsn - length s) ' '

      stagg = map (second $ (sum &&& length) . map measTime) $ Map.assocs st
      tsum  = sum $ map (fst . snd) stagg
      trep  = map (second $ (\(tt,l) -> ((tt, percent tt), l))) stagg
      percent t = TPF.printf "%.2f" $ 100 * t / tsum

      tlines = concatMap prettyStats $ sortBy (compare `on` (fst . fst . snd)) trep
      prettyStats (n,((t,pt), l)) = [unwords [n ++ padst n, ":", secs t, pt, show l, "iters"]]

      prettySnapshot acc n l = acc %$ (flip concatMap l $ \p -> [n ++ padsn n ++ " "] %$ (prettyLines $ stripTypeAndEffectAnns p))<|MERGE_RESOLUTION|>--- conflicted
+++ resolved
@@ -89,16 +89,12 @@
                                , fenv       :: SEffects.FIEnv
                                , report     :: TransformReport }
 
-<<<<<<< HEAD
 instance Monoid TransformSt where
   mempty = TransformSt 0 0 mempty mempty mempty mempty rp0
   mappend (TransformSt n c t r p f e) (TransformSt n' c' t' r' p' f' e') =
     TransformSt (max n n') (max c c') (t <> t') (r <> r') (p <> p') (f <> f') (e <> e')
 
-type TransformM = EitherT String (StateT TransformSt IO)
-=======
 type TransformM = ExceptT String (StateT TransformSt IO)
->>>>>>> 8de4c9f8
 
 ss0 :: StageSpec
 ss0 = StageSpec Nothing Nothing Map.empty
