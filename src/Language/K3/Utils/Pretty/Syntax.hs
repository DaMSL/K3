{-# LANGUAGE FlexibleContexts #-}
{-# LANGUAGE LambdaCase #-}
{-# LANGUAGE PatternGuards #-}
{-# LANGUAGE TupleSections #-}
{-# LANGUAGE TypeFamilies #-}
{-# LANGUAGE ViewPatterns #-}

module Language.K3.Utils.Pretty.Syntax (
    program,
    decl,
    expr,
    typ,
    literal,

    programS,
    declS,
    exprS,
    typeS,
    literalS,
    symbolS
) where

import Prelude hiding ((<$>))

import Control.Applicative ( (<*>) )
import qualified Control.Applicative as C ( (<$>) )
import Control.Monad

import Data.Either
import qualified Data.Map as Map
import Data.Maybe
import Data.List hiding ( group )

import Language.K3.Core.Common
import Language.K3.Core.Annotation
import Language.K3.Core.Annotation.Syntax
import Language.K3.Core.Declaration
import Language.K3.Core.Expression
import Language.K3.Core.Literal
import Language.K3.Core.Type
import Language.K3.Core.Metaprogram hiding ( mpAnnMemDecl )

import qualified Language.K3.Utils.Pretty as P

import Text.PrettyPrint.ANSI.Leijen

data SyntaxError = SyntaxError String deriving (Eq, Show)

-- | A simple syntax printer monad.
type Printer a     = Either SyntaxError a
type SyntaxPrinter = Printer Doc

-- | Hard-coded printer configuration
showImmut :: Bool
showImmut = False

runSyntaxPrinter :: SyntaxPrinter -> Either String Doc
runSyntaxPrinter = either (\(SyntaxError s) -> Left s) Right

reasonM :: String -> Printer a -> Printer a
reasonM msg m = either (\(SyntaxError s) -> Left . SyntaxError $ s ++ msg) return m

throwSP :: String -> Printer a
throwSP = Left . SyntaxError

programS :: K3 Declaration -> Either String String
programS p = program p >>= \doc -> return $ displayS (renderSmart 0.6 100 doc) ""

declS :: K3 Declaration -> Either String String
declS d = show C.<$> runSyntaxPrinter (decl d)

exprS :: K3 Expression -> Either String String
exprS e = show C.<$> runSyntaxPrinter (expr e)

typeS :: K3 Type -> Either String String
typeS t = show C.<$> runSyntaxPrinter (typ t)

literalS :: K3 Literal -> Either String String
literalS l = show C.<$> runSyntaxPrinter (literal l)

symbolS :: K3 Expression -> Either String String
symbolS e = show C.<$> runSyntaxPrinter (symbol e)

program :: K3 Declaration -> Either String Doc
program = runSyntaxPrinter . decl

-- | Declaration syntax printing.
decl :: K3 Declaration -> SyntaxPrinter
decl d@(details -> (_,_,anns)) = attachComments (commentD anns) $ decl' d

decl' :: K3 Declaration -> SyntaxPrinter
decl' (details -> (DGlobal n t eOpt, cs, anns)) =
    case tag t of
      TSource -> withSubDecls $ endpoint' "source"
      TSink   -> withSubDecls $ endpoint' "sink"
      _       -> withSubDecls declG
  where
    withSubDecls d = vsep C.<$> ((:) C.<$> d <*> subDecls cs)

    declG = globalDecl C.<$> declGType
                         <*> optionalPrinter qualifierAndExpr eOpt

    declGType = case tag t of
      TForall _ -> (Nothing,) C.<$> typ t
      _         -> qualifierAndType t

    globalDecl (qualTOpt, t') eqeOpt =
      hang 2 $ text "declare" <+> text n </> colon <+> maybe (align t') (<+> (align t')) qualTOpt
                                         </> declInitializer eqeOpt <> line

    endpoint' kw = endpoint kw n C.<$> endpointSpec anns <*> typ t <*> optionalPrinter expr eOpt


decl' (details -> (DTrigger n t e, cs, _)) =
    vsep C.<$> ((:) C.<$> declT <*> subDecls cs)
  where
    declT = triggerDecl C.<$> typ t <*> expr e
    triggerDecl t' e' =
      hang 2 $ text "trigger" <+> text n <+> colon <+> align t' <+> equals <$> e' <> line


decl' (details -> (DRole n, cs, _)) =
  if n == "__global" then vsep     C.<$> ((++) C.<$> subDecls cs <*> bindingDecls cs)
                     else roleDecl C.<$> ((++) C.<$> subDecls cs <*> bindingDecls cs)
  where roleDecl roleCh =
          text "role" <+> text n
                      <+> lbrace </> (align . indent 2 $ vsep roleCh) <$> rbrace <> line


decl' (details -> (DDataAnnotation n tvars mems, cs, _)) = do
  pfxsp <- dAnnPrefix n [] tvars
  msps  <- mapM annMemDecl mems
  csps  <- mapM decl cs
  return $ vsep . (: csps) $ pfxsp <+> lbrace <$> (indent 2 $ vsep msps) <$> rbrace <> line

decl' (details -> (DGenerator mp, cs, _)) = do
  msp    <- mpDeclaration mp
  csps   <- mapM decl cs
  return . vsep $ msp : csps

decl' (details -> (DTypeDef tn t, cs, _)) = do
  tsp  <- typ t
  csps <- mapM decl cs
  return $ vsep . (: csps) $ text "typedef" <+> text tn <+> equals <+> tsp

decl' _ = throwSP "Invalid declaration"

declInitializer :: Maybe (Maybe Doc, Doc) -> Doc
declInitializer = maybe empty (\(qualEOpt, e') -> equals </> (maybe e' (<+> e') qualEOpt))

-- TODO: generate syntax for member property annotations.
annMemDecl :: AnnMemDecl -> SyntaxPrinter
annMemDecl (Lifted pol i t eOpt _) =
  attrDecl pol "lifted" i C.<$> qualifierAndType t
                            <*> optionalPrinter qualifierAndExpr eOpt

annMemDecl (Attribute pol i t eOpt _) =
  attrDecl pol "" i C.<$> qualifierAndType t
                      <*> optionalPrinter qualifierAndExpr eOpt

annMemDecl (MAnnotation pol i _) =
  return $ polarity pol <+> text "annotation" <+> text i

attrDecl :: Polarity -> String -> Identifier -> (Maybe Doc, Doc) -> Maybe (Maybe Doc, Doc) -> Doc
attrDecl pol kw j (qualTOpt, t') eqeOpt =
  hang 2 $ polarity pol <+> (if null kw then text j else text kw <+> text j)
                        <+> maybe colon (colon <+>) qualTOpt <+> (align t') <+> declInitializer eqeOpt

polarity :: Polarity -> Doc
polarity Provides = text "provides"
polarity Requires = text "requires"

mpDeclaration :: MPDeclaration -> SyntaxPrinter
mpDeclaration (MPDataAnnotation i svars tvars (partitionEithers -> (mpAnnMems, annMems))) = do
  pfxsp <- dAnnPrefix i svars tvars
  mpsps <- mapM mpAnnMemDecl mpAnnMems
  msps  <- mapM annMemDecl annMems
  return $ pfxsp <+> lbrace <$> (indent 2 $ vsep $ mpsps ++ msps) <$> rbrace

mpDeclaration (MPCtrlAnnotation i svars rewriteRules extensions) = do
  svsps  <- mapM typedSpliceVar svars
  rsps   <- return . indent 2 . vsep =<< mapM rewriteRule rewriteRules
  cdsps  <- return . indent 2 . vsep =<< mapM ctrlExtension extensions
  headsp <- return $ if null svsps then text "control" <+> text i
                     else text "control" <+> text i <+> (brackets $ cat (punctuate comma svsps))
  return $ headsp <$> rsps <$> cdsps

mpAnnMemDecl :: MPAnnMemDecl -> SyntaxPrinter
mpAnnMemDecl (MPAnnMemDecl i c mems) = do
  csp  <- spliceValue c
  msps <- mapM annMemDecl mems
  return $ text "for" <+> text i <+> text "in" <+> csp <$> (indent 2 $ vsep msps)

dAnnPrefix :: Identifier -> [TypedSpliceVar] -> [TypeVarDecl] -> SyntaxPrinter
dAnnPrefix i svars tvars = do
    svsps  <- mapM typedSpliceVar svars
    tsps   <- mapM typeVarDecl tvars
    return $ case (svsps, tsps) of
      ([], []) -> name i
      (_,  []) -> name i <+> sparams svsps
      ([], _)  -> name i <+> tparams tsps
      (_, _)   -> name i <+> sparams svsps <+> tparams tsps
  where
    name n        = text "annotation" <+> text n
    sparams svsps = brackets $ cat (punctuate comma svsps)
    tparams tsps  = text "given" <+> text "type" <+> cat (punctuate comma tsps)

rewriteRule :: PatternRewriteRule -> SyntaxPrinter
rewriteRule (pat, rewrite, extensions) =
    printRule C.<$> expr pat <*> expr rewrite <*> mapM ctrlExtension extensions
  where
    printRule patd rewrited extds =
      patd <$> (indent 2 $ text "=>") <$> (indent 4 rewrited) <$> (indent 2 $ vsep extds)

ctrlExtension :: K3 Declaration -> SyntaxPrinter
ctrlExtension d = (text "+>" <+>) C.<$> decl d

spliceType :: SpliceType -> SyntaxPrinter
spliceType = \case
    STLabel    -> return $ text "label"
    STType     -> return $ text "type"
    STExpr     -> return $ text "expr"
    STDecl     -> return $ text "decl"
    STLiteral  -> return $ text "literal"
    STRecord r -> mapM field (Map.toList r) >>= return . braces . cat . punctuate comma
    STList   t -> spliceType t >>= return . brackets

  where field (i,t) = spliceType t >>= return . ((text i <+> colon) <+>)

spliceValue :: SpliceValue -> SyntaxPrinter
spliceValue = \case
    SVar     i    -> return $ text i
    SLabel   i    -> return $ text i
    SType    t    -> typ  t
    SExpr    e    -> expr e
    SDecl    d    -> decl d
    SLiteral l    -> literal l
    SRecord  nsvs -> mapM spliceField (recordElemsAsList nsvs) >>= return . braces . cat . punctuate comma
    SList    svs  -> mapM spliceValue svs >>= return . brackets . cat . punctuate comma

  where spliceField (i,v) = spliceValue v >>= return . ((text i <+> colon) <+>)

typedSpliceVar :: TypedSpliceVar -> SyntaxPrinter
typedSpliceVar (t, i) = spliceType t >>= return . ((text i <+> colon) <+>)

subDecls :: [K3 Declaration] -> Printer [Doc]
subDecls d = mapM decl {-$ filter (not . generatedDecl)-} d
  where generatedDecl (details -> (DGlobal _ _ _, _, anns))  = any isGenerated $ filter isDSpan anns
        generatedDecl (details -> (DTrigger _ _ _, _, anns)) = any isGenerated $ filter isDSpan anns
        generatedDecl _ = False
        isGenerated (DSpan (GeneratedSpan _)) = True
        isGenerated _ = False


bindingDecls :: [K3 Declaration] -> Printer [Doc]
bindingDecls d = mapM feed d >>= foldM (\acc x -> maybe (return acc) (return . (acc++) . (:[])) x) []
  where
    feed (details -> (DGlobal n _ _, _, anns))
      | any isDEndpointDecl anns = endpointBindings anns >>= return . maybe Nothing (doFeed n)
      | otherwise                = return Nothing
    feed _ = return Nothing

    doFeed src dests = Just $ vsep $ flip map dests $ ((text "feed" <+> text src <+> text "|>") <+>) . text


isDEndpointDecl :: Annotation Declaration -> Bool
isDEndpointDecl (DSyntax (EndpointDeclaration _ _)) = True
isDEndpointDecl _ = False


endpointSpec :: [Annotation Declaration] -> Printer (Maybe EndpointSpec)
endpointSpec = matchAnnotation "endpoint" isDEndpointDecl spec
  where spec (DSyntax (EndpointDeclaration s _ )) = return $ Just s
        spec _ = return $ Nothing

endpointBindings :: [Annotation Declaration] -> Printer (Maybe EndpointBindings)
endpointBindings = matchAnnotation "endpoint" isDEndpointDecl bindings
  where bindings (DSyntax (EndpointDeclaration _ b)) = return $ Just b
        bindings _ = return $ Nothing

endpoint :: String -> Identifier -> Maybe EndpointSpec -> Doc -> Maybe Doc -> Doc
endpoint kw n specOpt t' eOpt' = case specOpt of
  Nothing                   -> common Nothing
  Just ValueEP              -> common $ maybe Nothing (Just . (text "value" <+>)) eOpt'
  Just (BuiltinEP kind fmt) -> common . Just $ text kind <+> text fmt
<<<<<<< HEAD
  Just (FileEP path txt fmt)    -> common . Just $ text "file" <+> text path <+> text (txtOrBin txt) <+> text fmt
  Just (NetworkEP addr txt fmt) -> common . Just $ text "network" <+> text addr <+> text (txtOrBin txt) <+> text fmt
  Just (FileSeqEP pathCollection txt fmt) -> common . Just $ text "fileseq" <+> text pathCollection <+> text (txtOrBin txt) <+> text fmt
=======
  Just (FileEP path fmt)    -> common . Just $ text "file" <+> text path <+> text fmt
  Just (NetworkEP addr fmt) -> common . Just $ text "network" <+> text addr <+> text fmt
  Just (FileSeqEP pathcol fmt) -> common . Just $ text "fileseq" <+> text pathcol <+> text fmt

  Just (FileMuxEP pathcol fmt) ->
    common . Just $ text "filemux" <+> text pathcol <+> text fmt

  Just (FileMuxseqEP seqcol fmt) ->
    common . Just $ text "filemxsq" <+> text seqcol <+> text fmt
>>>>>>> 5b1f2592

  where
    common initializer =
      hang 2 $ text kw <+> text n
                       <+> colon <+> (align t')
                       <+> maybe empty (equals <$>) initializer <> line

    txtOrBin t = if t then "text" else "binary"


-- | Expression syntax printing.
expr :: K3 Expression -> SyntaxPrinter
expr e@(details -> (_,_,anns)) = attachComments (commentE anns) $ (expr' e >>= return . exdoc)

exrs :: Doc -> Either ([Doc], Operator) Doc
exrs = Right

exdoc :: Either ([Doc], Operator) Doc -> Doc
exdoc (Left (l, op)) = align $ fillCat $ punctuate lsep l
  where lsep = case op of
                 OApp -> space
                 OSeq -> semi
                 _ -> error "Invalid exdoc operator"

exdoc (Right d) = d

expr' :: K3 Expression -> Printer (Either ([Doc], Operator) Doc)
expr' (details -> (EConstant c, _, anns)) =
  case c of
    CBool b   -> return . exrs . text $ if b then "true" else "false"
    CInt i    -> return . exrs $ int i
    CByte w   -> return . exrs $ integer $ toInteger w
    CReal r   -> return . exrs $ double r
    CString s -> return . exrs $ dquotes $ text s
    CNone q   -> return . exrs $ text "None" <+> nQualifier q
    CEmpty t  -> typ t >>= return . exrs . emptyCollection (namedEAnnotations anns)

  where
    emptyCollection annIds t = text "empty" </> t <+> annotated (map text annIds)

    nQualifier NoneMut   = text "mut"
    nQualifier NoneImmut = text "immut"

expr' (tag -> EVariable i) = return . exrs $ text i

expr' (details -> (ESome, [x], _)) = qualifierAndExpr x >>= return . exrs . uncurry someExpr
expr' (tag -> ESome)               = exprError "some"

expr' (details -> (EIndirect, [x], _)) = qualifierAndExpr x >>= return . exrs . uncurry indirectionExpr
expr' (tag -> EIndirect)               = exprError "indirection"

expr' (details -> (ETuple, cs, _)) = mapM qualifierAndExpr cs >>= return . exrs . tupleExpr
expr' (tag -> ETuple)              = exprError "tuple"

expr' (details -> (ERecord is, cs, _)) = mapM qualifierAndExpr cs >>= return . exrs . recordExpr is
expr' (tag -> ERecord _)               = exprError "record"

expr' (details -> (ELambda i, [b], _)) = expr b >>= return . exrs . lambdaExpr i
expr' (tag -> ELambda _)               = exprError "lambda"

expr' (details -> (EOperate otag, cs, _))
    | otag `elem` [ONeg, ONot], [a] <- cs    = expr a >>= unary otag
    | otag `elem` [OApp, OSeq], [a, b] <- cs = uncurry (binarychain a b otag) =<< ((,) C.<$> expr' a <*> expr' b)
    | otherwise, [a, b] <- cs                = uncurry (binary otag) =<< ((,) C.<$> expr a <*> expr b)
    | otherwise                              = exprError "operator"

expr' (details -> (EProject i, [r], _)) = expr r >>= return . exrs . projectExpr i
expr' (tag -> EProject _)               = exprError "project"

expr' (details -> (ELetIn i, [e, b], _)) = (letExpr i C.<$> qualifierAndExpr e <*> expr b) >>= return . exrs
expr' (tag -> ELetIn _)                  = exprError "let"

expr' (details -> (EAssign i, [e], _)) = expr e >>= return . exrs . assignExpr i
expr' (tag -> EAssign _)               = exprError "assign"

expr' (details -> (ECaseOf i, [e, s, n], _)) = (caseExpr i C.<$> expr e <*> expr s <*> expr n) >>= return . exrs
expr' (tag -> ECaseOf _)                     = exprError "case-of"

expr' (details -> (EBindAs b, [e, f], _)) = (bindExpr b C.<$> expr e <*> expr f) >>= return . exrs
expr' (tag -> EBindAs _)                  = exprError "bind-as"

expr' (details -> (EIfThenElse, [p, t, e], _)) = (branchExpr C.<$> expr p <*> expr t <*> expr e) >>= return . exrs
expr' (tag -> EIfThenElse)                     = exprError "if-then-else"

expr' (details -> (EAddress, [h, p], _)) = address h p >>= return . exrs
expr' (tag -> EAddress)                  = exprError "address"

expr' (tag -> ESelf) = return . exrs $ keyword "self"

expr' _ = exprError "unknown"

unary :: Operator -> Doc -> Printer (Either ([Doc], Operator) Doc)
unary ONeg e = return . exrs $ text "-" <//> e
unary ONot e = return . exrs $ text "not" <+> e
unary op _   = throwSP $ "Invalid unary operator '" ++ show op ++ "'"

bccomments :: K3 Expression -> Either ([Doc], Operator) Doc -> Doc
bccomments e d = attachCommentsD (commentE $ annotations e) $ exdoc d

bccommentsL :: K3 Expression -> [Doc] -> [Doc]
bccommentsL e dl = attachCommentsL (commentE $ annotations e) dl

binarychain :: K3 Expression -> K3 Expression
            -> Operator -> Either ([Doc], Operator) Doc -> Either ([Doc], Operator) Doc
            -> Printer (Either ([Doc], Operator) Doc)
binarychain e1 e2 OSeq (Left (l1, OSeq)) (Left (l2, OSeq)) =
  return $ Left ((bccommentsL e1 l1) ++ (bccommentsL e2 l2), OSeq)

binarychain e1 e2 op (Left (l1, op1)) r | op == op1 =
  return $ Left (bccommentsL e1 l1 ++ [bccomments e2 r], op)

binarychain le re op l r = binary op (bccomments le l) (bccomments re r)

binary :: Operator -> Doc -> Doc -> Printer (Either ([Doc], Operator) Doc)
binary op e e' =
  case op of
    OAdd    -> infixOp "+"
    OSub    -> infixOp "-"
    OMul    -> infixOp "*"
    ODiv    -> infixOp "/"
    OMod    -> infixOp "%"
    OAnd    -> infixOp "&&"
    OOr     -> infixOp "||"
    OEqu    -> infixOp "=="
    ONeq    -> infixOp "/="
    OLth    -> infixOp "<"
    OLeq    -> infixOp "<="
    OGth    -> infixOp ">"
    OGeq    -> infixOp ">="
    OConcat -> infixOp "++"
    OSeq    -> return $ Left ([e, e'], op)
    OApp    -> return $ Left ([e, e'], op)
    OSnd    -> infixOpSL "<-"
    _       -> throwSP $ "Invalid binary operator '" ++ show op ++ "'"

  where infixOp   opStr = return . exrs $ e <+> text opStr <+> e'
        infixOpSL opStr = return . exrs $ e <+> text opStr </> e'

address :: K3 Expression -> K3 Expression -> SyntaxPrinter
address h p
  | EConstant (CString s) <- tag h = addrExpr C.<$> (return $ text s) <*> expr p
  | otherwise                      = addrExpr C.<$> expr h <*> expr p

symbol :: K3 Expression -> SyntaxPrinter
symbol (tag -> EConstant (CString s)) = return $ text s
symbol _ = throwSP "Invalid symbol expression"

qualifierAndExpr :: K3 Expression -> Printer (Maybe Doc, Doc)
qualifierAndExpr e@(annotations -> anns) =
  reasonM (P.boxToString $ ["", "on expr:"] ++ P.prettyLines e)
    $ (,) C.<$> eQualifier anns <*> expr e

eQualifier :: [Annotation Expression] -> Printer (Maybe Doc)
eQualifier = qualifier "expr mutability" isEQualified eqSyntax
  where
    eqSyntax EImmutable = return $ if showImmut then Just $ text "immut" else Nothing
    eqSyntax EMutable   = return $ Just $ text "mut"
    eqSyntax _          = throwSP "Invalid expression qualifier"

exprError :: String -> Printer (Either ([Doc], Operator) Doc)
exprError msg = throwSP $ "Invalid " ++ msg ++ " expression"

-- | Type expression syntax printing.
typ :: K3 Type -> SyntaxPrinter
typ t@(details -> (_,_,anns)) = attachComments (commentT anns) $ typ' t

typ' :: K3 Type -> SyntaxPrinter
typ' (tag -> TBool)       = return $ text "bool"
typ' (tag -> TByte)       = return $ text "byte"
typ' (tag -> TInt)        = return $ text "int"
typ' (tag -> TReal)       = return $ text "real"
typ' (tag -> TString)     = return $ text "string"
typ' (tag -> TAddress)    = return $ text "address"
typ' (tag -> TTop)        = return $ text "top"

typ' (details -> (TOption, [x], _)) = qualifierAndType x >>= return . uncurry optionType
typ' (tag -> TOption)               = throwSP "Invalid option type"

typ' (details -> (TIndirection, [x], _)) = qualifierAndType x >>= return . uncurry indirectionType
typ' (tag -> TIndirection)               = throwSP "Invalid indirection type"

typ' (details -> (TTuple, ch, _)) = mapM qualifierAndType ch >>= return . tupleType

typ' (details -> (TRecord ids, ch, _))
  | length ids == length ch  = mapM qualifierAndType ch >>= return . recordType ids
  | otherwise                = throwSP "Invalid record type"

typ' (details -> (TFunction, [a,r], _)) =
  mapM typ [a,r] >>= \chT -> return $ funType (onArg $ head chT) (last chT)
  where onArg = if isTFunction a then parens else id

typ' (tag -> TFunction)                 = throwSP "Invalid function type"

typ' (details -> (TSource, [x], _)) = typ x
typ' (tag -> TSource)               = throwSP "Invalid sink type"

typ' (details -> (TSink, [x], _)) = typ x
typ' (tag -> TSink)               = throwSP "Invalid sink type"

typ' (details -> (TTrigger, [x], _)) = typ x >>= return . triggerType
typ' (tag -> TTrigger)               = throwSP "Invalid trigger type"

typ' (details -> (TCollection, [x], anns)) =
  typ x >>= return . collectionType (map text $ namedTAnnotations anns)

typ' (tag -> TCollection) = throwSP "Invalid collection type"

typ' (tag -> TBuiltIn TSelf)      = return $ keyword "self"
typ' (tag -> TBuiltIn TContent)   = return $ keyword "content"
typ' (tag -> TBuiltIn THorizon)   = return $ keyword "horizon"
typ' (tag -> TBuiltIn TStructure) = return $ keyword "structure"

typ' (details -> (TForall tvd, [x], _)) = polymorphicType C.<$> mapM typeVarDecl tvd <*> typ x
typ' (tag -> TForall _) = throwSP "Invalid forall type"

typ' (tag -> TDeclaredVar n) = return $ keyword n

typ' _ = throwSP "Invalid type syntax"

qualifierAndType :: K3 Type -> Printer (Maybe Doc, Doc)
qualifierAndType t@(annotations -> anns) =
  reasonM (P.boxToString $ ["", "on type:"] ++ P.prettyLines t)
    $ (,) C.<$> tQualifier anns <*> typ t

tQualifier :: [Annotation Type] -> Printer (Maybe Doc)
tQualifier anns = qualifier "type mutability" isTQualified tqSyntax anns
  where
    tqSyntax TImmutable = return $ if showImmut then Just $ text "immut" else Nothing
    tqSyntax TMutable   = return $ Just $ text "mut"
    tqSyntax _          = throwSP "Invalid type qualifier"

typeVarDecl :: TypeVarDecl -> SyntaxPrinter
typeVarDecl (TypeVarDecl i mlbtExpr mubtExpr) = do
  lb <- if isNothing mlbtExpr then return empty else
          liftM (<+> text "=<") $ typ (fromJust mlbtExpr)
  ub <- if isNothing mubtExpr then return empty else
          liftM (text "<=" <+>) $ typ (fromJust mubtExpr)
  return $ lb <+> text i <+> ub


-- | Literals pretty printing
literal :: K3 Literal -> SyntaxPrinter
literal l@(details -> (_,_,anns)) = attachComments (commentL anns) $ literal' l

literal' :: K3 Literal -> SyntaxPrinter
literal' (tag -> LBool b)   = return . text $ if b then "true" else "false"
literal' (tag -> LByte b)   = return . integer $ toInteger b
literal' (tag -> LInt i)    = return $ int i
literal' (tag -> LReal r)   = return $ double r
literal' (tag -> LString s) = return . dquotes $ text s
literal' (tag -> LNone nm)  = return $ text "None" <+> nQualifier nm
  where nQualifier NoneMut   = text "mut"
        nQualifier NoneImmut = text "immut"

literal' (details -> (LSome, [x], _))      = qualifierAndLiteral x >>= return . uncurry someLiteral
literal' (details -> (LIndirect, [x], _))  = qualifierAndLiteral x >>= return . uncurry indirectionLiteral
literal' (details -> (LTuple, ch, _))      = mapM qualifierAndLiteral ch >>= return . tupleLiteral
literal' (details -> (LRecord ids, ch, _)) = mapM qualifierAndLiteral ch >>= return . recordLiteral ids
literal' (details -> (LEmpty t, [], anns)) = typ t >>= return . emptyLiteral (namedLAnnotations anns)

literal' (details -> (LCollection t, elems, anns)) =
  collectionLiteral (namedLAnnotations anns) C.<$> elemType t <*> mapM (elemVal t) elems
  where elemType (details -> (TRecord [x], [y], _)) = qualifierAndType y >>= return . tSingleElem x
        elemType (details -> (TRecord ids, ch, _))  = mapM qualifierAndType ch >>= return . tMultiElem ids
        elemType _ = throwSP "Invalid collection literal element type"

        elemVal (tag -> TRecord [_]) (details -> (LRecord [_], [v], _)) = literal' v
        elemVal (tag -> TRecord _) v = literal' v
        elemVal _ _ = throwSP "Invalid collection literal element value"

        tSingleElem n (qualTOpt,t') = text n <+> maybe colon (colon <+>) qualTOpt <+> t'
        tMultiElem ids qualC = cat $ punctuate comma $ map (\(a,b) -> text a <+> colon <+> b)
                                   $ zip ids $ map (\(qOpt,t') -> maybe t' (<+> t') qOpt) qualC

literal' (details -> (LAddress, [h,p], _))
  | LString s <- tag h = literal' p >>= return . addressLiteral (text s)
  | otherwise = throwSP "Invalid address literal"

literal' _ = throwSP "Invalid literal during syntax printing"

qualifierAndLiteral :: K3 Literal -> Printer(Doc, Doc)
qualifierAndLiteral l@(annotations -> anns) = (,) C.<$> lQualifier anns <*> literal l

lQualifier :: [Annotation Literal] -> SyntaxPrinter
lQualifier anns = qualifier "lit mutability" isLQualified lqSyntax anns
  where
    lqSyntax LImmutable = return $ if showImmut then text "immut" else empty
    lqSyntax LMutable   = return $ text "mut"
    lqSyntax _          = throwSP "Invalid literal qualifier"


{- Syntax constructors -}

optionType :: Maybe Doc -> Doc -> Doc
optionType qual t = text "option" <+> maybe t (<+> t) qual

indirectionType :: Maybe Doc -> Doc -> Doc
indirectionType qual t = text "ind" <+> maybe t (<+> t) qual

tupleType :: [(Maybe Doc, Doc)] -> Doc
tupleType qualC = stupled $ map (\(q,t) -> maybe t (<+> t) q) qualC

recordType :: [Identifier] -> [(Maybe Doc, Doc)] -> Doc
recordType ids qualC =
  commaBrace $ map (\(a,b) -> text a <+> colon <+> b)
             $ zip ids $ map (\(q,t) -> maybe t (<+> t) q) qualC

collectionType :: [Doc] -> Doc -> Doc
collectionType namedAnns t = text "collection" <+> t <+> annotated namedAnns

funType :: Doc -> Doc -> Doc
funType arg ret = arg </> text "->" <+> ret

triggerType :: Doc -> Doc
triggerType t = text "trigger" <+> t

polymorphicType :: [Doc] -> Doc -> Doc
polymorphicType [] t    = t
polymorphicType tvars t = text "forall" <+> (foldl1 (<+>) tvars) <+> dot <+> t

someExpr :: Maybe Doc -> Doc -> Doc
someExpr qualEOpt e = text "Some" <+> (maybe e (<+> e) qualEOpt)

indirectionExpr :: Maybe Doc -> Doc -> Doc
indirectionExpr qualEOpt e = text "ind" <+> (maybe e (<+> e) qualEOpt)

tupleExpr :: [(Maybe Doc, Doc)] -> Doc
tupleExpr qualC = stupled $ map (\(qOpt, e) -> maybe e (<+> e) qOpt) qualC

recordExpr :: [Identifier] -> [(Maybe Doc, Doc)] -> Doc
recordExpr ids qualC =
  commaBrace $ map (\(a,b) -> text a <+> colon <+> b)
             $ zip ids $ map (\(qOpt, e) -> maybe e (<+> e) qOpt) qualC

lambdaExpr :: Identifier -> Doc -> Doc
lambdaExpr n b = parens $ hang 2 $ (backslash <> text n </> text "->") </> b

projectExpr :: Identifier -> Doc -> Doc
projectExpr n r = r <//> dot <> text n

letExpr :: Identifier -> (Maybe Doc, Doc) -> Doc -> Doc
letExpr n (qOpt, e) b =
  (text "let" <+> align (text n </> (maybe equals (equals <+>) qOpt) </> e) </> text "in") <$> b

assignExpr :: Identifier -> Doc -> Doc
assignExpr n e = hang 2 $ (text n <+> equals) </> e

caseExpr :: Identifier -> Doc -> Doc -> Doc -> Doc
caseExpr i e s n = (text "case" </> hang 2 e </> text "of")
                                <$> indent 2 sCase <$> indent 2 nCase
  where sCase = braces $ text "Some" <+> text i <+> text "->" </> s
        nCase = braces $ text "None" <+> text "->" </> n

bindExpr :: Binder -> Doc -> Doc -> Doc
bindExpr b e e' = (text "bind" </> hang 2 e </> text "as"
                               </> (hang 2 $ binder b)
                               </> text "in") <$> indent 2 e'
  where
    binder (BIndirection i) = text "ind" <+> text i
    binder (BTuple ids)     = stupled $ map text ids
    binder (BRecord idMap)  = commaBrace $ map (\(s,t) -> text s <+> colon <+> text t) idMap

branchExpr :: Doc -> Doc -> Doc -> Doc
branchExpr p t e = text "if" <+> (align $ p <$> text "then" </> t <$> text "else" </> e)

addrExpr :: Doc -> Doc -> Doc
addrExpr h p = h <> colon <> p



someLiteral :: Doc -> Doc -> Doc
someLiteral qual l = text "Some" <+> qual <+> l

indirectionLiteral :: Doc -> Doc -> Doc
indirectionLiteral qual l = text "ind" <+> qual <+> l

tupleLiteral :: [(Doc, Doc)] -> Doc
tupleLiteral qualC = stupled $ map (uncurry (<+>)) qualC

recordLiteral :: [Identifier] -> [(Doc, Doc)] -> Doc
recordLiteral ids qualC =
  commaBrace $ map (\(a,b) -> text a <+> colon <+> b)
             $ zip ids $ map (uncurry (<+>)) qualC

emptyLiteral :: [Identifier] -> Doc -> Doc
emptyLiteral annIds t = text "empty" <+> t <+> annotated (map text annIds)

collectionLiteral :: [Identifier] -> Doc -> [Doc] -> Doc
collectionLiteral annIds t elems =
  text "collection" <+> text "{|" <+> t <+> text "|" <+> (cat $ punctuate comma elems) <+> text "|}"
                    <+> annotated (map text annIds)

addressLiteral :: Doc -> Doc -> Doc
addressLiteral h p = h <> colon <> p


{- Source comments -}
comment :: SyntaxAnnotation -> Maybe (Doc, Bool)
comment (SourceComment post multi _ contents) = Just (string $ prefix ++ contents ++ suffix, post)
  where prefix = if multi then "/* " else "//"
        suffix = if multi then "*/" else "\n"

comment _ = Nothing

annotatedComments :: [Annotation a] -> (Annotation a -> Maybe SyntaxAnnotation)
                  -> (Maybe Doc, Maybe Doc)
annotatedComments anns extractF =
  let (post, pre) = partition snd docs in (mk pre, mk post)
  where mk d = if null d then Nothing else Just $ (vcat $ map (group . fst) d) <> line
        docs = mapMaybe (\x -> extractF x >>= comment) anns

commentD :: [Annotation Declaration] -> (Maybe Doc, Maybe Doc)
commentD anns = annotatedComments anns extractSyntax
  where extractSyntax (DSyntax x) = Just x
        extractSyntax _ = Nothing

commentE :: [Annotation Expression] -> (Maybe Doc, Maybe Doc)
commentE anns = annotatedComments anns extractSyntax
  where extractSyntax (ESyntax x) = Just x
        extractSyntax _ = Nothing

commentL :: [Annotation Literal] -> (Maybe Doc, Maybe Doc)
commentL anns = annotatedComments anns extractSyntax
  where extractSyntax (LSyntax x) = Just x
        extractSyntax _ = Nothing

commentT :: [Annotation Type] -> (Maybe Doc, Maybe Doc)
commentT anns = annotatedComments anns extractSyntax
  where extractSyntax (TSyntax x) = Just x
        extractSyntax _ = Nothing

attachComments :: (Maybe Doc, Maybe Doc) -> SyntaxPrinter -> SyntaxPrinter
attachComments prePostOpt body = attachCommentsD prePostOpt C.<$> body

attachCommentsD :: (Maybe Doc, Maybe Doc) -> Doc -> Doc
attachCommentsD (Nothing, Nothing)    body = body
attachCommentsD (Just pre, Nothing)   body = pre <> body
attachCommentsD (Nothing, Just post)  body = body <+> post
attachCommentsD (Just pre, Just post) body = pre <> body <+> post

attachCommentsL :: (Maybe Doc, Maybe Doc) -> [Doc] -> [Doc]
attachCommentsL _ [] = []
attachCommentsL (Nothing, Nothing)    dl = dl
attachCommentsL (Just pre, Nothing)   (h:t) = (pre <> h):t
attachCommentsL (Nothing, Just post)  dl    = init dl ++ [last dl <+> post]
attachCommentsL (Just pre, Just post) (h:t) = [pre <> h] ++ init t ++ [last t <+> post]

{- Helpers -}

keyword :: String -> Doc
keyword = text

sencloseSep :: Doc -> Doc -> Doc -> [Doc] -> Doc
sencloseSep left right sp ds
    = case ds of
        []  -> left <> right
        [d] -> left <> d <> right
        _   -> align (fillCat (zipWith (<>) (left : repeat sp) ds) <> right)

commaBrace :: [Doc] -> Doc
commaBrace = sencloseSep lbrace rbrace (comma <> text " ")

stupled :: [Doc] -> Doc
stupled = sencloseSep lparen rparen (comma <> text " ")

annotated :: [Doc] -> Doc
annotated []   = empty
annotated [x]  = text "@" <> x
annotated anns = text "@" <> commaBrace anns

matchAnnotation :: (Eq (Annotation a), HasUID (Annotation a))
                => String -> (Annotation a -> Bool) -> (Annotation a -> Printer b)
                -> [Annotation a] -> Printer b
matchAnnotation desc matchF mapF anns =
  let uidStr = maybe "" show (getUID =<< find (isJust . getUID) anns) in
  case filter matchF anns of
    []            -> throwSP $ unwords ["No matching", desc, "annotation found at", uidStr]
    [q]           -> mapF q
    l | same l    -> mapF $ head l
      | otherwise -> throwSP $ unwords ["Multiple matching", desc, "annotations found at", uidStr]
  where same l = 1 == length (nub l)

qualifier :: (Eq (Annotation a), HasUID (Annotation a))
          => String -> (Annotation a -> Bool) -> (Annotation a -> Printer b)
          -> [Annotation a] -> Printer b
qualifier = matchAnnotation

optionalPrinter :: (a -> Printer b) -> Maybe a -> Printer (Maybe b)
optionalPrinter f = maybe (return Nothing) (\x -> f x >>= return . Just)<|MERGE_RESOLUTION|>--- conflicted
+++ resolved
@@ -283,21 +283,15 @@
   Nothing                   -> common Nothing
   Just ValueEP              -> common $ maybe Nothing (Just . (text "value" <+>)) eOpt'
   Just (BuiltinEP kind fmt) -> common . Just $ text kind <+> text fmt
-<<<<<<< HEAD
-  Just (FileEP path txt fmt)    -> common . Just $ text "file" <+> text path <+> text (txtOrBin txt) <+> text fmt
+  Just (FileEP path txt fmt)    -> common . Just $ text "file" <+> text path  <+> text (txtOrBin txt) <+> text fmt
   Just (NetworkEP addr txt fmt) -> common . Just $ text "network" <+> text addr <+> text (txtOrBin txt) <+> text fmt
-  Just (FileSeqEP pathCollection txt fmt) -> common . Just $ text "fileseq" <+> text pathCollection <+> text (txtOrBin txt) <+> text fmt
-=======
-  Just (FileEP path fmt)    -> common . Just $ text "file" <+> text path <+> text fmt
-  Just (NetworkEP addr fmt) -> common . Just $ text "network" <+> text addr <+> text fmt
-  Just (FileSeqEP pathcol fmt) -> common . Just $ text "fileseq" <+> text pathcol <+> text fmt
-
-  Just (FileMuxEP pathcol fmt) ->
-    common . Just $ text "filemux" <+> text pathcol <+> text fmt
-
-  Just (FileMuxseqEP seqcol fmt) ->
-    common . Just $ text "filemxsq" <+> text seqcol <+> text fmt
->>>>>>> 5b1f2592
+  Just (FileSeqEP pathcol txt fmt) -> common . Just $ text "fileseq" <+> text pathcol <+> text (txtOrBin txt) <+> text fmt
+
+  Just (FileMuxEP pathcol txt fmt) ->
+    common . Just $ text "filemux" <+> text pathcol <+> text (txtOrBin txt) <+> text fmt
+
+  Just (FileMuxseqEP seqcol txt fmt) ->
+    common . Just $ text "filemxsq" <+> text seqcol <+> text (txtOrBin txt) <+> text fmt
 
   where
     common initializer =
