--- conflicted
+++ resolved
@@ -1,12 +1,5 @@
-<<<<<<< HEAD
-{-# LANGUAGE DeriveDataTypeable #-}
-{-# LANGUAGE ExistentialQuantification #-}
+{-# LANGUAGE TypeSynonymInstances #-}
 {-# LANGUAGE FlexibleInstances #-}
-{-# LANGUAGE OverlappingInstances #-}
-{-# LANGUAGE UndecidableInstances #-}
-=======
-{-# LANGUAGE TypeSynonymInstances, FlexibleInstances #-}
->>>>>>> 2e26c224
 
 -- | Primitive Definitions for Compiler-Wide Terms.
 module Language.K3.Core.Common (
