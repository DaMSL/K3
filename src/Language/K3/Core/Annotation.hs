--- conflicted
+++ resolved
@@ -1,4 +1,3 @@
-{-# LANGUAGE DeriveDataTypeable #-}
 {-# LANGUAGE FlexibleContexts #-}
 {-# LANGUAGE FlexibleInstances #-}
 {-# LANGUAGE TypeFamilies #-}
@@ -17,25 +16,17 @@
 
     children,
     replaceCh,
-<<<<<<< HEAD
-    details
-=======
     replaceTag,
     details,
     tna,
-    tnc,
->>>>>>> 3d0f7b28
-
+    tnc
 ) where
 
-<<<<<<< HEAD
-=======
 import Control.Arrow ((&&&))
 import Control.Monad
->>>>>>> 3d0f7b28
+
 import Data.List (delete, find)
 import Data.Tree
-import Data.Typeable
 
 -- | Every tag type defines the set of annotations that can be associated with that tag.
 data family Annotation t :: *
@@ -114,7 +105,7 @@
     Node a _ @~ f = a @~ f
 
 -- | A convenience form for attachment, structurally equivalent to tupling.
-data a :@: b = a :@: b deriving (Eq, Ord, Read, Show, Typeable)
+data a :@: b = a :@: b deriving (Eq, Ord, Read, Show)
 
 -- | A pair can act as a proxy to the container it contains as its second element.
 instance AContainer a => AContainer (b :@: a) where
@@ -163,181 +154,16 @@
 replaceCh :: Tree a -> Forest a -> Tree a
 replaceCh (Node x _) ch = Node x ch
 
+-- | Replace node type
 replaceTag :: K3 a -> a -> K3 a
-replaceTag (Node (_ :@: anns) ch) tg = Node (tg :@: anns) ch 
+replaceTag (Node (_ :@: anns) ch) tg = Node (tg :@: anns) ch
 
 -- | Get all elements: tag, children, annotations
 details :: K3 a -> (a, [K3 a], [Annotation a])
-<<<<<<< HEAD
-details (Node (tg :@: anns) ch) = (tg, ch, anns)
-=======
 details (Node (tg :@: anns) ch) = (tg, ch, anns)
 
 tna :: K3 a -> (a, [Annotation a])
 tna = tag &&& annotations
 
 tnc :: K3 a -> (a, [K3 a])
-tnc = tag &&& children
-
-
--- | Transform a tree by mapping a function over every tree node. The function
---   is provided transformed children for every new node built.
-mapTree :: (Monad m) => ([Tree b] -> Tree a -> m (Tree b)) -> Tree a -> m (Tree b)
-mapTree f n@(Node _ []) = f [] n
-mapTree f n@(Node _ ch) = mapM (mapTree f) ch >>= flip f n
-
--- | Transform a tree by mapping a function over every tree node.
---   The children of a node are pre-transformed recursively
-modifyTree :: (Monad m) => (Tree a -> m (Tree a)) -> Tree a -> m (Tree a)
-modifyTree f n@(Node _ []) = f n
-modifyTree f   (Node x ch) = do
-   ch' <- mapM (modifyTree f) ch
-   f (Node x ch')
-
--- | Map an accumulator over a tree, recurring independently over each child.
---   The result is produced by transforming independent subresults in bottom-up fashion.
-foldMapTree :: (Monad m) => ([b] -> Tree a -> m b) -> b -> Tree a -> m b
-foldMapTree f x n@(Node _ []) = f [x] n
-foldMapTree f x n@(Node _ ch) = mapM (foldMapTree f x) ch >>= flip f n
-
--- | Fold over a tree, threading the accumulator between children.
-foldTree :: (Monad m) => (b -> Tree a -> m b) -> b -> Tree a -> m b
-foldTree f x n@(Node _ []) = f x n
-foldTree f x n@(Node _ ch) = foldM (foldTree f) x ch >>= flip f n
-
--- | Joint top-down and bottom-up traversal of a tree.
---   This variant threads an accumulator across all siblings, and thus all
---   nodes in the prefix of the tree to every node.
-biFoldTree :: (Monad m)
-           => (td -> Tree a -> m (td, [td]))
-           -> (td -> bu -> Tree a -> m bu)
-           -> td -> bu -> Tree a -> m bu
-biFoldTree tdF buF tdAcc buAcc n@(Node _ []) = tdF tdAcc n >>= \(td,_) -> buF td buAcc n
-biFoldTree tdF buF tdAcc buAcc n@(Node _ ch) = do
-  (ntd, cntd) <- tdF tdAcc n
-  if (length cntd) /= (length ch)
-    then fail "Invalid top-down accumulation in biFoldTree"
-    else do
-      nbu <- foldM (\nbuAcc (ctd, c) -> biFoldTree tdF buF ctd nbuAcc c) buAcc $ zip cntd ch
-      buF ntd nbu n
-
--- | Join top-down and bottom-up traversal of a tree.
---   This variant threads a bottom-up accumulator independently between siblings.
---   Thus there is no sideways information passing (except for top-down accumulation).
---   tdF: takes the top-down accumulator and node. Returns a top-down value for post-processing
---        at the same node, and messages for each child
-biFoldMapTree :: (Monad m)
-              => (td -> Tree a -> m (td, [td]))
-              -> (td -> [bu] -> Tree a -> m bu)
-              -> td -> bu -> Tree a -> m bu
-biFoldMapTree tdF buF tdAcc buAcc n@(Node _ []) = tdF tdAcc n >>= \(td,_) -> buF td [buAcc] n
-biFoldMapTree tdF buF tdAcc buAcc n@(Node _ ch) = do
-  (ntd, cntd) <- tdF tdAcc n
-  if (length cntd) /= (length ch)
-    then fail "Invalid top-down accumulation in biFoldMapTree"
-    else do
-      nbu <- mapM (\(ctd,c) -> biFoldMapTree tdF buF ctd buAcc c) $ zip cntd ch
-      buF ntd nbu n
-
--- | Rebuild a tree with an accumulator and transformed children at every node.
-foldRebuildTree :: (Monad m)
-                => (b -> [Tree a] -> Tree a -> m (b, Tree a))
-                -> b -> Tree a -> m (b, Tree a)
-foldRebuildTree f x n@(Node _ []) = f x [] n
-foldRebuildTree f x n@(Node _ ch) = foldM rebuild (x,[]) ch >>= uncurry (\a b -> f a b n)
-  where rebuild (acc, chAcc) c =
-          foldRebuildTree f acc c >>= (\(nAcc, nc) -> return (nAcc, chAcc++[nc]))
-
--- | Rebuild a tree with independent accumulators and transformed children at every node.
-foldMapRebuildTree :: (Monad m)
-                   => ([b] -> [Tree a] -> Tree a -> m (b, Tree a))
-                   -> b -> Tree a -> m (b, Tree a)
-foldMapRebuildTree f x n@(Node _ []) = f [x] [] n
-foldMapRebuildTree f x n@(Node _ ch) =
-    mapM (foldMapRebuildTree f x) ch >>= (\(a, b) -> f a b n) . unzip
-
--- | Rebuild a tree with explicit pre and post transformers applied to the first
---   child of every tree node. This is useful for stateful monads that modify
---   environments based on the type of the first child.
-mapIn1RebuildTree :: (Monad m)
-                  => (Tree a -> Tree a -> m ())
-                  -> (Tree a -> Tree a -> m [m ()])
-                  -> ([Tree a] -> Tree a -> m (Tree a))
-                  -> Tree a -> m (Tree a)
-mapIn1RebuildTree _ _ allChF n@(Node _ []) = allChF [] n
-mapIn1RebuildTree preCh1F postCh1F allChF n@(Node _ ch) = do
-    preCh1F (head ch) n
-    nc1 <- rcr $ head ch
-    restm <- postCh1F nc1 n
-    if (length restm) /= (length $ tail ch)
-      then fail "Invalid mapIn1RebuildTree sequencing"
-      else do
-        nRestCh <- mapM (\(m, c) -> m >> rcr c) $ zip restm $ tail ch
-        allChF (nc1:nRestCh) n
-
-  where rcr = mapIn1RebuildTree preCh1F postCh1F allChF
-
--- | Tree accumulation and reconstruction, with a priviliged first child accumulation.
---   This function is useful for manipulating ASTs subject to bindings introduced by the first
---   child, for example with let-ins, bind-as and case-of.
---   This function takes a pre- and post-first child traversal accumulator transformation function.
---   The post-first-child transformation additionally returns siblings to which the accumulator
---   should be propagated, for example case-of should not propagate bindings to the None branch.
---   The traversal also takes a merge function to combine the running accumulator
---   passed through siblings with those that skip accumulator propagation.
---   Finally, the traversal takes a post-order accumulator and children transformation function.
-foldIn1RebuildTree :: (Monad m)
-                   => (b -> Tree a -> Tree a -> m b)
-                   -> (b -> Tree a -> Tree a -> m (b, [Bool]))
-                   -> (b -> b -> m b)
-                   -> (b -> [Tree a] -> Tree a -> m (b, Tree a))
-                   -> b -> Tree a -> m (b, Tree a)
-foldIn1RebuildTree _ _ _ allChF acc n@(Node _ []) = allChF acc [] n
-foldIn1RebuildTree preCh1F postCh1F mergeF allChF acc n@(Node _ ch) = do
-    nAcc                 <- preCh1F acc (head ch) n
-    (nAcc2, nc1)         <- rcr nAcc $ head ch
-    (nAcc3, useInitAccs) <- postCh1F nAcc2 nc1 n
-    if (length useInitAccs) /= (length $ tail ch)
-      then fail "Invalid foldIn1RebuildTree accumulation"
-      else do
-        (nAcc4, nch) <- foldM rebuild (nAcc3, [nc1]) $ zip useInitAccs $ tail ch
-        allChF nAcc4 nch n
-
-  where rcr = foldIn1RebuildTree preCh1F postCh1F mergeF allChF
-
-        rebuild (rAcc, chAcc) (True, c) = do
-          (nrAcc, nc) <- rcr rAcc c
-          return (nrAcc, chAcc++[nc])
-
-        rebuild (rAcc, chAcc) (False, c) = do
-          (cAcc, nc) <- rcr acc c
-          nrAcc      <- mergeF rAcc cAcc
-          return (nrAcc, chAcc++[nc])
-
--- | A mapping variant of foldIn1RebuildTree that threads a top-down accumulator
---   while reconstructing the tree.
--- preCh1F:  The pre-child function takes the top-down accumulator, the first child, and the node.
---           It returns a new accumulator
--- postCh1F: The post-child function takes the pre's accumulator, the processed first child, and the node.
---           It returns an accumulator, and a list of accumulators to be sent down while recursing
---           over the other children.
--- allChF:   The all-child function takes the post child's single accumulator, the processed children,
---           and the node, and returns a new tree.
-foldMapIn1RebuildTree :: (Monad m)
-                  => (b -> Tree a -> Tree a -> m b)
-                  -> (b -> Tree a -> Tree a -> m (b, [b]))
-                  -> (b -> [Tree a] -> Tree a -> m (Tree a))
-                  -> b -> Tree a -> m (Tree a)
-foldMapIn1RebuildTree _ _ allChF tdAcc n@(Node _ []) = allChF tdAcc [] n
-foldMapIn1RebuildTree preCh1F postCh1F allChF tdAcc n@(Node _ ch) = do
-    nCh1Acc        <- preCh1F tdAcc (head ch) n
-    nc1            <- rcr nCh1Acc $ head ch
-    (nAcc, chAccs) <- postCh1F nCh1Acc nc1 n
-    if length chAccs /= (length $ tail ch)
-      then fail "Invalid foldMapIn1RebuildTree accumulation"
-      else do
-        nRestCh <- zipWithM rcr chAccs $ tail ch
-        allChF nAcc (nc1:nRestCh) n
-
-  where rcr = foldMapIn1RebuildTree preCh1F postCh1F allChF
->>>>>>> 3d0f7b28
+tnc = tag &&& children