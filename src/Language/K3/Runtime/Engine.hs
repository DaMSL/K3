--- conflicted
+++ resolved
@@ -254,14 +254,10 @@
     status     :: res -> Either err res,
 
     -- | Clean up the execution environment.
-<<<<<<< HEAD
-    finalize   :: res -> IO res,
+    finalize   :: res -> EngineM msg res,
 
     -- | Generate an execution report
-    report     :: Either err res -> IO ()
-=======
-    finalize   :: res -> EngineM msg res
->>>>>>> 22c9d5e5
+    report     :: Either err res -> EngineM msg ()
 }
 
 {- Engine components -}
@@ -546,71 +542,71 @@
     _ -> False
 
 {- Message processing and engine control -}
-<<<<<<< HEAD
-registerNetworkListener :: (Identifier, Weak ThreadId) -> Engine a -> IO ()
-registerNetworkListener x (control &&& listeners -> (ctrl, lstnrs)) = do
-  modifyMVar_ (networkDoneV ctrl) $ return . (1+)
-  modifyMVar_ lstnrs $ return . (x:)
-
-deregisterNetworkListener :: Identifier -> Engine a -> IO ()
-deregisterNetworkListener n (control &&& listeners -> (ctrl, lstnrs)) = do
-  modifyMVar_ (networkDoneV ctrl) $ return . flip (-) 1
-  modifyMVar_ lstnrs $ return . filter ((n /= ) . fst)
-
-terminate :: Engine a -> IO Bool
-terminate e = (||) <$> ((not (waitForNetwork $ config e) &&) <$> readMVar (terminateV $ control e))
-                   <*> networkDone e
-
-networkDone :: Engine a -> IO Bool
-networkDone e = readMVar (networkDoneV $ control e) >>= return . (0 ==)
-
-waitForMessage :: Engine a -> IO ()
-waitForMessage e = readSV (messageReadyV $ control e)
-
-processMessage :: MessageProcessor i p a r e -> Engine a -> r -> IO (LoopStatus r e)
-processMessage msgPrcsr e prevResult = (dequeue . queues) e >>= maybe term proc
-  where term = return $ MessagesDone prevResult
-        proc msg = (process msgPrcsr msg prevResult) >>= return . either Error Result . status msgPrcsr
-
-runMessages :: (Pretty r, Pretty e, Show a) => 
-               MessageProcessor i p a r e -> Engine a -> IO (LoopStatus r e) -> IO ()
-runMessages msgPrcsr e status = status >>= \case
-  Result r       -> debugQueues e >> rcr r
-  Error e        -> finish e >> report msgPrcsr (Left e)
-  MessagesDone r -> terminate e >>= \case
-                      True -> finalize msgPrcsr r >>= finish >> report msgPrcsr (Right r)
-                      _    -> waitForMessage e >> rcr r
-
-  where rcr      = runMessages msgPrcsr e . processMessage msgPrcsr e
-        finish r = cleanupEngine e >> tryPutMVar (waitV $ control e) ()
-
-
-runEngine :: (Pretty r, Pretty e, Show a) =>
-             MessageProcessor inits prog a r e -> inits -> Engine a -> prog -> IO ()
-runEngine msgPrcsr inits eg prog = (initialize msgPrcsr inits prog eg)
-                              >>= (\res -> initializeWorker eg >> return res)
-                              >>= runMessages msgPrcsr eg . return . initStatus
-  where initStatus = either Error Result . status msgPrcsr
-
-        initializeWorker (workers -> Uniprocess workerMV) = tryTakeMVar workerMV >> myThreadId >>= putMVar workerMV
-        initializeWorker (workers -> Multithreaded _)     = error $ "Unsupported engine mode: Multithreaded"
-        initializeWorker _                                = error $ "Unsupported engine mode: Multiprocess"
-
-forkEngine :: (Pretty r, Pretty e, Show a) =>
-              MessageProcessor inits prog a r e -> inits -> Engine a -> prog -> IO ThreadId
-forkEngine msgPrcsr inits eg prog = forkIO $ runEngine msgPrcsr inits eg prog
-
-waitForEngine :: Engine a -> IO ()
-waitForEngine = readMVar . waitV . control
-
-terminateEngine :: Engine a -> IO ()
-terminateEngine e = 
-       modifyMVar_ (terminateV $ control e) (const $ return True)
-    >> writeSV (messageReadyV $ control e) ()
-
-cleanupEngine :: Engine a -> IO ()
-cleanupEngine e = cleanC (connections e) >> cleanE (endpoints e)
-=======
+{- <<<<<<< HEAD -}
+{- registerNetworkListener :: (Identifier, Weak ThreadId) -> Engine a -> IO () -}
+{- registerNetworkListener x (control &&& listeners -> (ctrl, lstnrs)) = do -}
+  {- modifyMVar_ (networkDoneV ctrl) $ return . (1+) -}
+  {- modifyMVar_ lstnrs $ return . (x:) -}
+
+{- deregisterNetworkListener :: Identifier -> Engine a -> IO () -}
+{- deregisterNetworkListener n (control &&& listeners -> (ctrl, lstnrs)) = do -}
+  {- modifyMVar_ (networkDoneV ctrl) $ return . flip (-) 1 -}
+  {- modifyMVar_ lstnrs $ return . filter ((n /= ) . fst) -}
+
+{- terminate :: Engine a -> IO Bool -}
+{- terminate e = (||) <$> ((not (waitForNetwork $ config e) &&) <$> readMVar (terminateV $ control e)) -}
+                   {- <*> networkDone e -}
+
+{- networkDone :: Engine a -> IO Bool -}
+{- networkDone e = readMVar (networkDoneV $ control e) >>= return . (0 ==) -}
+
+{- waitForMessage :: Engine a -> IO () -}
+{- waitForMessage e = readSV (messageReadyV $ control e) -}
+
+{- processMessage :: MessageProcessor i p a r e -> Engine a -> r -> IO (LoopStatus r e) -}
+{- processMessage msgPrcsr e prevResult = (dequeue . queues) e >>= maybe term proc -}
+  {- where term = return $ MessagesDone prevResult -}
+        {- proc msg = (process msgPrcsr msg prevResult) >>= return . either Error Result . status msgPrcsr -}
+
+{- runMessages :: (Pretty r, Pretty e, Show a) =>  -}
+               {- MessageProcessor i p a r e -> Engine a -> IO (LoopStatus r e) -> IO () -}
+{- runMessages msgPrcsr e status = status >>= \case -}
+  {- Result r       -> debugQueues e >> rcr r -}
+  {- Error e        -> finish e >> report msgPrcsr (Left e) -}
+  {- MessagesDone r -> terminate e >>= \case -}
+                      {- True -> finalize msgPrcsr r >>= finish >> report msgPrcsr (Right r) -}
+                      {- _    -> waitForMessage e >> rcr r -}
+
+  {- where rcr      = runMessages msgPrcsr e . processMessage msgPrcsr e -}
+        {- finish r = cleanupEngine e >> tryPutMVar (waitV $ control e) () -}
+
+
+{- runEngine :: (Pretty r, Pretty e, Show a) => -}
+             {- MessageProcessor inits prog a r e -> inits -> Engine a -> prog -> IO () -}
+{- runEngine msgPrcsr inits eg prog = (initialize msgPrcsr inits prog eg) -}
+                              {- >>= (\res -> initializeWorker eg >> return res) -}
+                              {- >>= runMessages msgPrcsr eg . return . initStatus -}
+  {- where initStatus = either Error Result . status msgPrcsr -}
+
+        {- initializeWorker (workers -> Uniprocess workerMV) = tryTakeMVar workerMV >> myThreadId >>= putMVar workerMV -}
+        {- initializeWorker (workers -> Multithreaded _)     = error $ "Unsupported engine mode: Multithreaded" -}
+        {- initializeWorker _                                = error $ "Unsupported engine mode: Multiprocess" -}
+
+{- forkEngine :: (Pretty r, Pretty e, Show a) => -}
+              {- MessageProcessor inits prog a r e -> inits -> Engine a -> prog -> IO ThreadId -}
+{- forkEngine msgPrcsr inits eg prog = forkIO $ runEngine msgPrcsr inits eg prog -}
+
+{- waitForEngine :: Engine a -> IO () -}
+{- waitForEngine = readMVar . waitV . control -}
+
+{- terminateEngine :: Engine a -> IO () -}
+{- terminateEngine e =  -}
+       {- modifyMVar_ (terminateV $ control e) (const $ return True) -}
+    {- >> writeSV (messageReadyV $ control e) () -}
+
+{- cleanupEngine :: Engine a -> IO () -}
+{- cleanupEngine e = cleanC (connections e) >> cleanE (endpoints e) -}
+{- ======= -}
 registerNetworkListener :: (Identifier, Weak ThreadId) -> EngineM a ()
 registerNetworkListener iwt = do
     engine <- ask
@@ -648,7 +644,6 @@
     engine <- ask
     message <- dequeue $ queues engine
     maybe terminate' process' message
->>>>>>> 22c9d5e5
   where
     terminate' = return $ MessagesDone pr
     process' m = do
@@ -741,22 +736,13 @@
     bufferMsg = foldM safeAppend (buffer ep, [])
     unpackMsg = unpackWith wd . BS.unpack
 
-<<<<<<< HEAD
-    safeAppend (b, errors) payload =
-      unpackMsg payload >>= maybe (serializeError b errors payload) (\msg -> case errors of
-      [] -> (flip appendEBuffer b msg) >>= \case
-              (nb, Nothing)  -> return (nb, [])
-              (nb, Just msg) -> return (nb, [OverflowError msg])
-      l  -> return (b, l++[PropagatedError msg]))
-=======
-    safeAppend (b, errors) (unpackMsg -> Just msg) = case errors of
-        [] -> (flip appendEBuffer b msg) >>= \case
-                (nb, Nothing)  -> return (nb, [])
-                (nb, Just msg) -> return (nb, [OverflowError msg])
-        l  -> return (b, l++[PropagatedError msg])
->>>>>>> 22c9d5e5
-
-    serializeError b errors msg = return (b, errors++[SerializeError msg])
+    safeAppend (b, errors) payload = unpackMsg payload >>= \case
+        Nothing -> return (b, errors ++ [SerializeError payload])
+        Just mg -> case errors of
+            [] ->flip appendEBuffer b mg >>= \case
+                (nb, Nothing) -> return (nb, [])
+                (nb, Just m) -> return (nb, [OverflowError m])
+            ls -> return (b, ls ++ [PropagatedError mg])
 
     summarize l = "Endpoint message errors (runNEndpoint " ++ (name ls) ++ ", " ++ show (length l) ++ " messages)"
     endpointError s = close (name ls) >> (liftIO $ putStrLn s) -- TODO: close vs closeInternal
@@ -1421,17 +1407,12 @@
 
 -- TODO: put workers, endpoints
 instance (Show a) => Show (Engine a) where
-<<<<<<< HEAD
-  show e@(nodes -> n) | simulation e = "Engine (simulation):\n" ++ "Nodes:\n" ++ show n
-                      | otherwise    = "Engine (network):\n"    ++ "Nodes:\n" ++ show n
-=======
     show engine = case engine of
         (Engine { connections = (EConnectionState (Nothing, _)) }) ->
             "Engine (simulation):\n" ++ ("Nodes:\n" ++ show n ++ "\n")
-        _ -> "Engine (network):\n" ++ ("Nodes:\n" ++ show n ++ "\n")
+        _ -> "Engine (network):\n" ++ ("Nodes: \n" ++ show n ++ "\n")
       where
         n = map fst $ deployment engine
->>>>>>> 22c9d5e5
 
 instance (Show a) => Pretty (Engine a) where
     prettyLines = lines . show
