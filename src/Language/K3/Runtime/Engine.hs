--- conflicted
+++ resolved
@@ -434,13 +434,8 @@
 --   This is initialized with an empty internal connections map
 --   to ensure it cannot send internal messages.
 simulationEngine :: SystemEnvironment -> WireDesc a -> IO (Engine a)
-<<<<<<< HEAD
-simulationEngine systemEnv (internalizeWD -> internalWD) = do
+simulationEngine systemEnv wd@(internalizeWD -> internalWD) = do
   config'         <- return $ configureWithAddress $ head $ deployedNodes systemEnv
-=======
-simulationEngine systemEnv wd@(internalizeWD -> internalWD) = do
-  config          <- return $ configureWithAddress $ head $ deployedNodes systemEnv
->>>>>>> 9a43dc68
   ctrl            <- EngineControl <$> newMVar False <*> newEmptySV <*> newMVar 0 <*> newEmptyMVar
   workers'        <- newEmptyMVar >>= return . Uniprocess
   listeners'      <- newMVar []
@@ -450,24 +445,15 @@
   endpoints'      <- EEndpointState <$> emptyEndpoints <*> emptyEndpoints
   externalConns   <- emptyConnectionMap . externalSendAddress . address $ config'
   connState       <- return $ EConnectionState (Nothing, externalConns)
-<<<<<<< HEAD
-  return $ Engine config' internalWD ctrl systemEnv q workers' listeners' endpoints' connState
-=======
   colCount        <- newMVar 0
-  return $ Engine config wd internalWD ctrl systemEnv q workers listeners endpoints connState colCount
->>>>>>> 9a43dc68
+  return $ Engine config' wd internalWD ctrl systemEnv q workers' listeners' endpoints' connState colCount
 
 -- | Network engine constructor.
 --   This is initialized with listening endpoints for each given peer as well
 --   as internal and external connection anchor endpoints for messaging.
 networkEngine :: SystemEnvironment -> WireDesc a -> IO (Engine a)
-<<<<<<< HEAD
-networkEngine systemEnv (internalizeWD -> internalWD) = do
+networkEngine systemEnv wd@(internalizeWD -> internalWD) = do
   config'       <- return $ configureWithAddress $ head peers
-=======
-networkEngine systemEnv wd@(internalizeWD -> internalWD) = do
-  config        <- return $ configureWithAddress $ head peers
->>>>>>> 9a43dc68
   ctrl          <- EngineControl <$> newMVar False <*> newEmptySV <*> newMVar 0 <*> newEmptyMVar
   workers'      <- newEmptyMVar >>= return . Uniprocess
   listnrs       <- newMVar []
@@ -476,12 +462,8 @@
   internalConns <- emptyConns internalSendAddress config' >>= return . Just
   externalConns <- emptyConns externalSendAddress config'
   connState     <- return $ EConnectionState (internalConns, externalConns)
-<<<<<<< HEAD
-  engine        <- return $ Engine config' internalWD ctrl systemEnv q workers' listnrs endpoints' connState
-=======
-  colCount      <- newMVar 0
-  engine        <- return $ Engine config wd internalWD ctrl systemEnv q workers listnrs endpoints connState colCount
->>>>>>> 9a43dc68
+  colCount     <- newMVar 0
+  engine        <- return $ Engine config' wd internalWD ctrl systemEnv q workers' listnrs endpoints' connState colCount
 
   -- TODO: Verify correctness.
   void $ runEngineM startNetwork engine
@@ -1426,10 +1408,7 @@
         Right (r, x) -> (r, Right (r, x))
     case result of
         Left e -> left e
-<<<<<<< HEAD
         Right (_, x) -> return x
-=======
-        Right (r, x) -> return x
 
 -- Persistent collection helpers
 -- Put these into __DATA/peerID/collection_name
@@ -1440,5 +1419,4 @@
     number <- liftIO $ readMVar counter
     let filename = "collection_" ++ (show number)
     liftIO $ modifyMVar_ counter $ \c -> return (c + 1)
-    return filename
->>>>>>> 9a43dc68
+    return filename