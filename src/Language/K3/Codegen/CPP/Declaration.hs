{-# LANGUAGE LambdaCase #-}
{-# LANGUAGE ViewPatterns #-}

module Language.K3.Codegen.CPP.Declaration where

import Control.Arrow ((&&&))
import Control.Applicative
import Control.Monad.State

import Data.Maybe

import qualified Data.List as L
import qualified Data.Map as M

import Language.K3.Core.Annotation
import Language.K3.Core.Common
import Language.K3.Core.Declaration
import Language.K3.Core.Expression
import Language.K3.Core.Type

import qualified Language.K3.Core.Constructor.Declaration as D
import qualified Language.K3.Core.Constructor.Type as T

import Language.K3.Codegen.CPP.Expression
import Language.K3.Codegen.CPP.Primitives
import Language.K3.Codegen.CPP.Types

import Language.K3.Codegen.CPP.Materialization.Hints

import qualified Language.K3.Codegen.CPP.Representation as R

import Language.K3.Utils.Pretty

-- Builtin names to explicitly skip.
skip_builtins :: [String]
skip_builtins = ["hasRead", "doRead", "doReadBlock", "hasWrite", "doWrite"]

declaration :: K3 Declaration -> CPPGenM [R.Definition]
declaration (tag -> DGlobal _ (tag -> TSource) _) = return []

-- Sinks with a valid body are handled in the same way as triggers.
declaration d@(tag -> DGlobal i (tnc -> (TSink, [t])) (Just e)) =
  declaration $ D.global i (T.function t T.unit) $ Just e

declaration (tag -> DGlobal i (tag -> TSink) Nothing) =
  throwE $ CPPGenE $ unwords ["Invalid sink trigger", i, "(missing body)"]

-- Global functions without implementations -- Built-Ins.
declaration (tag -> DGlobal name t@(tag -> TFunction) Nothing)
  | name `elem` skip_builtins = return []
  | any (`L.isSuffixOf` name) source_builtins = genSourceBuiltin t name >>= return . replicate 1
  | otherwise = return []

-- Global polymorphic functions without implementations -- Built-Ins
declaration (tag -> DGlobal _ (tag &&& children -> (TForall _, [tag &&& children -> (TFunction, [_, _])]))
                        Nothing) = return []

-- Global monomorphic function with direct implementations.
declaration (tag -> DGlobal i t@(tag &&& children -> (TFunction, [ta, tr]))
                      (Just e@(tag &&& children -> (ELambda x, [body])))) = do
    cta <- genCType ta
    ctr <- genCType tr

    cbody <- reify (RReturn False) body

    addForward $ R.FunctionDecl (R.Name i) [cta] ctr

    mtrlzns <- case e @~ isEMaterialization of
                 Just (EMaterialization ms) -> return ms
                 Nothing -> return $ M.fromList [(x, defaultDecision)]

    let argMtrlznType = case inD (mtrlzns M.! x) of
                          ConstReferenced -> R.Const (R.Reference cta)
                          Referenced -> R.Reference cta
                          _ | i == "processRole" -> R.Const (R.Reference cta)
                          _ -> cta

    return [R.FunctionDefn (R.Name i) [(x, argMtrlznType)] (Just ctr) [] False cbody]

-- Global polymorphic functions with direct implementations.
declaration (tag -> DGlobal i (tag &&& children -> (TForall _, [tag &&& children -> (TFunction, [ta, tr])]))
                      (Just e@(tag &&& children -> (ELambda x, [body])))) = do

    returnType <- genCInferredType tr
    (argumentType, template) <- case tag ta of
                      TDeclaredVar t -> return (R.Named (R.Name t), Just t)
                      _ -> genCType ta >>= \cta -> return (cta, Nothing)

    let templatize = maybe id (\t -> R.TemplateDefn [(t, Nothing)]) template

    addForward $ maybe id (\t -> R.TemplateDecl [(t, Nothing)]) template $
                   R.FunctionDecl (R.Name i) [argumentType] returnType

    mtrlzns <- case e @~ isEMaterialization of
                 Just (EMaterialization ms) -> return ms
                 Nothing -> return $ M.fromList [(x, defaultDecision)]

    let argMtrlznType = case inD (mtrlzns M.! x) of
                          ConstReferenced -> R.Const (R.Reference argumentType)
                          Referenced -> R.Reference argumentType
                          _ -> argumentType

    body' <- reify (RReturn False) body
    return [templatize $ R.FunctionDefn (R.Name i) [(x, argMtrlznType)] (Just returnType) [] False body']

-- Global scalars.
declaration d@(tag -> DGlobal i t me) = do
    globalType <- genCType t
    let pinned = isJust $ d @~ (\case { DProperty (dPropertyV -> ("Pinned", Nothing)) -> True; _ -> False })
    let globalType' = if pinned then R.Static globalType else globalType

    -- Need to declare static members outside of class scope
    let staticGlobalDecl = [R.Forward $ R.ScalarDecl
                             (R.Qualified (R.Name "__global_context") (R.Name i))
                             globalType
                             Nothing
                           | pinned]

    addStaticDeclaration staticGlobalDecl

    -- Initialize the variable.
    let rName = RName $ if pinned then "__global_context::" ++ i else i
    globalInit <- maybe (return []) (liftM (addSetCheck pinned i) . reify rName) me

    -- Add to proper initialization list
    let addFn = if pinned then addStaticInitialization else addGlobalInitialization
    addFn globalInit

    -- Add any annotation to the state
    when (tag t == TCollection) $ addComposite (namedTAnnotations $ annotations t)

    -- Return the class-scope-declaration including the set variable if needed
    let setOp = if False then [] else
                  [R.GlobalDefn $ R.Forward $ R.ScalarDecl
                    (R.Name $ setName i) (R.Primitive R.PBool) (Just $ R.Literal $ R.LBool False)]

    return $ (R.GlobalDefn $ R.Forward $ R.ScalarDecl (R.Name i) globalType' Nothing):setOp
      where
        setName n = "__"++n++"_set__"
        addSetCheck pinned n f = if pinned then f else
          [R.IfThenElse
            (R.Unary "!" $ R.Variable $ R.Name $ setName n)
            (f ++ [R.Assignment (R.Variable $ R.Name $ setName n) (R.Literal $ R.LBool True)])
            []]


-- Triggers are implementationally identical to functions returning unit, except they also generate
-- dispatch wrappers.
declaration (tag -> DTrigger i t e) = declaration (D.global i (T.function t T.unit) (Just e))
declaration (tag -> DDataAnnotation i _ amds) = addAnnotation i amds >> return []
declaration (tag -> DRole _) = throwE $ CPPGenE "Roles below top-level are deprecated."
declaration _ = return []

-- Generated Builtins
-- Interface for source builtins.
-- Map special builtin suffix to a function that will generate the builtin.
-- These suffixes are taken from L.K3.Parser.ProgramBuilder.hs
source_builtin_map :: [(String, (String -> K3 Type -> String -> CPPGenM R.Definition))]
<<<<<<< HEAD
source_builtin_map = [("HasRead",  genHasRead),
                      ("Read",     genDoRead),
                      ("HasWrite", genHasWrite),
                      ("Write",    genDoWrite)]
                     ++ extraSuffixes

        -- These suffixes are for data loading hacks.
  where extraSuffixes = [("Loader",   genLoader ","),
                         ("LoaderP",  genLoader "|"),
                         ("Logger",   genLogger)]
=======
source_builtin_map = [("HasRead", genHasRead),
                      ("Read", genDoRead),
                      ("Loader",genLoader False "," ),
                      ("LoaderP", genLoader False "|" ),
                      ("LoaderPFixedSize", genLoader True "|"),
                      ("Logger", genLogger)]
>>>>>>> 1022ec2c

source_builtins :: [String]
source_builtins = map fst source_builtin_map

stripSuffix :: String -> String -> String
stripSuffix suffix name = maybe (error "not a suffix!") reverse $ L.stripPrefix (reverse suffix) (reverse name)

genSourceBuiltin :: K3 Type -> Identifier -> CPPGenM R.Definition
genSourceBuiltin typ name = do
    suffix <- return $ head $ filter (\y -> y `L.isSuffixOf` name) source_builtins
    f <- return $ getSourceBuiltin suffix
    f typ name

-- Grab the generator function from the map, currying the key of the builtin to be generated.
getSourceBuiltin :: String -> K3 Type -> String -> CPPGenM R.Definition
getSourceBuiltin k =
    case filter (\(x,_) -> k == x) source_builtin_map of
        []         -> error $ "Could not find builtin with name" ++ k
        ((_,f):_) -> f k

genHasRead :: String -> K3 Type -> String -> CPPGenM R.Definition
genHasRead suf _ name = do
    let source_name = stripSuffix suf name
    let e_has_r = R.Project (R.Variable $ R.Name "__engine") (R.Name "hasRead")
    let body = R.Return $ R.Call e_has_r [R.Literal $ R.LString source_name]
    return $ R.FunctionDefn (R.Name $ source_name ++ suf) [("_", R.Named $ R.Name "unit_t")]
      (Just $ R.Primitive R.PBool) [] False [body]

genDoRead :: String -> K3 Type -> String -> CPPGenM R.Definition
genDoRead suf typ name = do
    ret_type    <- genCType $ last $ children typ
    let source_name =  stripSuffix suf name
    let result_dec = R.Forward $ R.ScalarDecl (R.Name "result") (R.SharedPointer ret_type) $ Just $
                       (R.Call (R.Project (R.Variable $ R.Name "__engine")
                                          (R.Specialized [ret_type] $ R.Name "doReadExternal"))
                               [R.Literal $ R.LString source_name])
    let return_stmt = R.IfThenElse (R.Variable $ R.Name "result")
                        [R.Return $ R.Dereference $ R.Variable $ R.Name "result"]
                        [R.Ignore $ R.ThrowRuntimeErr $ R.Literal $ R.LString $ "Invalid doRead for " ++ source_name]
    return $ R.FunctionDefn (R.Name $ source_name ++ suf) [("_", R.Named $ R.Name "unit_t")]
      (Just ret_type) [] False ([result_dec, return_stmt])

genHasWrite :: String -> K3 Type -> String -> CPPGenM R.Definition
genHasWrite suf _ name = do
    let sink_name = stripSuffix suf name
    let e_has_w = R.Project (R.Variable $ R.Name "__engine") (R.Name "hasWrite")
    let body = R.Return $ R.Call e_has_w [R.Literal $ R.LString sink_name]
    return $ R.FunctionDefn (R.Name $ sink_name ++ suf) [("_", R.Named $ R.Name "unit_t")]
      (Just $ R.Primitive R.PBool) [] False [body]

genDoWrite :: String -> K3 Type -> String -> CPPGenM R.Definition
genDoWrite suf typ name = do
    val_type    <- genCType $ head $ children typ
    let sink_name =  stripSuffix suf name
    let write_expr = R.Call (R.Project (R.Variable $ R.Name "__engine")
                                       (R.Specialized [val_type] $ R.Name "doWriteExternal"))
                            [R.Literal $ R.LString sink_name, R.Variable $ R.Name "v"]
    return $ R.FunctionDefn (R.Name $ sink_name ++ suf) [("v", R.Const $ R.Reference val_type)]
      (Just $ R.Named $ R.Name "unit_t") [] False
      ([R.Ignore write_expr, R.Return $ R.Initialization R.Unit []])

-- TODO: Loader is not quite valid K3. The collection should be passed by indirection so we are not working with a copy
-- (since the collection is technically passed-by-value)
genLoader :: Bool -> String -> String -> K3 Type -> String -> CPPGenM R.Definition
genLoader fixedSize sep suf (children -> [_,f]) name = do
 (colType, recType) <- return $ getColType f
 cColType <- genCType colType
 cRecType <- genCType recType
 fields   <- getRecFields recType
 let coll_name = stripSuffix suf name
 let bufferDecl = [R.Forward $ R.ScalarDecl (R.Name "tmp_buffer")
                        (R.Named $ R.Qualified (R.Name "std") (R.Name "string")) Nothing]

 let readField f t b = [ R.Ignore $ R.Call (R.Variable $ R.Qualified (R.Name "std") (R.Name "getline")) $
                                [ R.Variable (R.Name "in")
                                , R.Variable (R.Name "tmp_buffer")
                                ] ++ [R.Literal (R.LChar sep) | not b]
                   , R.Assignment (R.Project (R.Variable $ R.Name "record") (R.Name f))
                                  (typeMap t $ R.Variable $ R.Name "tmp_buffer")
                   ]
 let recordDecl = [R.Forward $ R.ScalarDecl (R.Name "record") cRecType Nothing]

 let fts = uncurry zip fields

 let recordGetLines = recordDecl
                      ++ concat [readField field ft False | (field, ft)  <- init fts]
                      ++ uncurry readField (last fts) True
                      ++ [R.Return $ R.Variable $ R.Name "record"]

 let readRecordFn = R.Lambda []
                    [ ("in", (R.Reference $ R.Named $ R.Qualified (R.Name "std") (R.Name "istream")))
                    , ("tmp_buffer", (R.Reference $ R.Named $ (R.Qualified (R.Name "std") (R.Name "string"))))
                    ] False Nothing recordGetLines

 let readRecordsCall = if fixedSize
                       then R.Ignore $ R.Call (R.Variable $ R.Qualified (R.Name "K3") $ R.Name "read_records_with_resize")
                              [ R.Variable $ R.Name "size"
                              , R.Variable $ R.Name "_in"
                              , R.Variable $ R.Name "c"
                              , readRecordFn
                              ]
                       else R.Ignore $ R.Call (R.Variable $ R.Qualified (R.Name "K3") $ R.Name "read_records")
                              [ R.Variable $ R.Name "_in"
                              , R.Variable $ R.Name "c"
                              , readRecordFn
                              ]
 let defaultArgs = [("file", R.Named $ R.Name "string"),("c", R.Reference cColType)]
 let args = if fixedSize
            then defaultArgs ++ [("size", R.Primitive R.PInt)]
            else defaultArgs

 return $ R.FunctionDefn (R.Name $ coll_name ++ suf)
            args
            (Just $ R.Named $ R.Name "unit_t") [] False
            [ R.Forward $ R.ScalarDecl (R.Name "_in")
                            (R.Named $ R.Qualified (R.Name "std") (R.Name "ifstream")) Nothing
            , R.Ignore $ R.Call (R.Project (R.Variable $ R.Name "_in") (R.Name "open")) [R.Variable $ R.Name "file"]
            , readRecordsCall
            , R.Return $ R.Initialization R.Unit []
            ]
 where
   typeMap :: K3 Type -> R.Expression -> R.Expression
   typeMap (tag -> TInt) e = R.Call (R.Variable $ R.Qualified (R.Name "std") (R.Name "atoi"))
                             [R.Call (R.Project e (R.Name "c_str")) []]
   typeMap (tag -> TReal) e = R.Call (R.Variable $ R.Qualified (R.Name "std") (R.Name "atof"))
                              [R.Call (R.Project e (R.Name "c_str")) []]
   typeMap (tag -> _) x = x

   getColType = case children f of
                  ([c,_])  -> case children c of
                                [r] -> return (c, r)
                                _   -> type_mismatch
                  _        -> type_mismatch

   getRecFields (tag &&& children -> (TRecord ids, cs))  = return (ids, cs)
   getRecFields _ = error "Cannot get fields for non-record type"

   type_mismatch = error "Invalid type for Loader function. Should Be String -> Collection R -> ()"

genLoader _ _ _ _ _ =  error "Invalid type for Loader function."


genLogger :: String -> K3 Type -> String -> CPPGenM R.Definition
genLogger _ (children -> [_,f]) name = do
  (colType, recType) <- getColType
  let (fields,_) = getRecFields recType
  let fieldLogs = map (log . proj) fields
  let allLogs = L.intersperse (seperate $ R.Variable $ R.Name "sep") fieldLogs
  cRecType <- genCType recType
  cColType <- genCType colType
  let printRecordFn = R.Lambda []
                    [ ("file", R.Reference $ R.Named $ R.Qualified (R.Name "std") (R.Name "ofstream"))
                    , ("elem", R.Const $ R.Reference cRecType)
                    , ("sep", R.Const $ R.Reference $ R.Named $ R.Name "string")
                    ] False Nothing (map R.Ignore allLogs)

  return $ R.FunctionDefn (R.Name name)
             [("file", R.Named $ R.Name "string")
             , ("c", R.Reference cColType)
             ,("sep", R.Const $ R.Reference $ R.Named $ R.Name "string")]
             (Just $ R.Named $ R.Name "unit_t") [] False
             [ R.Return $ R.Call (R.Variable $ R.Name "logHelper")
                            [ R.Variable $ R.Name "file"
                            , R.Variable $ R.Name "c"
                            , printRecordFn
                            , R.Variable $ R.Name "sep"
                            ]
             ]

  where
   proj i = R.Project (R.Variable $ R.Name "elem") (R.Name i)
   log = R.Binary "<<" (R.Variable $ R.Name "file")
   seperate s = log s
   getColType = case children f of
                  ([c,_])  -> case children c of
                                [r] -> return (c, r)
                                _   -> type_mismatch
                  _        -> type_mismatch

   getRecFields (tag &&& children -> (TRecord ids, cs))  = (ids, cs)
   getRecFields _ = error "Cannot get fields for non-record type"

   type_mismatch = error "Invalid type for Logger function. Must be a flat-record of ints, reals, and strings"

genLogger _ _ _ = error "Error: Invalid type for Logger function. Must be a flat-record of ints, reals, and strings"


genCsvParser :: K3 Type -> CPPGenM (Maybe R.Expression)
genCsvParser t@(tag &&& children -> (TTuple, ts)) = genCsvParserImpl t ts get >>= (return . Just)
  where
    get exp i = R.Call
               (R.Variable $ R.Qualified (R.Name "std") (R.Specialized [R.Named $ R.Name (show i)] (R.Name "get")))
               [exp]
genCsvParser t@(tag &&& children -> (TRecord ids, ts)) = genCsvParserImpl t ts project >>= (return . Just)
  where
    project exp i = R.Project exp (R.Name (ids L.!! i))
genCsvParser _ = error "Can't generate CsvParser. Only works for flat records and tuples"

genCsvParserImpl :: K3 Type -> [K3 Type] -> (R.Expression -> Int -> R.Expression) -> CPPGenM R.Expression
genCsvParserImpl elemType childTypes accessor = do
  et  <- genCType elemType
  cts <- mapM genCType childTypes
  let fields = concatMap (uncurry readField) (zip childTypes [0,1..])
  return $ R.Lambda
               []
               [("str", R.Const $ R.Reference $ R.Named $ R.Qualified (R.Name "std") (R.Name "string"))]
               False
               Nothing
               ( [iss_decl, iss_str, tup_decl et, token_decl] ++ fields ++ [R.Return tup])
  where

   iss_decl = R.Forward $ R.ScalarDecl (R.Name "iss") (R.Named $ R.Qualified (R.Name "std") (R.Name "istringstream")) Nothing
   iss_str  = R.Ignore $ R.Call (R.Project iss (R.Name "str")) [R.Variable $ R.Name "str"]
   token_decl = R.Forward $ R.ScalarDecl (R.Name "token") (R.Named $ R.Qualified (R.Name "std") (R.Name "string")) Nothing
   iss = R.Variable $ R.Name "iss"
   token = R.Variable $ R.Name "token"
   tup_decl et = R.Forward $ R.ScalarDecl (R.Name "tup") et Nothing
   tup = R.Variable $ R.Name "tup"

   readField :: K3 Type -> Int -> [R.Statement]
   readField t i = [ R.Ignore getline
                   , R.Assignment (accessor tup i) (typeMap t cstr)
                   ]

   cstr = R.Call (R.Project token (R.Name "c_str")) []

   getline = R.Call
               (R.Variable $ R.Qualified (R.Name "std") (R.Name "getline"))
               [iss, token, R.Literal $ R.LChar "|"]

   typeMap :: K3 Type -> R.Expression -> R.Expression
   typeMap (tag -> TInt) e = R.Call (R.Variable $ R.Qualified (R.Name "std") (R.Name "atoi"))
                             [e]
   typeMap (tag -> TReal) e = R.Call (R.Variable $ R.Qualified (R.Name "std") (R.Name "atof"))
                              [e]
   typeMap (tag -> TString) e = R.Call (R.Variable $ R.Name "string_impl") [e]
   typeMap (tag -> _) x = x<|MERGE_RESOLUTION|>--- conflicted
+++ resolved
@@ -156,7 +156,6 @@
 -- Map special builtin suffix to a function that will generate the builtin.
 -- These suffixes are taken from L.K3.Parser.ProgramBuilder.hs
 source_builtin_map :: [(String, (String -> K3 Type -> String -> CPPGenM R.Definition))]
-<<<<<<< HEAD
 source_builtin_map = [("HasRead",  genHasRead),
                       ("Read",     genDoRead),
                       ("HasWrite", genHasWrite),
@@ -164,17 +163,10 @@
                      ++ extraSuffixes
 
         -- These suffixes are for data loading hacks.
-  where extraSuffixes = [("Loader",   genLoader ","),
-                         ("LoaderP",  genLoader "|"),
-                         ("Logger",   genLogger)]
-=======
-source_builtin_map = [("HasRead", genHasRead),
-                      ("Read", genDoRead),
-                      ("Loader",genLoader False "," ),
-                      ("LoaderP", genLoader False "|" ),
-                      ("LoaderPFixedSize", genLoader True "|"),
-                      ("Logger", genLogger)]
->>>>>>> 1022ec2c
+  where extraSuffixes = [("Loader",           genLoader False "," ),
+                         ("LoaderP",          genLoader False "|" ),
+                         ("LoaderPFixedSize", genLoader True "|"),
+                         ("Logger",           genLogger)]
 
 source_builtins :: [String]
 source_builtins = map fst source_builtin_map
