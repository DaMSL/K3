--- conflicted
+++ resolved
@@ -164,9 +164,6 @@
 -- Map special builtin suffix to a function that will generate the builtin.
 -- These suffixes are taken from L.K3.Parser.ProgramBuilder.hs
 source_builtin_map :: [(String, (String -> K3 Type -> String -> CPPGenM R.Definition))]
-<<<<<<< HEAD
-source_builtin_map = extraSuffixes
-=======
 source_builtin_map = [("MuxHasRead", genHasRead True),
                       ("MuxRead",    genDoRead True),
                       ("HasRead",    genHasRead False),
@@ -174,7 +171,6 @@
                       ("HasWrite",   genHasWrite),
                       ("Write",      genDoWrite)]
                      ++ extraSuffixes
->>>>>>> 5b1f2592
 
         -- These suffixes are for data loading hacks.
   where extraSuffixes = [("Loader",    genLoader False False False "," ),
@@ -207,25 +203,14 @@
         []         -> error $ "Could not find builtin with name" ++ k
         ((_,f):_) -> f k
 
-<<<<<<< HEAD
-
-genHasRead :: String -> K3 Type -> String -> CPPGenM R.Definition
-genHasRead suf _ name = do
-    let storage = R.Forward $ R.ScalarDecl (R.Name "__storage_") R.Inferred 
-                    (Just $ R.Call (R.Project (R.Variable $ R.Name "__engine_") (R.Name "getStorageManager")) [])
-    let source_name = stripSuffix suf name
-    let s_has_r = R.Project (R.Dereference $ R.Variable $ R.Name "__storage_") (R.Name "hasRead")
-    let ret = R.Return $ R.Call s_has_r [R.Variable $ R.Name "me", R.Literal $ R.LString source_name]
-    return $ R.FunctionDefn (R.Name $ source_name ++ suf) [("_", R.Named $ R.Name "unit_t")]
-      (Just $ R.Primitive R.PBool) [] False [storage, ret]
-=======
 genHasRead :: Bool -> String -> K3 Type -> String -> CPPGenM R.Definition
 genHasRead asMux suf _ name = do
     let source_name = stripSuffix suf name
-    let e_has_r = R.Project (R.Variable $ R.Name "__engine") (R.Name "hasRead")
+    let e_has_r = R.Variable $ R.Name "hasRead"
     let source_e = R.Literal $ R.LString $ source_name ++ if asMux then "_" else ""
     concatId <- binarySymbol OConcat
-    let call_args = if asMux then [R.Binary concatId source_e $
+    let call_args = [R.Variable $ R.Name "me"] ++ 
+                    if asMux then [R.Binary concatId source_e $
                                    R.Call (R.Variable $ R.Name "itos") [R.Variable $ R.Name "muxid"]]
                              else [source_e]
     let body = R.Return $ R.Call e_has_r call_args
@@ -233,53 +218,29 @@
                         else [("_", R.Named $ R.Name "unit_t")]
     return $ R.FunctionDefn (R.Name $ source_name ++ suf) args
       (Just $ R.Primitive R.PBool) [] False [body]
->>>>>>> 5b1f2592
 
 genDoRead :: Bool -> String -> K3 Type -> String -> CPPGenM R.Definition
 genDoRead asMux suf typ name = do
     ret_type    <- genCType $ last $ children typ
-    let storage = R.Forward $ R.ScalarDecl (R.Name "__storage_") R.Inferred 
-                    (Just $ R.Call (R.Project (R.Variable $ R.Name "__engine_") (R.Name "getStorageManager")) [])
     let source_name =  stripSuffix suf name
-<<<<<<< HEAD
-    let packed_dec = R.Forward $ R.ScalarDecl (R.Name "packed") R.Inferred $ Just $
-                       (R.Call (R.Project (R.Dereference $ R.Variable $ R.Name "__storage_") (R.Name "doRead"))
-                               [R.Variable $ R.Name "me", R.Literal $ R.LString source_name])
-    let codec = R.Forward $ R.ScalarDecl (R.Name "__codec_") R.Inferred $ Just $
-                  R.Call (R.Variable $ R.Specialized [ret_type] (R.Qualified (R.Name "Codec") (R.Name "getCodec")))
-                    [R.Call (R.Project (R.Dereference $ R.Variable $ R.Name "packed") (R.Name "format")) []]
-    let unpacked = R.Call (R.Project (R.Dereference $ R.Variable $ R.Name "__codec_") (R.Name "unpack")) [R.Dereference $ R.Variable $ R.Name "packed"]
-    let return_stmt = R.IfThenElse (R.Variable $ R.Name "packed")
-                        [R.Return $ R.Dereference $ 
-                          R.Call (R.Project (R.Dereference unpacked) (R.Specialized [ret_type] (R.Name "as"))) []
-                        ]
-                        [R.Ignore $ R.ThrowRuntimeErr $ R.Literal $ R.LString $ "Invalid doRead for " ++ source_name]
-    return $ R.FunctionDefn (R.Name $ source_name ++ suf) [("_", R.Named $ R.Name "unit_t")]
-      (Just ret_type) [] False ([storage, packed_dec, codec, return_stmt])
-=======
     let source_e = R.Literal $ R.LString $ source_name ++ if asMux then "_" else ""
     concatId <- binarySymbol OConcat
-    let call_args = if asMux then [R.Binary concatId source_e $
+    let call_args = [R.Variable $ R.Name "me"] ++  
+                    if asMux then [R.Binary concatId source_e $
                                    R.Call (R.Variable $ R.Name "itos") [R.Variable $ R.Name "muxid"]]
                              else [source_e]
-    let result_dec = R.Forward $ R.ScalarDecl (R.Name "result") (R.SharedPointer ret_type) $ Just $
-                       (R.Call (R.Project (R.Variable $ R.Name "__engine")
-                                          (R.Specialized [ret_type] $ R.Name "doReadExternal"))
+    let return_stmt = R.Return $ (R.Call (R.Variable (R.Specialized [ret_type] $ R.Name "doRead"))
                                call_args)
-    let return_stmt = R.IfThenElse (R.Variable $ R.Name "result")
-                        [R.Return $ R.Dereference $ R.Variable $ R.Name "result"]
-                        [R.Ignore $ R.ThrowRuntimeErr $ R.Literal $ R.LString $ "Invalid doRead for " ++ source_name]
     let args = if asMux then [("muxid", R.Primitive R.PInt)]
                         else [("_", R.Named $ R.Name "unit_t")]
     return $ R.FunctionDefn (R.Name $ source_name ++ suf) args
-      (Just ret_type) [] False ([result_dec, return_stmt])
->>>>>>> 5b1f2592
+      (Just ret_type) [] False ([return_stmt])
 
 genHasWrite :: String -> K3 Type -> String -> CPPGenM R.Definition
 genHasWrite suf _ name = do
     let sink_name = stripSuffix suf name
-    let e_has_w = R.Project (R.Variable $ R.Name "__engine_") (R.Name "hasWrite")
-    let body = R.Return $ R.Call e_has_w [R.Literal $ R.LString sink_name]
+    let e_has_w = R.Variable (R.Name "hasWrite")
+    let body = R.Return $ R.Call e_has_w [R.Variable $ R.Name "me", R.Literal $ R.LString sink_name]
     return $ R.FunctionDefn (R.Name $ sink_name ++ suf) [("_", R.Named $ R.Name "unit_t")]
       (Just $ R.Primitive R.PBool) [] False [body]
 
@@ -287,9 +248,8 @@
 genDoWrite suf typ name = do
     val_type    <- genCType $ head $ children typ
     let sink_name =  stripSuffix suf name
-    let write_expr = R.Call (R.Project (R.Variable $ R.Name "__engine_")
-                                       (R.Specialized [val_type] $ R.Name "doWriteExternal"))
-                            [R.Literal $ R.LString sink_name, R.Variable $ R.Name "v"]
+    let write_expr = R.Call (R.Variable $ (R.Specialized [val_type] $ R.Name "doWrite"))
+                            [R.Variable $ R.Name "me", R.Literal $ R.LString sink_name, R.Variable $ R.Name "v"]
     return $ R.FunctionDefn (R.Name $ sink_name ++ suf) [("v", R.Const $ R.Reference val_type)]
       (Just $ R.Named $ R.Name "unit_t") [] False
       ([R.Ignore write_expr, R.Return $ R.Initialization R.Unit []])
