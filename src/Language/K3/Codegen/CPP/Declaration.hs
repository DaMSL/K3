{-# LANGUAGE LambdaCase #-}
{-# LANGUAGE ViewPatterns #-}

module Language.K3.Codegen.CPP.Declaration where

import Control.Arrow ((&&&))
import Control.Applicative
import Control.Monad.State

import Data.Maybe

import qualified Data.List as L
import qualified Data.Map as M

import Language.K3.Core.Annotation
import Language.K3.Core.Common
import Language.K3.Core.Declaration
import Language.K3.Core.Expression
import Language.K3.Core.Type

import qualified Language.K3.Core.Constructor.Declaration as D
import qualified Language.K3.Core.Constructor.Type as T

import Language.K3.Codegen.CPP.Expression
import Language.K3.Codegen.CPP.Primitives
import Language.K3.Codegen.CPP.Types

import Language.K3.Codegen.CPP.Materialization.Hints

import qualified Language.K3.Codegen.CPP.Representation as R

import Language.K3.Utils.Pretty

-- Builtin names to explicitly skip.
skip_builtins :: [String]
skip_builtins = ["hasRead", "doRead", "doReadBlock", "hasWrite", "doWrite"]

declaration :: K3 Declaration -> CPPGenM [R.Definition]
declaration (tag -> DGlobal _ (tag -> TSource) _) = return []

-- Sinks with a valid body are handled in the same way as triggers.
declaration d@(tag -> DGlobal i (tnc -> (TSink, [t])) (Just e)) =
  declaration $ D.global i (T.function t T.unit) $ Just e

declaration (tag -> DGlobal i (tag -> TSink) Nothing) =
  throwE $ CPPGenE $ unwords ["Invalid sink trigger", i, "(missing body)"]

-- Global functions without implementations -- Built-Ins.
declaration (tag -> DGlobal name t@(tag -> TFunction) Nothing)
  | name `elem` skip_builtins = return []
  | any (`L.isSuffixOf` name) source_builtins = genSourceBuiltin t name >>= return . replicate 1
  | otherwise = return []

-- Global polymorphic functions without implementations -- Built-Ins
declaration (tag -> DGlobal _ (tag &&& children -> (TForall _, [tag &&& children -> (TFunction, [_, _])]))
                        Nothing) = return []

-- Global monomorphic function with direct implementations.
declaration (tag -> DGlobal i t@(tag &&& children -> (TFunction, [ta, tr]))
                      (Just e@(tag &&& children -> (ELambda x, [body])))) = do
    cta <- genCType ta
    ctr <- genCType tr

    cbody <- reify (RReturn False) body

    addForward $ R.FunctionDecl (R.Name i) [cta] ctr

    mtrlzns <- case e @~ isEMaterialization of
                 Just (EMaterialization ms) -> return ms
                 Nothing -> return $ M.fromList [(x, defaultDecision)]

    let argMtrlznType = case inD (mtrlzns M.! x) of
                          ConstReferenced -> R.Const (R.Reference cta)
                          Referenced -> R.Reference cta
                          _ | i == "processRole" -> R.Const (R.Reference cta)
                          _ -> cta

    return [R.FunctionDefn (R.Name i) [(x, argMtrlznType)] (Just ctr) [] False cbody]

-- Global polymorphic functions with direct implementations.
declaration (tag -> DGlobal i (tag &&& children -> (TForall _, [tag &&& children -> (TFunction, [ta, tr])]))
                      (Just e@(tag &&& children -> (ELambda x, [body])))) = do

    returnType <- genCInferredType tr
    (argumentType, template) <- case tag ta of
                      TDeclaredVar t -> return (R.Named (R.Name t), Just t)
                      _ -> genCType ta >>= \cta -> return (cta, Nothing)

    let templatize = maybe id (\t -> R.TemplateDefn [(t, Nothing)]) template

    addForward $ maybe id (\t -> R.TemplateDecl [(t, Nothing)]) template $
                   R.FunctionDecl (R.Name i) [argumentType] returnType

    mtrlzns <- case e @~ isEMaterialization of
                 Just (EMaterialization ms) -> return ms
                 Nothing -> return $ M.fromList [(x, defaultDecision)]

    let argMtrlznType = case inD (mtrlzns M.! x) of
                          ConstReferenced -> R.Const (R.Reference argumentType)
                          Referenced -> R.Reference argumentType
                          _ -> argumentType

    body' <- reify (RReturn False) body
    return [templatize $ R.FunctionDefn (R.Name i) [(x, argMtrlznType)] (Just returnType) [] False body']

-- Global scalars.
declaration d@(tag -> DGlobal i t me) = do
    globalType <- genCType t
    let pinned = isJust $ d @~ (\case { DProperty (dPropertyV -> ("Pinned", Nothing)) -> True; _ -> False })
    let globalType' = if pinned then R.Static globalType else globalType

    -- Need to declare static members outside of class scope
    let staticGlobalDecl = [R.Forward $ R.ScalarDecl
                             (R.Qualified (R.Name "__global_context") (R.Name i))
                             globalType
                             Nothing
                           | pinned]

    addStaticDeclaration staticGlobalDecl

    -- Initialize the variable.
    let rName = RName $ if pinned then "__global_context::" ++ i else i
    globalInit <- maybe (return []) (liftM (addSetCheck pinned i) . reify rName) me

    -- Add to proper initialization list
    let addFn = if pinned then addStaticInitialization else addGlobalInitialization
    addFn globalInit

    -- Add any annotation to the state
    when (tag t == TCollection) $ addComposite (namedTAnnotations $ annotations t)

    -- Return the class-scope-declaration including the set variable if needed
    let setOp = if False then [] else
                  [R.GlobalDefn $ R.Forward $ R.ScalarDecl
                    (R.Name $ setName i) (R.Primitive R.PBool) (Just $ R.Literal $ R.LBool False)]

    return $ (R.GlobalDefn $ R.Forward $ R.ScalarDecl (R.Name i) globalType' Nothing):setOp
      where
        setName n = "__"++n++"_set__"
        addSetCheck pinned n f = if pinned then f else
          [R.IfThenElse
            (R.Unary "!" $ R.Variable $ R.Name $ setName n)
            (f ++ [R.Assignment (R.Variable $ R.Name $ setName n) (R.Literal $ R.LBool True)])
            []]


-- Triggers are implementationally identical to functions returning unit, except they also generate
-- dispatch wrappers.
declaration (tag -> DTrigger i t e) = declaration (D.global i (T.function t T.unit) (Just e))
declaration (tag -> DDataAnnotation i _ amds) = addAnnotation i amds >> return []
declaration (tag -> DRole _) = throwE $ CPPGenE "Roles below top-level are deprecated."
declaration _ = return []

-- Generated Builtins
-- Interface for source builtins.
-- Map special builtin suffix to a function that will generate the builtin.
-- These suffixes are taken from L.K3.Parser.ProgramBuilder.hs
source_builtin_map :: [(String, (String -> K3 Type -> String -> CPPGenM R.Definition))]
source_builtin_map = [("HasRead",  genHasRead),
                      ("Read",     genDoRead),
                      ("HasWrite", genHasWrite),
                      ("Write",    genDoWrite)]
                     ++ extraSuffixes

        -- These suffixes are for data loading hacks.
  where extraSuffixes = [("Loader",    genLoader False False "," ),
                         ("LoaderC",   genLoader False True  "," ),
                         ("LoaderF",   genLoader True  False ","),
                         ("LoaderFC",  genLoader True  True  "," ),
                         ("LoaderP",   genLoader False False "|" ),
                         ("LoaderPC",  genLoader False True  "|" ),
                         ("LoaderPF",  genLoader True  False "|"),
                         ("LoaderPFC", genLoader True  True  "|" ),
                         ("Logger",    genLogger)]

source_builtins :: [String]
source_builtins = map fst source_builtin_map

stripSuffix :: String -> String -> String
stripSuffix suffix name = maybe (error "not a suffix!") reverse $ L.stripPrefix (reverse suffix) (reverse name)

genSourceBuiltin :: K3 Type -> Identifier -> CPPGenM R.Definition
genSourceBuiltin typ name = do
    suffix <- return $ head $ filter (\y -> y `L.isSuffixOf` name) source_builtins
    f <- return $ getSourceBuiltin suffix
    f typ name

-- Grab the generator function from the map, currying the key of the builtin to be generated.
getSourceBuiltin :: String -> K3 Type -> String -> CPPGenM R.Definition
getSourceBuiltin k =
    case filter (\(x,_) -> k == x) source_builtin_map of
        []         -> error $ "Could not find builtin with name" ++ k
        ((_,f):_) -> f k

genHasRead :: String -> K3 Type -> String -> CPPGenM R.Definition
genHasRead suf _ name = do
    let source_name = stripSuffix suf name
    let e_has_r = R.Project (R.Variable $ R.Name "__engine") (R.Name "hasRead")
    let body = R.Return $ R.Call e_has_r [R.Literal $ R.LString source_name]
    return $ R.FunctionDefn (R.Name $ source_name ++ suf) [("_", R.Named $ R.Name "unit_t")]
      (Just $ R.Primitive R.PBool) [] False [body]

genDoRead :: String -> K3 Type -> String -> CPPGenM R.Definition
genDoRead suf typ name = do
    ret_type    <- genCType $ last $ children typ
    let source_name =  stripSuffix suf name
    let result_dec = R.Forward $ R.ScalarDecl (R.Name "result") (R.SharedPointer ret_type) $ Just $
                       (R.Call (R.Project (R.Variable $ R.Name "__engine")
                                          (R.Specialized [ret_type] $ R.Name "doReadExternal"))
                               [R.Literal $ R.LString source_name])
    let return_stmt = R.IfThenElse (R.Variable $ R.Name "result")
                        [R.Return $ R.Dereference $ R.Variable $ R.Name "result"]
                        [R.Ignore $ R.ThrowRuntimeErr $ R.Literal $ R.LString $ "Invalid doRead for " ++ source_name]
    return $ R.FunctionDefn (R.Name $ source_name ++ suf) [("_", R.Named $ R.Name "unit_t")]
      (Just ret_type) [] False ([result_dec, return_stmt])

genHasWrite :: String -> K3 Type -> String -> CPPGenM R.Definition
genHasWrite suf _ name = do
    let sink_name = stripSuffix suf name
    let e_has_w = R.Project (R.Variable $ R.Name "__engine") (R.Name "hasWrite")
    let body = R.Return $ R.Call e_has_w [R.Literal $ R.LString sink_name]
    return $ R.FunctionDefn (R.Name $ sink_name ++ suf) [("_", R.Named $ R.Name "unit_t")]
      (Just $ R.Primitive R.PBool) [] False [body]

genDoWrite :: String -> K3 Type -> String -> CPPGenM R.Definition
genDoWrite suf typ name = do
    val_type    <- genCType $ head $ children typ
    let sink_name =  stripSuffix suf name
    let write_expr = R.Call (R.Project (R.Variable $ R.Name "__engine")
                                       (R.Specialized [val_type] $ R.Name "doWriteExternal"))
                            [R.Literal $ R.LString sink_name, R.Variable $ R.Name "v"]
    return $ R.FunctionDefn (R.Name $ sink_name ++ suf) [("v", R.Const $ R.Reference val_type)]
      (Just $ R.Named $ R.Name "unit_t") [] False
      ([R.Ignore write_expr, R.Return $ R.Initialization R.Unit []])

-- TODO: Loader is not quite valid K3. The collection should be passed by indirection so we are not working with a copy
-- (since the collection is technically passed-by-value)
genLoader :: Bool -> Bool -> String -> String -> K3 Type -> String -> CPPGenM R.Definition
genLoader fixedSize projectedLoader sep suf (children -> [_,f]) name = do
 (colType, recType, fullRecTypeOpt) <- return $ getColType f
 cColType      <- genCType colType
 cRecType      <- genCType recType
 cfRecType     <- maybe (return Nothing) (\t -> genCType t >>= return . Just) fullRecTypeOpt
 fields        <- getRecFields recType
 fullFieldsOpt <- maybe (return Nothing) (\frt -> getRecFields frt >>= return . Just) fullRecTypeOpt
 let coll_name = stripSuffix suf name
 let bufferDecl = [R.Forward $ R.ScalarDecl (R.Name "tmp_buffer")
                        (R.Named $ R.Qualified (R.Name "std") (R.Name "string")) Nothing]

 let readField f t skip b = [ R.Ignore $ R.Call (R.Variable $ R.Qualified (R.Name "std") (R.Name "getline")) $
                                     [ R.Variable (R.Name "in")
                                     , R.Variable (R.Name "tmp_buffer")
                                     ] ++ [R.Literal (R.LChar sep) | not b]
                            ] ++
                            (if skip then []
                             else [ R.Assignment (R.Project (R.Variable $ R.Name "record") (R.Name f))
                                           (typeMap t $ R.Variable $ R.Name "tmp_buffer")
                                  ])

 let recordDecl = [R.Forward $ R.ScalarDecl (R.Name "record") cRecType Nothing]

 let fts = uncurry zip fields
 let fullfts = fullFieldsOpt >>= return . uncurry zip

 let ftsWSkip = maybe (map (\(x,y) -> (x, y, False)) fts)
                      (map (\(x,y) -> (x, y, (x,y) `notElem` fts)))
                      fullfts

 let recordGetLines = recordDecl
                      ++ concat [readField field ft skip False | (field, ft, skip)  <- init ftsWSkip]
                      ++ (\(a,b,c) -> readField a b c True) (last ftsWSkip)
                      ++ [R.Return $ R.Variable $ R.Name "record"]

 let readRecordFn = R.Lambda []
                    [ ("in", (R.Reference $ R.Named $ R.Qualified (R.Name "std") (R.Name "istream")))
                    , ("tmp_buffer", (R.Reference $ R.Named $ (R.Qualified (R.Name "std") (R.Name "string"))))
                    ] False Nothing recordGetLines

 let readRecordsCall = if fixedSize
                       then R.Ignore $ R.Call (R.Variable $ R.Qualified (R.Name "K3") $ R.Name "read_records_with_resize")
                              [ R.Variable $ R.Name "size"
                              , R.Variable $ R.Name "paths"
                              , R.Variable $ R.Name "c"
                              , readRecordFn
                              ]
                       else R.Ignore $ R.Call (R.Variable $ R.Qualified (R.Name "K3") $ R.Name "read_records")
                              [ R.Variable $ R.Name "paths"
                              , R.Variable $ R.Name "c"
                              , readRecordFn
                              ]
<<<<<<< HEAD
 let defaultArgs = [("file", R.Named $ R.Name "string"),("c", R.Reference cColType)]
 let args = defaultArgs
              ++ (if projectedLoader then [("_rec", R.Reference $ fromJust cfRecType)] else [])
              ++ (if fixedSize       then [("size", R.Primitive R.PInt)] else [])
=======
 let defaultArgs = [ ("paths", R.Named $ R.Specialized [R.Named $ R.Specialized [R.Named $ R.Name "string_impl"] (R.Name "R_path")] (R.Name "_Collection"))
                     , ("c", R.Reference cColType)
                   ]
 let args = if fixedSize
            then defaultArgs ++ [("size", R.Primitive R.PInt)]
            else defaultArgs
>>>>>>> 00f987ad

 return $ R.FunctionDefn (R.Name $ coll_name ++ suf)
            args
            (Just $ R.Named $ R.Name "unit_t") [] False
            [ readRecordsCall
            , R.Return $ R.Initialization R.Unit []
            ]
 where
   typeMap :: K3 Type -> R.Expression -> R.Expression
   typeMap (tag -> TInt) e = R.Call (R.Variable $ R.Qualified (R.Name "std") (R.Name "atoi"))
                             [R.Call (R.Project e (R.Name "c_str")) []]
   typeMap (tag -> TReal) e = R.Call (R.Variable $ R.Qualified (R.Name "std") (R.Name "atof"))
                              [R.Call (R.Project e (R.Name "c_str")) []]
   typeMap (tag -> _) x = x

   getColType = case fnArgs [] f of
                  [c, fr, sz] | projectedLoader && fixedSize -> colRecOfType c >>= \(x,y) -> return (x, y, Just fr)
                  [c, fr]     | projectedLoader              -> colRecOfType c >>= \(x,y) -> return (x, y, Just fr)
                  [c, _]      | fixedSize                    -> colRecOfType c >>= \(x,y) -> return (x, y, Nothing)
                  [c]                                        -> colRecOfType c >>= \(x,y) -> return (x, y, Nothing)
                  _                                          -> type_mismatch

   fnArgs acc t@(tnc -> (TFunction, [a,r])) = fnArgs (acc++[a]) r
   fnArgs acc _ = acc

   colRecOfType c@(tnc -> (TCollection, [r])) = return (c, r)
   colRecOfType _ = type_mismatch

   getRecFields (tag &&& children -> (TRecord ids, cs))  = return (ids, cs)
   getRecFields _ = error "Cannot get fields for non-record type"

   type_mismatch = error "Invalid type for Loader function. Should Be String -> Collection R -> ()"

genLoader _ _ _ _ _ _ =  error "Invalid type for Loader function."

genLogger :: String -> K3 Type -> String -> CPPGenM R.Definition
genLogger _ (children -> [_,f]) name = do
  (colType, recType) <- getColType
  let (fields,_) = getRecFields recType
  let fieldLogs = map (log . proj) fields
  let allLogs = L.intersperse (seperate $ R.Variable $ R.Name "sep") fieldLogs
  cRecType <- genCType recType
  cColType <- genCType colType
  let printRecordFn = R.Lambda []
                    [ ("file", R.Reference $ R.Named $ R.Qualified (R.Name "std") (R.Name "ofstream"))
                    , ("elem", R.Const $ R.Reference cRecType)
                    , ("sep", R.Const $ R.Reference $ R.Named $ R.Name "string")
                    ] False Nothing (map R.Ignore allLogs)

  return $ R.FunctionDefn (R.Name name)
             [("file", R.Named $ R.Name "string")
             , ("c", R.Reference cColType)
             ,("sep", R.Const $ R.Reference $ R.Named $ R.Name "string")]
             (Just $ R.Named $ R.Name "unit_t") [] False
             [ R.Return $ R.Call (R.Variable $ R.Name "logHelper")
                            [ R.Variable $ R.Name "file"
                            , R.Variable $ R.Name "c"
                            , printRecordFn
                            , R.Variable $ R.Name "sep"
                            ]
             ]

  where
   proj i = R.Project (R.Variable $ R.Name "elem") (R.Name i)
   log = R.Binary "<<" (R.Variable $ R.Name "file")
   seperate s = log s
   getColType = case children f of
                  ([c,_])  -> case children c of
                                [r] -> return (c, r)
                                _   -> type_mismatch
                  _        -> type_mismatch

   getRecFields (tag &&& children -> (TRecord ids, cs))  = (ids, cs)
   getRecFields _ = error "Cannot get fields for non-record type"

   type_mismatch = error "Invalid type for Logger function. Must be a flat-record of ints, reals, and strings"

genLogger _ _ _ = error "Error: Invalid type for Logger function. Must be a flat-record of ints, reals, and strings"


genCsvParser :: K3 Type -> CPPGenM (Maybe R.Expression)
genCsvParser t@(tag &&& children -> (TTuple, ts)) = genCsvParserImpl t ts get >>= (return . Just)
  where
    get exp i = R.Call
               (R.Variable $ R.Qualified (R.Name "std") (R.Specialized [R.Named $ R.Name (show i)] (R.Name "get")))
               [exp]
genCsvParser t@(tag &&& children -> (TRecord ids, ts)) = genCsvParserImpl t ts project >>= (return . Just)
  where
    project exp i = R.Project exp (R.Name (ids L.!! i))
genCsvParser _ = error "Can't generate CsvParser. Only works for flat records and tuples"

genCsvParserImpl :: K3 Type -> [K3 Type] -> (R.Expression -> Int -> R.Expression) -> CPPGenM R.Expression
genCsvParserImpl elemType childTypes accessor = do
  et  <- genCType elemType
  cts <- mapM genCType childTypes
  let fields = concatMap (uncurry readField) (zip childTypes [0,1..])
  return $ R.Lambda
               []
               [("str", R.Const $ R.Reference $ R.Named $ R.Qualified (R.Name "std") (R.Name "string"))]
               False
               Nothing
               ( [iss_decl, iss_str, tup_decl et, token_decl] ++ fields ++ [R.Return tup])
  where

   iss_decl = R.Forward $ R.ScalarDecl (R.Name "iss") (R.Named $ R.Qualified (R.Name "std") (R.Name "istringstream")) Nothing
   iss_str  = R.Ignore $ R.Call (R.Project iss (R.Name "str")) [R.Variable $ R.Name "str"]
   token_decl = R.Forward $ R.ScalarDecl (R.Name "token") (R.Named $ R.Qualified (R.Name "std") (R.Name "string")) Nothing
   iss = R.Variable $ R.Name "iss"
   token = R.Variable $ R.Name "token"
   tup_decl et = R.Forward $ R.ScalarDecl (R.Name "tup") et Nothing
   tup = R.Variable $ R.Name "tup"

   readField :: K3 Type -> Int -> [R.Statement]
   readField t i = [ R.Ignore getline
                   , R.Assignment (accessor tup i) (typeMap t cstr)
                   ]

   cstr = R.Call (R.Project token (R.Name "c_str")) []

   getline = R.Call
               (R.Variable $ R.Qualified (R.Name "std") (R.Name "getline"))
               [iss, token, R.Literal $ R.LChar "|"]

   typeMap :: K3 Type -> R.Expression -> R.Expression
   typeMap (tag -> TInt) e = R.Call (R.Variable $ R.Qualified (R.Name "std") (R.Name "atoi"))
                             [e]
   typeMap (tag -> TReal) e = R.Call (R.Variable $ R.Qualified (R.Name "std") (R.Name "atof"))
                              [e]
   typeMap (tag -> TString) e = R.Call (R.Variable $ R.Name "string_impl") [e]
   typeMap (tag -> _) x = x<|MERGE_RESOLUTION|>--- conflicted
+++ resolved
@@ -288,19 +288,14 @@
                               , R.Variable $ R.Name "c"
                               , readRecordFn
                               ]
-<<<<<<< HEAD
- let defaultArgs = [("file", R.Named $ R.Name "string"),("c", R.Reference cColType)]
+
+ let defaultArgs = [ ("paths", R.Named $ R.Specialized [R.Named $ R.Specialized [R.Named $ R.Name "string_impl"] (R.Name "R_path")] (R.Name "_Collection"))
+                     , ("c", R.Reference cColType)
+                   ]
+
  let args = defaultArgs
               ++ (if projectedLoader then [("_rec", R.Reference $ fromJust cfRecType)] else [])
               ++ (if fixedSize       then [("size", R.Primitive R.PInt)] else [])
-=======
- let defaultArgs = [ ("paths", R.Named $ R.Specialized [R.Named $ R.Specialized [R.Named $ R.Name "string_impl"] (R.Name "R_path")] (R.Name "_Collection"))
-                     , ("c", R.Reference cColType)
-                   ]
- let args = if fixedSize
-            then defaultArgs ++ [("size", R.Primitive R.PInt)]
-            else defaultArgs
->>>>>>> 00f987ad
 
  return $ R.FunctionDefn (R.Name $ coll_name ++ suf)
             args
