{-# LANGUAGE LambdaCase #-}
{-# LANGUAGE ParallelListComp #-}
{-# LANGUAGE TupleSections #-}
{-# LANGUAGE ViewPatterns #-}

module Language.K3.Codegen.CPP.Collections where

import Data.Char
import Data.List (intercalate, partition, sort, isInfixOf)

import Language.K3.Core.Common
import Language.K3.Core.Declaration

import Language.K3.Codegen.CPP.Types
import Language.K3.Codegen.CPP.MultiIndex (indexes)

import qualified Language.K3.Codegen.CPP.Representation as R

-- | An Annotation Combination Composite should contain the following:
--  - Inlined implementations for all provided methods.
--  - Declarations for all provided data members.
--  - Declaration for the dataspace of the collection.
--  - Implementations for at least the following constructors:
--      - Default constructor, which creates an empty collection.
--      - Dataspace constructor, which creates a collection from an empty dataspace (e.g. vector).
--          - Additionally a move dataspace constructor which uses a temporary dataspace?
--      - Copy constructor.
--      - Superclass constructor.
--  - Serialization function, which should proxy the dataspace serialization.
composite :: Identifier -> [(Identifier, [AnnMemDecl])] -> CPPGenM [R.Definition]
composite name ans = do
    let (ras, as) = partition (\(aname, _) -> aname `elem` reservedAnnotations) ans

    -- Inlining is only done for provided (positive) declarations.
    -- let positives = filter isPositiveDecl (concat . snd $ unzip nras)

    -- Split data and method declarations, for access specifiers.
    -- let (dataDecls, methDecls) = partition isDataDecl positives

    -- When dealing with Indexes, we need to specialize the MultiIndex class on each index type
    (indexTypes, indexDefns) <- indexes name as

    let addnSpecializations n = if "MultiIndex" `isInfixOf` n  then indexTypes else []

    let baseClass (n,_) = R.Qualified (R.Name "K3")
                          (R.Specialized ((R.Named $ R.Name "__CONTENT"): addnSpecializations n) (R.Name n))

    let baseClasses = map baseClass ras

    let selfType = R.Named $ R.Specialized [R.Named $ R.Name "__CONTENT"] $ R.Name name

    let defaultConstructor
            = R.FunctionDefn (R.Name name) [] Nothing [R.Call (R.Variable b) [] | b <- baseClasses] False []

    let superConstructor = R.FunctionDefn (R.Name name)
                           [ ("__other" ++ show i, R.Const $ R.Reference $ R.Named b)
                           | (b,i) <- zip baseClasses ([1..] :: [Integer])
                           ] Nothing
                           [ R.Call (R.Variable b)
                             [ R.Variable $ R.Name $ "__other" ++ show i]
                             | (b,i) <- zip baseClasses ([1..] :: [Integer])
                           ] False []

    let superMoveConstructor
            = R.FunctionDefn (R.Name name)
              [ ("__other" ++ show i, R.RValueReference $ R.Named b)
              | (b,i) <- zip baseClasses ([1..] :: [Integer])
              ] Nothing
              [ R.Call
                (R.Variable b)
                [ R.Call
                      (R.Variable $ R.Qualified (R.Name "std") (R.Name "move"))
                      [R.Variable $ R.Name $ "__other" ++ show i]
                ]
              | (b,i) <- zip baseClasses ([1..] :: [Integer])
              ] False []

    let mkXmlTagName s = map (\c -> if isAlphaNum c || c `elem` ['-','_','.'] then c else '_') s
    let serializationName asYas n =
          if asYas then R.Qualified (R.Name "yas") n
          else R.Qualified (R.Name "boost") $ R.Qualified (R.Name "serialization") n

    let serializeParent asYas (p, (q, _)) =
          -- TOOD re-enable nvp
          --let nvp_wrap e = if asYas then e
          --                 else R.Call (R.Variable $ serializationName asYas $ R.Name "make_nvp")
          --                        [ R.Literal $ R.LString $ mkXmlTagName q, e ]
          --in
          R.Ignore $ R.Binary "&" (R.Variable $ R.Name "_archive")
            (R.Call (R.Variable $ serializationName asYas $ R.Specialized [R.Named p] $ R.Name "base_object")
              [R.Dereference $ R.Variable $ R.Name "this"])

    let serializeStatements asYas = map (serializeParent asYas) $ zip baseClasses ras

    let serializeFn asYas =
          R.TemplateDefn [("archive", Nothing)]
            (R.FunctionDefn (R.Name "serialize")
              ([("_archive", R.Reference (R.Parameter "archive"))]
               ++ (if asYas then [] else [ ("_version", R.Const $ R.Named (R.Name "unsigned int")) ]))
             (Just $ R.Named $ R.Name "void")
             [] False $ serializeStatements asYas)

    let methods = [defaultConstructor, superConstructor, superMoveConstructor, serializeFn False, serializeFn True] ++ indexDefns

    let collectionClassDefn = R.TemplateDefn [("__CONTENT", Nothing)]
             (R.ClassDefn (R.Name name) [] (map R.Named baseClasses) methods [] [])

    let parent = head baseClasses

    let compactSerializationDefn
            = R.NamespaceDefn "boost" [ R.NamespaceDefn "serialization" [
                R.TemplateDefn [("__CONTENT", Nothing)] $
                R.ClassDefn (R.Name "implementation_level") [selfType] []
                [ R.TypeDefn (R.Named $ R.Qualified (R.Name "mpl") $ R.Name "integral_c_tag") "tag"
                , R.TypeDefn (R.Named $ R.Qualified (R.Name "mpl")
                    $ R.Specialized [R.Named $ R.Name "object_serializable"] $ R.Name "int_") "type"
                , R.GlobalDefn $ R.Ignore $ R.Call (R.Variable $ R.Name "BOOST_STATIC_CONSTANT")
                    [ R.Variable $ R.Name "int"
                    , R.Binary "=" (R.Variable $ R.Name "value")
                        (R.Variable $ R.Qualified (R.Name "implementation_level") $ R.Qualified (R.Name "type") $ R.Name "value")]
                ]
                [] []
              ]]

    let yamlStructDefn = R.NamespaceDefn "YAML"
                         [ R.TemplateDefn [("__CONTENT", Nothing)] $
                            R.ClassDefn (R.Name "convert") [selfType] []
                             [ R.FunctionDefn (R.Name "encode")
                                 [("c", R.Const $ R.Reference $ selfType)]
                                 (Just $ R.Static $ R.Named $ R.Name "Node") [] False
                                 [R.Return $ R.Call
                                       (R.Variable $ R.Qualified
                                             (R.Specialized [R.Named $ parent] (R.Name "convert"))
                                             (R.Name "encode"))
                                       [R.Variable $ R.Name "c"]]
                             , R.FunctionDefn (R.Name "decode")
                                 [ ("node", R.Const $ R.Reference $ R.Named $ R.Name "Node")
                                 , ("c", R.Reference selfType)
                                 ] (Just $ R.Static $ R.Primitive $ R.PBool) [] False
                                 [R.Return $ R.Call
                                       (R.Variable $ R.Qualified
                                             (R.Specialized [R.Named $ parent] (R.Name "convert"))
                                             (R.Name "decode"))
                                       [R.Variable $ R.Name "node", R.Variable $ R.Name "c"]]
                             ]
                             [] []
                         ]

    let jsonStructDefn = R.NamespaceDefn "JSON"
                         [ R.TemplateDefn [("__CONTENT", Nothing)] $
                            R.ClassDefn (R.Name "convert") [selfType] []
                             [ R.TemplateDefn [("Allocator", Nothing)] $
                               R.FunctionDefn (R.Name "encode")
                                 [("c", R.Const $ R.Reference $ selfType)
                                 ,("al", R.Reference $ R.Named $ R.Name "Allocator")
                                 ]
                                 (Just $ R.Static $ R.Named $ R.Name "rapidjson::Value") [] False
                                 [R.Return $ R.Call
                                       (R.Variable $ R.Qualified
                                             (R.Specialized [R.Named $ parent] (R.Name "convert"))
                                             (R.Name "encode"))
                                       [R.Variable $ R.Name "c",
                                        R.Variable $ R.Name "al"]
                                ]
                             ]
                             [] []
                         ]
    return [collectionClassDefn, compactSerializationDefn, yamlStructDefn]

record :: [Identifier] -> CPPGenM [R.Definition]
record (sort -> ids) = do
    let recordName = "R_" ++ intercalate "_" ids
    let templateVars = ["_T" ++ show n | _ <- ids | n <- [0..] :: [Int]]
    let fullName = R.Specialized (map (R.Named . R.Name) templateVars) (R.Name recordName)
    let formalVars = ["_" ++ i | i <- ids]

    let recordType = R.Named $ R.Specialized [R.Named $ R.Name t | t <- templateVars] $ R.Name recordName

    let defaultConstructor
            = R.FunctionDefn (R.Name recordName) [] Nothing
              [R.Call (R.Variable $ R.Name i) [] | i <- ids] False []

    -- Forwarding constructor. One should be sufficient to handle all field-based constructions.

    let forwardTemplateVars = map ('_':) templateVars

    let init1Const fv tv i = R.FunctionDefn (R.Name recordName) [(fv, R.Const $ R.Reference $ R.Named $ R.Name tv)]
                             Nothing [R.Call (R.Variable $ R.Name i) [R.Variable $ R.Name fv]] False []

    let init1Move fv tv i = R.FunctionDefn (R.Name recordName) [(fv, R.RValueReference $ R.Named $ R.Name tv)]
                            Nothing [R.Call (R.Variable $ R.Name i)
                                          [R.Call (R.Variable $ R.Qualified (R.Name "std") (R.Name "move"))
                                                [R.Variable $ R.Name fv]]] False []

    let initConstructor
            = R.TemplateDefn (zip forwardTemplateVars $ repeat Nothing) $
              R.FunctionDefn (R.Name recordName)
              [(fv, R.RValueReference $ R.Named $ R.Name tv) | fv <- formalVars | tv <- forwardTemplateVars] Nothing
              [ R.Call (R.Variable $ R.Name i)
                           [R.Call (R.Variable $ R.Qualified (R.Name "std")
                                         (R.Specialized [R.Named $ R.Name t] (R.Name "forward")))
                            [R.Variable $ R.Name f]]
              | i <- ids
              | f <- formalVars
              | t <- forwardTemplateVars
              ] False []

    let initConstructors = case (formalVars, templateVars, ids) of
                             ([fv], [tv], [i]) -> [init1Const fv tv i, init1Move fv tv i]
                             _ -> [initConstructor]
    let equalityOperator
            = R.FunctionDefn (R.Name "operator==")
              [("__other", R.Const $ R.Reference recordType)] (Just $ R.Primitive R.PBool) []
              True
              [R.Return $ foldr1 (R.Binary "&&")
                    [ R.Binary "==" (R.Variable $ R.Name i) (R.Project (R.Variable $ R.Name "__other") (R.Name i))
                    | i <- ids
                    ]]

    let tieSelf  = R.Call (R.Variable $ R.Qualified (R.Name "std") (R.Name "tie")) [R.Variable $ R.Name i | i <- ids]
    let tieOther n = R.Call (R.Variable $ R.Qualified (R.Name "std") (R.Name "tie"))
                     [R.Project (R.Variable $ R.Name n) (R.Name i) | i <- ids]

    let logicOp op
            = R.FunctionDefn (R.Name $ "operator"++op)
              [("__other", R.Const $ R.Reference recordType)] (Just $ R.Primitive R.PBool)
              [] True
              [R.Return $ R.Binary op tieSelf (tieOther "__other")]

    let fieldDecls = [ R.GlobalDefn (R.Forward $ R.ScalarDecl (R.Name i) (R.Named $ R.Name t) Nothing)
                     | i <- ids
                     | t <- templateVars
                     ]

    let serializeMember asYas m =
          R.Ignore $ R.Binary "&" (R.Variable $ R.Name "_archive")
            (if asYas then R.Variable $ R.Name m
             else R.Call (R.Variable $ R.Name "BOOST_SERIALIZATION_NVP") [R.Variable $ R.Name m])

    let serializeStatements asYas = map (serializeMember asYas) ids

    let serializeFn asYas =
          R.TemplateDefn [("archive", Nothing)]
            (R.FunctionDefn (R.Name "serialize")
                  ([ ("_archive", R.Reference (R.Parameter "archive")) ]
                   ++ if asYas then [] else [ ("_version", R.Const $ R.Named (R.Name "unsigned int")) ])
                  (Just $ R.Named $ R.Name "void")
                  [] False $ serializeStatements asYas)

    let constructors = (defaultConstructor:initConstructors)
    let comparators = [equalityOperator, logicOp "!=", logicOp "<", logicOp ">", logicOp "<=", logicOp ">="]
    let members = constructors ++ comparators ++ [serializeFn False, serializeFn True] ++ fieldDecls

    let recordStructDefn
            = R.GuardedDefn ("K3_" ++ recordName) $
                R.TemplateDefn (zip templateVars (repeat Nothing)) $
                 R.ClassDefn (R.Name recordName) [] [] members [] []

    let compactSerializationDefn
            = R.GuardedDefn ("K3_" ++ recordName ++ "_srimpl_lvl") $ R.NamespaceDefn "boost" [ R.NamespaceDefn "serialization" [
                R.TemplateDefn (zip templateVars (repeat Nothing)) $
                R.ClassDefn (R.Name "implementation_level") [recordType] []
                [ R.TypeDefn (R.Named $ R.Qualified (R.Name "mpl") $ R.Name "integral_c_tag") "tag"
                , R.TypeDefn (R.Named $ R.Qualified (R.Name "mpl")
                    $ R.Specialized [R.Named $ R.Name "object_serializable"] $ R.Name "int_") "type"
                , R.GlobalDefn $ R.Ignore $ R.Call (R.Variable $ R.Name "BOOST_STATIC_CONSTANT")
                    [ R.Variable $ R.Name "int"
                    , R.Binary "=" (R.Variable $ R.Name "value")
                        (R.Variable $ R.Qualified (R.Name "implementation_level") $ R.Qualified (R.Name "type") $ R.Name "value")]
                ]
                [] []
              ]]

    {-
    let noTrackingDefn
            = R.GuardedDefn ("K3_" ++ recordName ++ "_srtrck_lvl") $ R.NamespaceDefn "boost" [ R.NamespaceDefn "serialization" [
                R.TemplateDefn (zip templateVars (repeat Nothing)) $
                R.ClassDefn (R.Name "tracking_level") [recordType] []
                [ R.TypeDefn (R.Named $ R.Qualified (R.Name "mpl") $ R.Name "integral_c_tag") "tag"
                , R.TypeDefn (R.Named $ R.Qualified (R.Name "mpl")
                    $ R.Specialized [R.Named $ R.Name "track_never"] $ R.Name "int_") "type"
                , R.GlobalDefn $ R.Ignore $ R.Call (R.Variable $ R.Name "BOOST_STATIC_CONSTANT")
                    [ R.Variable $ R.Name "int"
                    , R.Binary "=" (R.Variable $ R.Name "value")
                        (R.Variable $ R.Qualified (R.Name "tracking_level") $ R.Qualified (R.Name "type") $ R.Name "value")]
                ]
                [] []
              ]]

    let bitwiseSerializableDefn
            = R.GuardedDefn ("K3_" ++ recordName ++ "_srbitwise") $ R.NamespaceDefn "boost" [ R.NamespaceDefn "serialization" [
                R.TemplateDefn (zip templateVars (repeat Nothing)) $
                R.ClassDefn (R.Name "is_bitwise_serializable")
                [recordType] [R.Named $ R.Qualified (R.Name "mpl") $ R.Name "true_"]
                [] [] []
              ]]
    -}

    let isTypeFlat t = R.Variable $
                          R.Qualified 
                           (R.Specialized [R.Named $ R.Name t] (R.Name "is_flat"))
                           (R.Name "value")
    let isFlatDefn
         = R.GuardedDefn ("K3_" ++ recordName ++ "_is_flat") $
           R.NamespaceDefn "K3" [
           R.TemplateDefn (zip templateVars (repeat Nothing)) $
             R.ClassDefn
               (R.Name "is_flat")
               [R.Named $ fullName]
               []
               [ R.GlobalDefn $ R.Forward $ R.ScalarDecl
                   (R.Name "value")
                   (R.Static $ R.Named $ R.Name "constexpr bool")
                   (Just $ foldl1 (R.Binary "&&") (map isTypeFlat templateVars)) 
               ]
               []
               []
           ]
    let hashCombine x = R.Call (R.Variable $ (R.Name "hash_combine")) [R.Variable $ R.Name "seed", x]
    let hashStructDefn
            = R.NamespaceDefn "std" [ 
              R.GuardedDefn ("K3_" ++ recordName ++ "_hash_value") $ R.TemplateDefn (zip templateVars (repeat Nothing)) $
<<<<<<< HEAD
                R.ClassDefn (R.Name "std") [recordType] []
=======
                R.ClassDefn (R.Name "hash") [recordType] []
>>>>>>> 62e01dfe
                [
                  R.FunctionDefn 
                    (R.Name "operator()") 
                    [("r", R.Const $ R.Reference recordType)]
                    (Just $ R.Named $ R.Qualified (R.Name "std") (R.Name "size_t"))
                    []
                    True
                    (    [R.Forward $ R.ScalarDecl (R.Name "seed") (R.Named $ R.Qualified (R.Name "std") (R.Name "size_t")) (Just $ R.Literal $ R.LInt 0)]
                      ++ (map (R.Ignore . hashCombine) [R.Project (R.Variable $ R.Name "r") (R.Name i) | i <- ids])
                      ++ [R.Return $ R.Variable $ R.Name "seed" ]
                    )
                ]
                []
                []
              ]

    let yamlStructDefn = R.NamespaceDefn "YAML"
                         [ R.TemplateDefn (zip templateVars (repeat Nothing)) $
                            R.ClassDefn (R.Name "convert") [recordType] []
                             [ R.FunctionDefn (R.Name "encode")
                                 [("r", R.Const $ R.Reference $ recordType)]
                                 (Just $ R.Static $ R.Named $ R.Name "Node") [] False
                                 ([R.Forward $ R.ScalarDecl (R.Name "node") (R.Named $ R.Name "Node") Nothing] ++
                                  [R.Assignment (R.Subscript
                                                      (R.Variable $ R.Name "node")
                                                      (R.Literal $ R.LString field))
                                                (R.Call
                                                      (R.Variable $ R.Qualified (R.Specialized [R.Named $ R.Name fieldType] $ R.Name "convert") (R.Name "encode"))
                                                      [R.Project (R.Variable $ R.Name "r") (R.Name field)])
                                  | field <- ids | fieldType <- templateVars
                                  ] ++ [R.Return $ R.Variable $ R.Name "node"])
                             , R.FunctionDefn (R.Name "decode")
                                 [ ("node", R.Const $ R.Reference $ R.Named $ R.Name "Node")
                                 , ("r", R.Reference recordType)
                                 ] (Just $ R.Static $ R.Primitive $ R.PBool) [] False
                                 ([ R.IfThenElse (R.Unary "!" $ R.Call (R.Project
                                                                            (R.Variable $ R.Name "node")
                                                                            (R.Name "IsMap")) [])
                                     [R.Return $ R.Literal $ R.LBool False] []
                                 ] ++
                                 [ R.IfThenElse (R.Subscript
                                                      (R.Variable $ R.Name "node")
                                                      (R.Literal $ R.LString field))
                                     [ R.Assignment
                                         (R.Project (R.Variable $ R.Name "r") (R.Name field))
                                         (R.Call (R.Project
                                                   (R.Subscript
                                                         (R.Variable $ R.Name "node")
                                                         (R.Literal $ R.LString field))
                                                   (R.Specialized [R.Named $ R.Name templateVar] $ R.Name "as")) [])
                                     ] []
                                 | field <- ids | templateVar <- templateVars
                                 ] ++ [R.Return $ R.Literal $ R.LBool True])
                             ]
                             [] []
                         ]

    let addField (name,typ) = R.Call (R.Project (R.Variable $ R.Name "inner") (R.Name "AddMember"))
                                [ R.Literal $ R.LString name
                                , R.Call (R.Variable $ R.Qualified (R.Specialized [R.Named $ R.Name typ] (R.Name "convert")) (R.Name "encode"))
                                   [R.Project (R.Variable $ R.Name "r") (R.Name name), R.Variable $ R.Name "al"]
                                , R.Variable $ R.Name "al"
                                ]


    let jsonStructDefn =   R.NamespaceDefn "JSON"
                           [R.TemplateDefn (zip templateVars (repeat Nothing)) $
                           R.ClassDefn (R.Name "convert") [recordType] []
                           [
                           R.TemplateDefn [("Allocator", Nothing)] (R.FunctionDefn (R.Name "encode")
                           [("r", R.Const $ R.Reference recordType)
                           ,("al", R.Reference $ R.Named $ R.Name "Allocator")
                           ]
                           (Just $ R.Static $ R.Named $ R.Name "rapidjson::Value") [] False
                           (
                            [R.Forward $ R.UsingDecl (Left (R.Name "rapidjson")) Nothing] ++
                            [R.Forward $ R.ScalarDecl (R.Name "val") (R.Named $ R.Name "Value") Nothing] ++
                            [R.Forward $ R.ScalarDecl (R.Name "inner") (R.Named $ R.Name "Value") Nothing ] ++
                            [R.Ignore $ R.Call (R.Project (R.Variable $ R.Name "val") (R.Name "SetObject")) [] ] ++
                            [R.Ignore $ R.Call (R.Project (R.Variable $ R.Name "inner") (R.Name "SetObject")) [] ] ++
                            [R.Ignore $ addField tup | tup <- zip ids templateVars] ++
                            [R.Ignore $ R.Call (R.Project (R.Variable $ R.Name "val") (R.Name "AddMember"))
                              [R.Literal $ R.LString "type"
                              , R.Call (R.Variable $ R.Name "Value")
                                [R.Literal $ R.LString "record"]
                              , R.Variable $ R.Name "al"
                              ]
                            ] ++
                            [R.Ignore $ R.Call (R.Project (R.Variable $ R.Name "val") (R.Name "AddMember"))
                              [R.Literal $ R.LString "value"
                              , R.Call
                                  (R.Project (R.Variable $ R.Name "inner") (R.Name "Move"))
                                  []
                              , R.Variable $ R.Name "al"
                              ]
                            ] ++
                            [R.Return $ R.Variable $ R.Name "val"]
                           ))
                            ] [] []
                            ]
    return [ recordStructDefn, compactSerializationDefn {-, noTrackingDefn, bitwiseSerializableDefn-}
           , yamlStructDefn, hashStructDefn, isFlatDefn]

reservedAnnotations :: [Identifier]
reservedAnnotations = ["Collection", "External", "Seq", "Set", "Sorted", "Map", "IntMap", "StrMap", "Vector", "MultiIndex"]<|MERGE_RESOLUTION|>--- conflicted
+++ resolved
@@ -320,11 +320,7 @@
     let hashStructDefn
             = R.NamespaceDefn "std" [ 
               R.GuardedDefn ("K3_" ++ recordName ++ "_hash_value") $ R.TemplateDefn (zip templateVars (repeat Nothing)) $
-<<<<<<< HEAD
-                R.ClassDefn (R.Name "std") [recordType] []
-=======
                 R.ClassDefn (R.Name "hash") [recordType] []
->>>>>>> 62e01dfe
                 [
                   R.FunctionDefn 
                     (R.Name "operator()") 
