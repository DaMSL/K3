{-# LANGUAGE LambdaCase #-}
{-# LANGUAGE ViewPatterns #-}

module Language.K3.Codegen.CPP.Program where

import Control.Arrow ((&&&), first)
import Control.Monad.State

import qualified Data.List as L
import qualified Data.Map as M
import qualified Data.Set as S
import Data.Maybe (isJust)

import Data.Functor

import Text.PrettyPrint.ANSI.Leijen hiding ((<$>))

import Language.K3.Core.Annotation
import Language.K3.Core.Common
import Language.K3.Core.Declaration
import Language.K3.Core.Type

import Language.K3.Codegen.Common
import Language.K3.Codegen.CPP.Collections
import Language.K3.Codegen.CPP.Declaration
import Language.K3.Codegen.CPP.Preprocessing
import Language.K3.Codegen.CPP.Primitives (genCType)
import Language.K3.Codegen.CPP.Types

import qualified Language.K3.Codegen.Imperative as I

import qualified Language.K3.Codegen.CPP.Representation as R

-- | Copy state elements from the imperative transformation to CPP code generation.
-- | Also mangle the lists for C++
transitionCPPGenS :: I.ImperativeS -> CPPGenS
transitionCPPGenS is = defaultCPPGenS
    { globals    = convert $ I.globals is
    , patchables = map mangleReservedId $ I.patchables is
    , showables  = convert $ I.showables is
    , triggers   = add_numbers $ convert $ I.triggers is
    }
  where
    convert = map (first mangleReservedId)
    add_numbers l = zipWith (\(x,t) i -> (x,(t,i))) l [0..length l]

stringifyProgram :: K3 Declaration -> CPPGenM Doc
stringifyProgram d = vsep . map R.stringify <$> program d

-- Top-level program generation.
-- publics <- concat <$> mapM declaration cs
program :: K3 Declaration -> CPPGenM [R.Definition]
program (mangleReservedNames -> (tag &&& children -> (DRole name, decls))) = do
    -- Process the program, accumulate global state.
    programDefns <- concat <$> mapM declaration decls
    -- Generate program preamble.
    includeDefns <- map R.IncludeDefn <$> requiredIncludes
    aliasDefns <- map (R.GlobalDefn . R.Forward . uncurry R.UsingDecl) <$> requiredAliases
    compositeDefns <- do
        currentComposites <- composites <$> get
        currentAnnotations <- annotationMap <$> get
        forM (S.toList $ S.filter (not . S.null) currentComposites) $ \(S.toList -> als) ->
            composite (annotationComboId als) [(a, M.findWithDefault [] a currentAnnotations) | a <- als]
    records <- map (map fst) . snd . unzip . M.toList . recordMap <$> get
    recordDefns <- mapM record records

    let contextName = R.Name $ name ++ "_context"

    inits <- initializations <$> get

    prettify <- genPrettify

    patchables' <- patchables <$> get

    let popPatch p = R.IfThenElse (R.Binary ">"
                                        (R.Call (R.Project (R.Variable $ R.Name "bindings") (R.Name "count"))
                                          [R.Literal $ R.LString p])
                                        (R.Literal $ R.LInt 0))
                     [R.Ignore $ R.Call (R.Variable $ R.Name "do_patch")
                       [R.Subscript (R.Variable $ R.Name "bindings") (R.Literal $ R.LString p), R.Variable $ R.Name p]]
                     []
    let patchDecl = R.FunctionDefn (R.Name "__patch")
                    [("bindings", R.Named $ R.Qualified (R.Name "std") $ R.Specialized
                                    [R.Primitive R.PString, R.Primitive R.PString] $ R.Name "map")]
                    (Just R.Void) [] False (map popPatch patchables')

    dispatchPop <- generateDispatchPopulation

    let contextConstructor = R.FunctionDefn contextName [("__engine", R.Reference $ R.Named (R.Name "Engine"))]
                             Nothing
                             [ R.Call
                                 (R.Variable $ R.Qualified (R.Name "K3") $ R.Name "__standard_context")
                                 [R.Variable $ R.Name "__engine"]
                             -- builtin mixins:
                             , R.Call
                                 (R.Variable $ R.Qualified (R.Name "K3") $ R.Name "__string_context")
                                 []

                             , R.Call
                                 (R.Variable $ R.Qualified (R.Name "K3") $ R.Name "__time_context")
                                 []
                             ]
                             False
                             (inits ++ dispatchPop)

    let dispatchDecl = R.FunctionDefn (R.Name "__dispatch")
                       [("trigger_id", R.Primitive R.PInt), ("payload", R.Named $ R.Name "void*")]
                       (Just R.Void) [] False
                       [R.Ignore $ R.Call
                         (R.Subscript (R.Variable $ R.Name "dispatch_table") (R.Variable $ R.Name "trigger_id"))
                         [R.Variable $ R.Name "payload"]
                       ]
    let dispatchTableDecl  = R.GlobalDefn $ R.Forward $ R.ScalarDecl
                     (R.Name "dispatch_table")
                     (R.Named $ R.Qualified (R.Name "std") $ R.Specialized
                           [R.Primitive R.PInt, R.Function [R.Named $ R.Name "void*"] R.Void] (R.Name "map"))
                     Nothing

    let contextDefns = [contextConstructor] ++ programDefns  ++ [prettify, patchDecl, dispatchDecl]
    let contextClassDefn = R.ClassDefn contextName []
                             [ R.Named $ R.Qualified (R.Name "K3") $ R.Name "__standard_context"
                             , R.Named $ R.Qualified (R.Name "K3") $ R.Name "__string_context"
                             , R.Named $ R.Qualified (R.Name "K3") $ R.Name "__time_context"
                             ]
                             contextDefns [] [dispatchTableDecl]

    pinned <- (map R.GlobalDefn) <$> definePinnedGlobals
    mainFn <- main

    -- Return all top-level definitions.
    return $ includeDefns ++ aliasDefns ++ concat recordDefns ++ concat compositeDefns ++ [contextClassDefn] ++ pinned ++ mainFn

program _ = throwE $ CPPGenE "Top-level declaration construct must be a Role."

main :: CPPGenM [R.Definition]
main = do
    let optionDecl = R.Forward $ R.ScalarDecl (R.Name "opt") (R.Named $ R.Name "Options") Nothing
    let optionCall = R.IfThenElse (R.Call (R.Project (R.Variable $ R.Name "opt") (R.Name "parse"))
                                    [R.Variable $ R.Name "argc", R.Variable $ R.Name "argv"])
                     [R.Return (R.Literal $ R.LInt 0)] []
<<<<<<< HEAD
    -- TODO grab context name from elsewhere (Add to state?)
    let contexts = R.Forward $ R.ScalarDecl (R.Name "contexts") R.Inferred
                     (Just $ R.Call (R.Variable $ R.Specialized [R.Named $ R.Name "__global_context"] $ R.Name "createContexts") [R.Project (R.Variable $ R.Name "opt") (R.Name "peer_strings"), R.Project (R.Variable $ R.Name "opt") (R.Name "name"), R.Variable $ R.Name "engine"])

    staticContextMembersPop <- R.Block <$> generateStaticContextMembers
    let systemEnvironment = R.Forward $ R.ScalarDecl (R.Name "se")
                            (R.Named $ R.Name "SystemEnvironment")
                            (Just $ R.Call (R.Variable $ R.Name "defaultEnvironment")
                                    [R.Call (R.Variable $ R.Name "getAddrs") [R.Variable $ R.Name "contexts"]])

    let engineConfigure = R.Ignore $ R.Call (R.Project (R.Variable $ R.Name "engine") (R.Name "configure"))
                          [ R.Project (R.Variable $ R.Name "opt") (R.Name "simulation")
                          , R.Variable (R.Name "se")
                          , R.Call (R.Variable $ R.Specialized [R.Named $ R.Name "DefaultInternalCodec"]
                                     (R.Name "make_shared")) []
                          , R.Project (R.Variable $ R.Name "opt") (R.Name "log_level")
                          , R.Project (R.Variable $ R.Name "opt") (R.Name "directory_master")
                          , R.Project (R.Variable $ R.Name "opt") (R.Name "directory_upstream")
                          ]

    let processRoles = R.Ignore $ R.Call (R.Variable $ R.Name "processRoles") [R.Variable $ R.Name "contexts"]

    let runEngineCall = R.Ignore $ R.Call (R.Project (R.Variable $ R.Name "engine") (R.Name "runEngine"))
                        [R.Call (R.Variable $ R.Specialized [R.Named $ R.Name "virtualizing_message_processor"]
                                     (R.Name "make_shared")) [R.Variable $ R.Name "contexts"]]
=======

    staticContextMembersPop <- generateStaticContextMembers


    let runProgram = R.Ignore $ R.Call
                       (R.Variable $ R.Specialized [R.Named $ R.Name "__global_context"] (R.Name "runProgram"))
                       [ (R.Project (R.Variable $ R.Name "opt") (R.Name "peer_strings"))
                       , (R.Project (R.Variable $ R.Name "opt") (R.Name "simulation"))
                       , (R.Project (R.Variable $ R.Name "opt") (R.Name "log_level") )
                       ]
>>>>>>> 3aac2e12

    return [
        R.FunctionDefn (R.Name "main") [("argc", R.Primitive R.PInt), ("argv", R.Named (R.Name "char**"))]
             (Just $ R.Primitive R.PInt) [] False
             (
             staticContextMembersPop ++
             [ optionDecl
             , optionCall
             , runProgram
             ]
             )
       ]

requiredAliases :: CPPGenM [(Either R.Name R.Name, Maybe R.Name)]
requiredAliases = return
                  [ (Right (R.Qualified (R.Name "K3" )$ R.Name "unit_t"), Nothing)
                  , (Right (R.Qualified (R.Name "K3" )$ R.Name "Address"), Nothing)
                  , (Right (R.Qualified (R.Name "K3" )$ R.Name "Engine"), Nothing)
                  , (Right (R.Qualified (R.Name "K3" )$ R.Name "Options"), Nothing)
                  , (Right (R.Qualified (R.Name "K3" )$ R.Name "ValDispatcher"), Nothing)
                  , (Right (R.Qualified (R.Name "K3" )$ R.Name "Dispatcher"), Nothing)
                  , (Right (R.Qualified (R.Name "K3" )$ R.Name "virtualizing_message_processor"), Nothing)
                  , (Right (R.Qualified (R.Name "K3" )$ R.Name "make_address"), Nothing)
                  , (Right (R.Qualified (R.Name "K3" )$ R.Name "__k3_context"), Nothing)
                  , (Right (R.Qualified (R.Name "K3" )$ R.Name "runProgram"), Nothing)
                  , (Right (R.Qualified (R.Name "K3" )$ R.Name "SystemEnvironment"), Nothing)
                  , (Right (R.Qualified (R.Name "K3" )$ R.Name "processRoles"), Nothing)
                  , (Right (R.Qualified (R.Name "K3" )$ R.Name "do_patch"), Nothing)
                  , (Right (R.Qualified (R.Name "K3" )$ R.Name "defaultEnvironment"), Nothing)
                  , (Right (R.Qualified (R.Name "K3" )$ R.Name "createContexts"), Nothing)
                  , (Right (R.Qualified (R.Name "K3" )$ R.Name "getAddrs"), Nothing)
                  , (Right (R.Qualified (R.Name "K3" )$ R.Name "DefaultInternalCodec"), Nothing)
                  , (Right (R.Qualified (R.Name "std")$ R.Name "make_tuple" ), Nothing)
                  , (Right (R.Qualified (R.Name "std")$ R.Name "make_shared" ), Nothing)
                  , (Right (R.Qualified (R.Name "std")$ R.Name "shared_ptr" ), Nothing)
                  , (Right (R.Qualified (R.Name "std")$ R.Name "get" ), Nothing)
                  , (Right (R.Qualified (R.Name "std")$ R.Name "map"), Nothing)
                  , (Right (R.Qualified (R.Name "std")$ R.Name "list"), Nothing)
                  , (Right (R.Qualified (R.Name "std")$ R.Name "ostringstream"), Nothing)
                  ]

requiredIncludes :: CPPGenM [Identifier]
requiredIncludes = return
                   [ "functional"
                   , "map"
                   , "memory"
                   , "sstream"
                   , "string"
                   , "tuple"

                   , "boost/multi_index_container.hpp"
                   , "boost/multi_index/ordered_index.hpp"
                   , "boost/multi_index/member.hpp"
                   , "boost/multi_index/composite_key.hpp"

                   , "BaseTypes.hpp"
                   , "Common.hpp"
                   , "Context.hpp"
                   , "Dispatch.hpp"
                   , "Engine.hpp"
                   , "MessageProcessor.hpp"
                   , "Literals.hpp"
                   , "Serialization.hpp"
                   , "Builtins.hpp"
                   , "Run.hpp"

                   , "dataspace/Dataspace.hpp"

                   , "strtk.hpp"
                   ]


definePinnedGlobals :: CPPGenM [R.Statement]
definePinnedGlobals =
  staticGlobals <$> get >>= mapM defineGlobal
  where
    defineGlobal (i, t) = do
      gType <- genCType t
      return $ R.Forward $ R.ScalarDecl (R.Qualified (R.Name "__global_context") (R.Name i)) gType Nothing

generateStaticContextMembers :: CPPGenM [R.Statement]
generateStaticContextMembers = do
  triggerS <- triggers <$> get
  names <- mapM assignTrigName triggerS
  dispatchers <- mapM assignClonableDispatcher triggerS
  return $ names ++ dispatchers
  where
    assignTrigName (tName, (_, tNum)) = do
      let i = R.Literal $ R.LInt tNum
      let nameStr = R.Literal $ R.LString tName
      let table = R.Variable $ R.Qualified (R.Name "__k3_context") (R.Name "__trigger_names")
      return $ R.Assignment (R.Subscript table i) nameStr

    assignClonableDispatcher (_, (tType, tNum)) = do
      kType <- genCType tType
      let i = R.Literal $ R.LInt tNum
      let table = R.Variable $ R.Qualified (R.Name "__k3_context") (R.Name "__clonable_dispatchers")
      let dispatcher = R.Call
                         (R.Variable $ R.Specialized [R.Named $ R.Specialized [kType] (R.Name "ValDispatcher")] (R.Name "make_shared"))
                         []
      return $ R.Assignment (R.Subscript table i) dispatcher


generateDispatchPopulation :: CPPGenM [R.Statement]
generateDispatchPopulation = do
  triggerS <- triggers <$> get
  mapM genDispatch triggerS
  where
     table = R.Variable $ R.Name "dispatch_table"
     genDispatch (tName, (tType, tNum)) = do
       kType <- genCType tType

       let i = R.Literal $ R.LInt tNum

       let dispatchWrapper = R.Lambda
                             [R.ValueCapture $ Just ("this", Nothing)]
                             [("payload", R.Named $ R.Name "void*")] False Nothing
                             [R.Ignore $ R.Call (R.Variable $ R.Name tName)
                                   [R.Dereference $ R.Call (R.Variable $ R.Specialized [R.Pointer kType] $
                                                             R.Name "static_cast")
                                    [R.Variable $ R.Name "payload"]]]

       return $ R.Assignment (R.Subscript table i) dispatchWrapper

-- Generate a function to help print the current environment (global vars and their values).
-- Currently, this function returns a map from string (variable name) to string (string representation of value)
prettifyName :: R.Name
prettifyName = R.Name "__prettify"

genPrettify :: CPPGenM R.Definition
genPrettify = do
   currentS <- get
   body    <- genBody $ showables currentS
   return $ R.FunctionDefn prettifyName [] (Just result_type) [] False body
 where
   p_string = R.Primitive R.PString
   result_type  = R.Named $ R.Qualified (R.Name "std") (R.Specialized [p_string, p_string] (R.Name "map"))
   result  = "result"

   genBody  :: [(Identifier, K3 Type)] -> CPPGenM [R.Statement]
   genBody n_ts = do
     result_decl <- return $ R.Forward $ R.ScalarDecl (R.Name result) result_type Nothing
     inserts     <- genInserts n_ts
     return_st   <- return $ R.Return $ R.Variable $ R.Name result
     return $ (result_decl : inserts) ++ [return_st]

   -- Insert key-value pairs into the map
   genInserts :: [(Identifier, K3 Type)] -> CPPGenM [R.Statement]
   genInserts n_ts' = do
     -- Don't include unit vars
     let n_ts      = filter (not . isTUnit . snd) n_ts'
         names     = map fst n_ts
         name_vars = map (R.Variable . R.Name) names
         new_nts   = zip name_vars $ map snd n_ts
         lhs_exprs = map (\x -> R.Subscript (R.Variable $ R.Name result) (R.Literal $ R.LString x)) names
     rhs_exprs  <- mapM (\(n,t) -> prettifyExpr t n) new_nts
     return $ zipWith R.Assignment lhs_exprs rhs_exprs
     where
       isTUnit (tnc -> (TTuple, [])) = True
       isTUnit _ = False

-- | Generate an expression that represents an expression of the given type as a string
prettifyExpr :: K3 Type -> R.Expression -> CPPGenM R.Expression
prettifyExpr base_t e =
 case base_t of
   -- non-nested:
   (tag -> TBool)     -> return to_string
   (tag -> TByte)     -> return to_string
   (tag -> TInt)      -> return to_string
   (tag -> TReal)     -> return to_string
   (tag -> TString)   -> return e
   (tag -> TAddress)  -> return $ R.Call (R.Variable $ R.Qualified (R.Name "K3") (R.Name "addressAsString")) [e]
   (tag -> TFunction) -> return $ lit_string "<opaque_function>"
   -- nested:
   ((tag &&& children) -> (TOption, [t]))      -> opt t
   ((tag &&& children) -> (TIndirection, [t])) -> ind_to_string t
   ((tag &&& children) -> (TTuple, ts))        -> tup_to_string ts
   ((tag &&& children) -> (TRecord ids, ts))   -> rec_to_string ids ts
   ((tag &&& children) -> (TCollection, [et])) -> coll_to_string base_t et
   _                                           -> return $ lit_string "Cant Show!"
 where
   -- Utils
   singleton = replicate 1
   lit_string  = R.Literal . R.LString
   std_string s = R.Call (R.Variable $ R.Qualified (R.Name "std") (R.Name "string")) [lit_string s]
   wrap stmnts cap expr t = R.Call (R.Lambda cap [("x", t)] False Nothing stmnts) [expr]
   to_string = R.Call (R.Variable (R.Qualified (R.Name "std") (R.Name "to_string"))) [e]
   stringConcat = R.Binary "+"
   ossConcat = R.Binary "<<"
   get_tup i expr = R.Call (R.Variable $ R.Specialized [R.Named $ R.Name $ show i] (R.Name "get")) [expr]
   project field n = R.Project n (R.Name field)

   -- Option
   opt ct = do
       cType <- genCType base_t
       inner <- prettifyExpr ct (R.Dereference (R.Variable $ R.Name "x"))
       return $ wrap (singleton $ R.IfThenElse (R.Variable $ R.Name "x") [R.Return $ stringConcat (std_string "Some ") inner] [R.Return $ std_string "None"]) [] e (R.Const $ R.Reference cType)
   -- Indirection
   ind_to_string ct = do
       inner <- prettifyExpr ct (R.Dereference e)
       return $ stringConcat (lit_string "Ind ") inner
   -- Tuple
   tup_to_string cts = do
       ct_is  <- return $ zip cts ([0..] :: [Integer])
       cs     <- mapM (\(ct,i) -> prettifyExpr ct (get_tup i e)) ct_is --show each element in tuple
       commad <- return $ L.intersperse (lit_string ",") cs -- comma seperate
       return $ stringConcat (foldl stringConcat (lit_string "(") commad) (lit_string ")") -- stringConcat
   -- Record
   rec_to_string ids cts = do
       ct_ids <- return $ zip cts ids
       cs     <- mapM (\(ct,field) -> prettifyExpr ct (project field e) >>= \v -> return $ stringConcat (std_string $ field ++ ":") v) ct_ids
       done   <- return $ L.intersperse (lit_string ",") cs
       return $ stringConcat (foldl stringConcat (lit_string "{") done) (lit_string "}")
   -- Collection
   coll_to_string t et = do
       cColType <- genCType t
       cEType <- genCType et
       rvar <- return $ R.ScalarDecl (R.Name "oss") (R.Named $ R.Qualified (R.Name "std") (R.Name "ostringstream")) Nothing
       e_name <- return $ R.Name "elem"
       v    <- prettifyExpr et (R.Variable e_name)
       svar <- return $ R.ScalarDecl (R.Name "s") (R.Primitive R.PString) (Just v)
       lambda_body <- return [R.Forward svar, R.Ignore $ R.Binary "<<" (R.Variable $ R.Name "oss") (ossConcat (R.Variable $ R.Name "s") $ lit_string ","), R.Return $ R.Initialization (R.Named $ R.Name "unit_t") []]
       fun <- return $ R.Lambda
                [R.RefCapture (Just ("oss", Nothing))]
                [("elem", R.Const $ R.Reference cEType)] False Nothing lambda_body
       iter <- return $ R.Call (R.Project (R.Variable $ R.Name "x") (R.Name "iterate")) [fun]
       result <- return $ R.Return $ stringConcat (lit_string "[") (R.Call (R.Project (R.Variable $ R.Name "oss") (R.Name "str")) [])
       -- wrap in lambda, then call it
       return $ wrap [R.Forward rvar, R.Ignore iter, result] [] e (cColType)<|MERGE_RESOLUTION|>--- conflicted
+++ resolved
@@ -138,33 +138,6 @@
     let optionCall = R.IfThenElse (R.Call (R.Project (R.Variable $ R.Name "opt") (R.Name "parse"))
                                     [R.Variable $ R.Name "argc", R.Variable $ R.Name "argv"])
                      [R.Return (R.Literal $ R.LInt 0)] []
-<<<<<<< HEAD
-    -- TODO grab context name from elsewhere (Add to state?)
-    let contexts = R.Forward $ R.ScalarDecl (R.Name "contexts") R.Inferred
-                     (Just $ R.Call (R.Variable $ R.Specialized [R.Named $ R.Name "__global_context"] $ R.Name "createContexts") [R.Project (R.Variable $ R.Name "opt") (R.Name "peer_strings"), R.Project (R.Variable $ R.Name "opt") (R.Name "name"), R.Variable $ R.Name "engine"])
-
-    staticContextMembersPop <- R.Block <$> generateStaticContextMembers
-    let systemEnvironment = R.Forward $ R.ScalarDecl (R.Name "se")
-                            (R.Named $ R.Name "SystemEnvironment")
-                            (Just $ R.Call (R.Variable $ R.Name "defaultEnvironment")
-                                    [R.Call (R.Variable $ R.Name "getAddrs") [R.Variable $ R.Name "contexts"]])
-
-    let engineConfigure = R.Ignore $ R.Call (R.Project (R.Variable $ R.Name "engine") (R.Name "configure"))
-                          [ R.Project (R.Variable $ R.Name "opt") (R.Name "simulation")
-                          , R.Variable (R.Name "se")
-                          , R.Call (R.Variable $ R.Specialized [R.Named $ R.Name "DefaultInternalCodec"]
-                                     (R.Name "make_shared")) []
-                          , R.Project (R.Variable $ R.Name "opt") (R.Name "log_level")
-                          , R.Project (R.Variable $ R.Name "opt") (R.Name "directory_master")
-                          , R.Project (R.Variable $ R.Name "opt") (R.Name "directory_upstream")
-                          ]
-
-    let processRoles = R.Ignore $ R.Call (R.Variable $ R.Name "processRoles") [R.Variable $ R.Name "contexts"]
-
-    let runEngineCall = R.Ignore $ R.Call (R.Project (R.Variable $ R.Name "engine") (R.Name "runEngine"))
-                        [R.Call (R.Variable $ R.Specialized [R.Named $ R.Name "virtualizing_message_processor"]
-                                     (R.Name "make_shared")) [R.Variable $ R.Name "contexts"]]
-=======
 
     staticContextMembersPop <- generateStaticContextMembers
 
@@ -173,9 +146,11 @@
                        (R.Variable $ R.Specialized [R.Named $ R.Name "__global_context"] (R.Name "runProgram"))
                        [ (R.Project (R.Variable $ R.Name "opt") (R.Name "peer_strings"))
                        , (R.Project (R.Variable $ R.Name "opt") (R.Name "simulation"))
-                       , (R.Project (R.Variable $ R.Name "opt") (R.Name "log_level") )
+                       , (R.Project (R.Variable $ R.Name "opt") (R.Name "log_level"))
+                       , (R.Project (R.Variable $ R.Name "opt") (R.Name "name"))
+                       , (R.Project (R.Variable $ R.Name "opt") (R.Name "directory_master"))
+                       , (R.Project (R.Variable $ R.Name "opt") (R.Name "directory_upstream"))
                        ]
->>>>>>> 3aac2e12
 
     return [
         R.FunctionDefn (R.Name "main") [("argc", R.Primitive R.PInt), ("argv", R.Named (R.Name "char**"))]
