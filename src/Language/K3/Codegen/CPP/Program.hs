{-# LANGUAGE LambdaCase #-}
{-# LANGUAGE ViewPatterns #-}

module Language.K3.Codegen.CPP.Program where

import Control.Arrow ((&&&), first)
import Control.Monad.State

import qualified Data.List as L
import qualified Data.Map as M
import qualified Data.Set as S
import Data.Maybe (isJust)

import Data.Functor

import Text.PrettyPrint.ANSI.Leijen hiding ((<$>))

import Language.K3.Core.Annotation
import Language.K3.Core.Common
import Language.K3.Core.Declaration
import Language.K3.Core.Type

import Language.K3.Codegen.Common
import Language.K3.Codegen.CPP.Collections
import Language.K3.Codegen.CPP.Declaration
import Language.K3.Codegen.CPP.Preprocessing
import Language.K3.Codegen.CPP.Primitives (genCType)
import Language.K3.Codegen.CPP.Types

import qualified Language.K3.Codegen.Imperative as I

import qualified Language.K3.Codegen.CPP.Representation as R

import Language.K3.Codegen.CPP.Simplification

-- | Copy state elements from the imperative transformation to CPP code generation.
-- | Also mangle the lists for C++
transitionCPPGenS :: I.ImperativeS -> CPPGenS
transitionCPPGenS is = defaultCPPGenS
    { globals    = convert $ I.globals is
    , patchables = convert $ I.patchables is
    , showables  = convert $ I.showables is
    , triggers   = convert $ I.triggers is
    }
  where
    convert = map (first mangleReservedId)

stringifyProgram :: K3 Declaration -> CPPGenM Doc
stringifyProgram d = vsep . map R.stringify . simplifyCPP <$> program d

-- Top-level program generation.
-- publics <- concat <$> mapM declaration cs
program :: K3 Declaration -> CPPGenM [R.Definition]
program (tag &&& children -> (DRole name, decls)) = do
    -- Process the program, accumulate global state.
    programDefns <- concat <$> mapM declaration decls

    globalInits <- globalInitializations <$> get
    let initDeclDefn = R.FunctionDefn (R.Name "initDecls") [("_", R.Unit)] (Just R.Unit) [] False
                         (globalInits ++ [R.Return (R.Initialization R.Unit [])])

    -- Generate program preamble.
    includeDefns <- map R.IncludeDefn <$> requiredIncludes
    aliasDefns   <- map (R.GlobalDefn . R.Forward . uncurry R.UsingDecl) <$> requiredAliases
    compositeDefns <- do
      currentComposites <- composites <$> get
      currentAnnotations <- annotationMap <$> get
      forM (M.toList $ M.filterWithKey (\k _ -> not $ S.null k) currentComposites) $
        \(S.toList -> als, ts) ->
          composite (annotationComboId als) [(a, M.findWithDefault [] a currentAnnotations) | a <- als] ts
    records <- map (map fst) . snd . unzip . M.toList . recordMap <$> get
    recordDefns <- mapM record records

    let contextName = R.Name $ name ++ "_context"

    inits <- initializations <$> get

    prettify <- genPrettify
    jsonify <- genJsonify

    patchables' <- patchables <$> get

    patchables'' <- forM patchables' $ \(i, (t, f)) -> genCType t >>= \ct -> return (i, (ct, f))

    let yamlStructDefn = mkYamlStructDefn contextName patchables''

    nativeDispatchers <- generateDispatchers True
    packedDispatchers <- generateDispatchers False
    nativeDispatchPop <- generateDispatchPopulation True
    packedDispatchPop <- generateDispatchPopulation False

    let contextConstructor = mkContextConstructor contextName (inits ++ nativeDispatchPop ++ packedDispatchPop)

    let valType   isNative = if isNative then "NativeValue" else "PackedValue"
    let tableName isNative = if isNative then "native_dispatch_table" else "packed_dispatch_table"

    let dispatchDecl isNative = R.FunctionDefn (R.Name "__getDispatcher")
                       [ ("payload", R.UniquePointer $ R.Named $ R.Name $ valType isNative)
                       , ("trigger_id", R.Primitive R.PInt)
                       ]
                       (Just $ R.UniquePointer $ R.Named $ R.Name "Dispatcher") [] False
                       [R.Return $ R.Call
                         (R.Subscript (R.Variable $ R.Name $ tableName isNative) (R.Variable $ R.Name "trigger_id")) [R.Move $ R.Variable $ R.Name "payload"]
                       ]
    let dispatchTableDecl isNative = R.GlobalDefn $ R.Forward $ R.ScalarDecl
                     (R.Name $ tableName isNative)
                     (R.Named $ R.Qualified (R.Name "std") $ R.Specialized
                           [ R.Function
                               [R.UniquePointer $ R.Named $ R.Name $ valType isNative]
                            (R.UniquePointer $ R.Named $ R.Name "Dispatcher")] (R.Name "vector"))
                     Nothing

    let patchFn = R.FunctionDefn (R.Qualified contextName (R.Name "__patch"))
                  [("node", R.Const $ R.Reference $ R.Named $ R.Qualified (R.Name "YAML") (R.Name "Node"))]
                  (Just R.Void) [] False
                  [ R.Ignore $ R.Call (R.Variable $ R.Qualified (R.Name "YAML") $ R.Qualified (R.Specialized
                                                         [R.Named contextName]
                                                         (R.Name "convert"))
                                       (R.Name "decode"))
                               [ R.Variable $ R.Name "node"
                               , R.Dereference (R.Variable $ R.Name "this")]
                  ]

    let patchFnDecl = R.GlobalDefn $ R.Forward $ R.FunctionDecl (R.Name "__patch")
                      [R.Const $ R.Reference $ R.Named $ R.Qualified (R.Name "YAML") (R.Name "Node")] R.Void

    let contextDefns = [contextConstructor] ++ programDefns  ++ [initDeclDefn] ++
                       [patchFnDecl, prettify, jsonify, dispatchDecl True, dispatchDecl False]

    let contextClassDefn = R.ClassDefn contextName []
                             [ R.Named $ R.Qualified (R.Name "K3") $ R.Name "ProgramContext"
                             ]
                             contextDefns [] [dispatchTableDecl True, dispatchTableDecl False]

    pinned <- (map R.GlobalDefn) <$> definePinnedGlobals
    mainFn <- main

    -- Return all top-level definitions.
    return $ includeDefns ++ aliasDefns ++ concat recordDefns ++ concat compositeDefns ++
               nativeDispatchers ++ packedDispatchers ++ [contextClassDefn] ++ pinned ++ [yamlStructDefn, patchFn] ++ mainFn

  where
    mkContextConstructor contextName body =
      R.FunctionDefn contextName [("__engine", R.Reference $ R.Named (R.Name "Engine"))]
        Nothing
        [ R.Call
            (R.Variable $ R.Qualified (R.Name "K3") $ R.Name "ProgramContext")
            [R.Variable $ R.Name "__engine"]
        ]
        False
        body

    mkYamlStructDefn contextName patchables'' =
      R.NamespaceDefn "YAML"
       [ R.TemplateDefn [] $ R.ClassDefn (R.Name "convert") [R.Named contextName] []
           [ R.FunctionDefn (R.Name "encode")
               [("context", R.Const $ R.Reference $ R.Named contextName)]
               (Just $ R.Static $ R.Named $ R.Name "Node") [] False
               ([R.Forward $ R.ScalarDecl (R.Name "_node") (R.Named $ R.Name "Node") Nothing] ++
                [R.Assignment (R.Subscript
                                    (R.Variable $ R.Name "_node")
                                    (R.Literal $ R.LString field))
                              (R.Call
                                    (R.Variable $ R.Qualified
                                          (R.Specialized [fieldType] (R.Name "convert"))
                                          (R.Name "encode"))
                                    [R.Project (R.Variable $ R.Name "context") (R.Name field)])
                | (field, (fieldType, _)) <- patchables''
                ] ++ [R.Return (R.Variable $ R.Name "_node")])
           , R.FunctionDefn (R.Name "decode")
               [ ("node", R.Const $ R.Reference $ R.Named $ R.Name "Node")
               , ("context", R.Reference $ R.Named contextName)
               ] (Just $ R.Static $ R.Primitive $ R.PBool) [] False
               ([ R.IfThenElse (R.Unary "!" $ R.Call (R.Project
                                                          (R.Variable $ R.Name "node")
                                                          (R.Name "IsMap")) [])
                   [R.Return $ R.Literal $ R.LBool False] []
               ] ++
               [ R.IfThenElse (R.Subscript
                                    (R.Variable $ R.Name "node")
                                    (R.Literal $ R.LString field))
                   ([ R.Assignment
                       (R.Project (R.Variable $ R.Name "context") (R.Name field))
                       (R.Call (R.Project
                                 (R.Subscript
                                       (R.Variable $ R.Name "node")
                                       (R.Literal $ R.LString field))
                                 (R.Specialized [fieldType] $ R.Name "as")) [])
                   ] ++
                   [ R.Assignment (R.Project (R.Variable $ R.Name "context")
                                        (R.Name $ "__" ++ field ++ "_set__"))
                                  (R.Literal $ R.LBool True)
                   | setF
                   ]) []
               | (field, (fieldType, setF)) <- patchables''
               ] ++ [R.Return $ R.Literal $ R.LBool True])
           ]
           [] []
       ]


program _ = throwE $ CPPGenE "Top-level declaration construct must be a Role."

main :: CPPGenM [R.Definition]
main = do
    let optionDecl = R.Forward $ R.ScalarDecl (R.Name "opt") (R.Named $ R.Name "Options") Nothing
    let optionCall = R.IfThenElse (R.Call (R.Project (R.Variable $ R.Name "opt") (R.Name "parse"))
                                    [R.Variable $ R.Name "argc", R.Variable $ R.Name "argv"])
                     [R.Return (R.Literal $ R.LInt 0)] []

    staticContextMembersPop <- generateStaticContextMembers

    let engineDecl = R.Forward $ R.ScalarDecl (R.Name "engine") (R.Named $ R.Name "Engine") Nothing

    let runProgram = R.Ignore $ R.Call
                       (R.Project (R.Variable $ R.Name "engine") (R.Specialized [R.Named $ R.Name "__global_context"] (R.Name "run")))
                       [ R.Variable $ R.Name "opt" ]
    let joinProgram = R.Ignore $ R.Call (R.Project (R.Variable $ R.Name "engine") (R.Name "join")) []

    return [
        R.FunctionDefn (R.Name "main") [("argc", R.Primitive R.PInt), ("argv", R.Named (R.Name "char**"))]
             (Just $ R.Primitive R.PInt) [] False
             (
             staticContextMembersPop ++
             [ optionDecl
             , optionCall
             , engineDecl
             , runProgram
             , joinProgram
             ]
             )
       ]

requiredAliases :: CPPGenM [(Either R.Name R.Name, Maybe R.Name)]
requiredAliases = return
                  [ (Right (R.Qualified (R.Name "K3" )$ R.Name "Address"), Nothing)
                  , (Right (R.Qualified (R.Name "K3" )$ R.Name "Codec"), Nothing)
                  , (Right (R.Qualified (R.Name "K3" )$ R.Name "StorageFormat"), Nothing)
                  , (Right (R.Qualified (R.Name "K3" )$ R.Name "IOMode"), Nothing)
                  , (Right (R.Qualified (R.Name "K3" )$ R.Name "CodecFormat"), Nothing)
                  , (Right (R.Qualified (R.Name "K3" )$ R.Name "Engine"), Nothing)
                  , (Right (R.Qualified (R.Name "K3" )$ R.Name "make_address"), Nothing)
                  , (Right (R.Qualified (R.Name "K3" )$ R.Name "MessageHeader"), Nothing)
                  , (Right (R.Qualified (R.Name "K3" )$ R.Name "Dispatcher"), Nothing)
                  , (Right (R.Qualified (R.Name "K3" )$ R.Name "NativeValue"), Nothing)
                  , (Right (R.Qualified (R.Name "K3" )$ R.Name "TNativeValue"), Nothing)
                  , (Right (R.Qualified (R.Name "K3" )$ R.Name "PackedValue"), Nothing)
                  , (Right (R.Qualified (R.Name "K3" )$ R.Name "Options"), Nothing)
                  , (Right (R.Qualified (R.Name "K3" )$ R.Name "string_impl"), Nothing)
                  , (Right (R.Qualified (R.Name "K3" )$ R.Name "unit_t"), Nothing)
                  , (Right (R.Qualified (R.Name "std")$ R.Name "make_tuple" ), Nothing)
                  , (Right (R.Qualified (R.Name "std")$ R.Name "tuple" ), Nothing)
                  , (Right (R.Qualified (R.Name "std")$ R.Name "make_shared" ), Nothing)
                  , (Right (R.Qualified (R.Name "std")$ R.Name "shared_ptr" ), Nothing)
                  , (Right (R.Qualified (R.Name "std")$ R.Name "get" ), Nothing)
                  , (Right (R.Qualified (R.Name "std")$ R.Name "map"), Nothing)
                  , (Right (R.Qualified (R.Name "std")$ R.Name "list"), Nothing)
                  , (Right (R.Qualified (R.Name "std")$ R.Name "unique_ptr"), Nothing)
                  , (Right (R.Qualified (R.Name "std")$ R.Name "ostringstream"), Nothing)
                  ]

requiredIncludes :: CPPGenM [Identifier]
requiredIncludes = return
                   [ "functional"
                   , "map"
                   , "memory"
                   , "sstream"
                   , "string"
                   , "tuple"

<<<<<<< HEAD
=======
                   , "boost/multi_index_container.hpp"
                   , "boost/multi_index/hashed_index.hpp"
                   , "boost/multi_index/ordered_index.hpp"
                   , "boost/multi_index/member.hpp"
                   , "boost/multi_index/composite_key.hpp"

                   , "BaseTypes.hpp"
                   , "BaseString.hpp"
>>>>>>> 5b1f2592
                   , "Common.hpp"
                   , "Options.hpp"
                   , "Prettify.hpp"
<<<<<<< HEAD
                   , "builtins/Builtins.hpp"
                   , "core/Engine.hpp"
                   , "core/ProgramContext.hpp"
                   , "serialization/Codec.hpp"
                   , "serialization/Yaml.hpp"
                   , "types/BaseString.hpp"
                   , "types/Dispatcher.hpp"

                   , "collections/AllCollections.hpp"
=======

                   , "dataspace/Dataspace.hpp"
                   , "dataspace/MapDataspace.hpp"
                   , "dataspace/MultiIndexDataspace.hpp"

                   , "yaml-cpp/yaml.h"
>>>>>>> 5b1f2592
                   ]


definePinnedGlobals :: CPPGenM [R.Statement]
definePinnedGlobals = staticDeclarations <$> get

idOfTrigger :: Identifier -> Identifier
idOfTrigger t = "__" ++ unmangleReservedId t ++ "_tid"

generateStaticContextMembers :: CPPGenM [R.Statement]
generateStaticContextMembers = do
  triggerS        <- triggers <$> get
  inits           <- staticInitializations <$> get
  names           <- mapM assignTrigName triggerS
<<<<<<< HEAD
  return $ initializations ++ names
=======
  dispatchers     <- mapM assignClonableDispatcher triggerS
  return $ inits ++ names ++ dispatchers
>>>>>>> 5b1f2592
  where
    assignTrigName (tName, _) = do
      let i = R.Variable $ R.Qualified (R.Name "__global_context") (R.Name (idOfTrigger tName))
      let nameStr = R.Literal $ R.LString tName
      let table = R.Variable $ R.Qualified (R.Name "K3::ProgramContext") (R.Name "__trigger_names_")
      return $ R.Assignment (R.Subscript table i) nameStr

generateDispatchers :: Bool -> CPPGenM [R.Definition]
generateDispatchers isNative = do
  triggerS <- triggers <$> get
  dispatches <- mapM genDispatcher triggerS
  return $ dispatches
  where
     genDispatcher (tName, tType) = do
       argType <- genCType tType
       let valName = if isNative then "Native" else "Packed"
       let members = [ R.GlobalDefn $ R.Forward $ R.ScalarDecl (R.Name "context_") (R.Reference $ R.Named $ R.Name "CONTEXT") Nothing,
                       R.GlobalDefn $ R.Forward $ R.ScalarDecl (R.Name "value_") (R.UniquePointer $ R.Named $ R.Name $ valName ++ "Value") Nothing
                     ] ++ if isNative then [] else [R.GlobalDefn $ R.Forward $ R.ScalarDecl (R.Name "codec_") (R.SharedPointer $ R.Named $ R.Name "Codec") Nothing]
       let constructor = R.FunctionDefn (R.Name $ tName ++ valName ++ "Dispatcher")
                           [("ctxt", R.Reference $ R.Named $ R.Name  "CONTEXT"), ("val", R.UniquePointer $ R.Named $ R.Name $ valName ++ "Value")]
                           Nothing
                           [R.Call (R.Variable $ R.Name "context_") [R.Variable $ R.Name "ctxt"], R.Call (R.Variable $ R.Name "value_") [R.Move $ R.Variable $ R.Name "val"]]
                           False
                           (if isNative then [] else [R.Assignment (R.Variable $ R.Name "codec_")
                                                       (R.Call (R.Variable $ R.Qualified (R.Name "Codec") (R.Specialized [argType] (R.Name "getCodec")))
                                                       [R.Call (R.Project (R.Dereference $ R.Variable $ R.Name "value_") (R.Name "format")) []])
                                                     ])
       let unpacked = R.Call (R.Project (R.Dereference $ R.Variable $ R.Name "codec_") (R.Name "unpack")) [R.Dereference $ R.Variable $ R.Name "value_"]
       let native_val = if isNative then (R.Variable $ R.Name "value_") else unpacked
       let casted_val = R.Forward $ R.ScalarDecl (R.Name "casted") (R.Reference $ R.Inferred) $ Just $ R.Dereference $ R.Call (R.Project (R.Dereference $ native_val) ( R.Specialized [argType] (R.Name "template as"))) []
       let call_op = R.FunctionDefn (R.Name $ "operator()") [] (Just $ R.Void) [] False
                      ([casted_val, R.Ignore $ R.Call (R.Project (R.Variable $ R.Name "context_") (R.Name tName)) [R.Variable $ R.Name "casted"]])

       let jsonify = R.FunctionDefn (R.Name $ "jsonify") [] (Just $ R.Primitive $ R.PString) [] True
                      ([casted_val, R.Return $ R.Call (R.Variable $ R.Specialized [argType] (R.Qualified (R.Name "K3") (R.Qualified (R.Name "serialization") (R.Qualified (R.Name "json") (R.Name "encode"))))) [R.Variable $ R.Name "casted"] ])
       let methods = [constructor, call_op, jsonify]
       return $ R.TemplateDefn [("CONTEXT", Nothing)] (R.ClassDefn (R.Name $ tName ++ valName ++ "Dispatcher") [] [R.Named $ R.Name "Dispatcher"] methods [] members)


generateDispatchPopulation :: Bool -> CPPGenM [R.Statement]
generateDispatchPopulation isNative = do
  triggerS <- triggers <$> get
  let numTrigs = length triggerS
  let resize = R.Ignore $ R.Call (R.Project table (R.Name "resize")) [R.Literal $ R.LInt numTrigs]
  dispatches <- mapM genDispatch triggerS
  return $ resize:dispatches

  where
     table = R.Variable $ R.Name $ if isNative then "native_dispatch_table" else "packed_dispatch_table"
     dispatcher name = R.Named $ R.Specialized [R.Named $ R.Name "__global_context"] (R.Name $ name ++ (if isNative then "Native" else "Packed") ++ "Dispatcher")
     value = if isNative then "NativeValue" else "PackedValue"
     genDispatch (tName, tType) = do
       let dispatchWrapper = R.Lambda
                             [R.ValueCapture $ Just ("this", Nothing)]
                             [("payload", R.UniquePointer $ R.Named $ R.Name value)]
                             False
                             Nothing
                             [
                             R.Return $ R.Call (R.Variable $ R.Qualified (R.Name "std") (R.Specialized [dispatcher tName] (R.Name "make_unique"))) ([R.Dereference $ R.Variable $ R.Name "this", R.Move $ R.Variable $ R.Name "payload"])
                             ]
       let i = R.Variable $ R.Name (idOfTrigger tName)
       return $ R.Assignment (R.Subscript table i) dispatchWrapper


genJsonify :: CPPGenM R.Definition
genJsonify = do
   currentS <- get
   body    <- genBody $ showables currentS
   return $ R.FunctionDefn (R.Name "__jsonify") [] (Just result_type) [] False body
  where
   genBody  :: [(Identifier, K3 Type)] -> CPPGenM [R.Statement]
   genBody n_ts = do
     result_decl <- return $ R.Forward $ R.ScalarDecl (R.Name result) result_type Nothing
     inserts     <- genInserts n_ts
     return_st   <- return $ R.Return $ R.Variable $ R.Name result
     return $ (result_decl : inserts) ++ [return_st]

   -- Insert key-value pairs into the map
   genInserts :: [(Identifier, K3 Type)] -> CPPGenM [R.Statement]
   genInserts n_ts = do
     let names     = map fst n_ts
         name_vars = map (R.Variable . R.Name) names
         new_nts   = zip name_vars $ map snd n_ts
         lhs_exprs = map (\x -> R.Subscript (R.Variable $ R.Name result) (R.Literal $ R.LString x)) names
     rhs_exprs  <- mapM (\(n,t) -> jsonifyExpr t n) new_nts
     return $ zipWith R.Assignment lhs_exprs rhs_exprs
     where
       jsonifyExpr t n = do
         cType <- genCType t
         return $ R.Call (R.Variable $ R.Specialized [cType] (R.Name "K3::serialization::json::encode")) [n]

   p_string = R.Named $ R.Qualified (R.Name "std") (R.Name "string")
   result_type  = R.Named $ R.Qualified (R.Name "std") (R.Specialized [p_string, p_string] (R.Name "map"))
   result  = "__result"

-- Generate a function to help print the current environment (global vars and their values).
-- Currently, this function returns a map from string (variable name) to string (string representation of value)
prettifyName :: R.Name
prettifyName = R.Name "__prettify"

genPrettify :: CPPGenM R.Definition
genPrettify = do
   currentS <- get
   body    <- genBody $ showables currentS
   return $ R.FunctionDefn prettifyName [] (Just result_type) [] False body
 where
   p_string = R.Named $ R.Qualified (R.Name "std") (R.Name "string")
   result_type  = R.Named $ R.Qualified (R.Name "std") (R.Specialized [p_string, p_string] (R.Name "map"))
   result  = "__result"

   genBody  :: [(Identifier, K3 Type)] -> CPPGenM [R.Statement]
   genBody n_ts = do
     result_decl <- return $ R.Forward $ R.ScalarDecl (R.Name result) result_type Nothing
     inserts     <- genInserts n_ts
     return_st   <- return $ R.Return $ R.Variable $ R.Name result
     return $ (result_decl : inserts) ++ [return_st]

   -- Insert key-value pairs into the map
   genInserts :: [(Identifier, K3 Type)] -> CPPGenM [R.Statement]
   genInserts n_ts' = do
     -- Don't include unit vars
     let n_ts      = filter (not . isTUnit . snd) n_ts'
         names     = map fst n_ts
         name_vars = map (R.Variable . R.Name) names
         new_nts   = zip name_vars $ map snd n_ts
         lhs_exprs = map (\x -> R.Subscript (R.Variable $ R.Name result) (R.Literal $ R.LString x)) names
     rhs_exprs  <- mapM (\(n,t) -> prettifyExpr t n) new_nts
     return $ zipWith R.Assignment lhs_exprs rhs_exprs
     where
       isTUnit (tnc -> (TTuple, [])) = True
       isTUnit _ = False

-- | Generate a C++  expression that represents a K3 expression of the given type as a string
prettifyExpr :: K3 Type -> R.Expression -> CPPGenM R.Expression
prettifyExpr base_t e =
 case base_t of
   -- non-nested:
   (tag -> TBool)     -> return $ call_prettify "bool" [e]
   (tag -> TByte)     -> return $ call_prettify "byte" [e]
   (tag -> TInt)      -> return $ call_prettify "int" [e]
   (tag -> TReal)     -> return $ call_prettify "real" [e]
   (tag -> TString)   -> return $ call_prettify "string" [e]
   (tag -> TAddress)  -> return $ call_prettify "address" [e]
   (tag -> TFunction) -> return $ call_prettify "function" [e]
   -- nested:
   ((tag &&& children) -> (TOption, [t]))      -> opt t
   ((tag &&& children) -> (TIndirection, [t])) -> ind_to_string t
   ((tag &&& children) -> (TTuple, ts))        -> tup_to_string ts
   ((tag &&& children) -> (TRecord ids, ts))   -> rec_to_string ids ts
   ((details) -> (TCollection, [et], as)) -> coll_to_string base_t et as
   _                                           -> return $ lit_string "Cant Show!"
 where
   -- Utils
<<<<<<< HEAD
   call_prettify x args =  R.Call (R.Variable (R.Qualified (R.Name "K3") (R.Name $ "prettify_" ++ x))) args
=======
   call_prettify x e' =  R.Call (R.Variable (R.Qualified (R.Name "K3") (R.Name $ "prettify_" ++ x))) e'
>>>>>>> 5b1f2592
   wrap_inner t = do
     cType <- genCType t
     inner <- prettifyExpr t (R.Variable $ R.Name "x")
     return $ R.Lambda [] [("x", cType)] False Nothing [R.Return $ inner]

   oss_decl = R.Forward $ R.ScalarDecl (R.Name "oss") (R.Named $ R.Name "ostringstream") Nothing
   oss_concat = R.Binary "<<"
   oss = (R.Variable $ R.Name "oss")

   lit_string  = R.Literal . R.LString
   std_string s = R.Call (R.Variable $ R.Qualified (R.Name "std") (R.Name "string")) [lit_string s]
   project field n = R.Project n (R.Name field)

   -- Option
   opt ct = do
       f <- wrap_inner ct
       return $ call_prettify "option" [e, f]

   -- Indirection
   ind_to_string ct = do
       f <- wrap_inner ct
       return $ call_prettify "indirection" [e, f]

   -- Tuple (TODO)
   tup_to_string cts = mapM wrap_inner cts >>= return . call_prettify "tuple" . (e:)

   -- Record
   rec_to_string ids cts = do
       cType  <- genCType base_t
       let ct_ids = zip cts ids
       let x = R.Variable $ R.Name "x"
       cs     <- mapM (\(ct,field) -> prettifyExpr ct (project field x) >>= \v -> return $ (oss_concat oss (oss_concat (std_string $ field ++ ":") v ))) ct_ids
       done   <- return $ map R.Ignore $ L.intersperse (oss_concat oss (lit_string  ",")) cs
       let front = R.Ignore $ oss_concat oss (lit_string "{")
       let end = R.Ignore $ oss_concat oss (lit_string "}")
       let str = R.Call (R.Project oss (R.Name "str")) []
       let ret = R.Return $ R.Call (R.Variable $ R.Name "string_impl") [str]
       let body = [oss_decl, front] ++ done ++ [end, ret]
       let f =  R.Lambda [] [("x", cType)] False Nothing body
       return $ call_prettify "record" [e, f]

   -- Collection
<<<<<<< HEAD
   coll_to_string t et as = do
=======
   coll_to_string _ et = do
>>>>>>> 5b1f2592
       f <- wrap_inner et
       let str = maybe "collection" (const "vmap") (as @~ isVMap)
       return $ call_prettify str [e, f]

   isVMap (TAnnotation "VMap") = True
   isVMap _ = False<|MERGE_RESOLUTION|>--- conflicted
+++ resolved
@@ -268,21 +268,15 @@
                    , "string"
                    , "tuple"
 
-<<<<<<< HEAD
-=======
                    , "boost/multi_index_container.hpp"
                    , "boost/multi_index/hashed_index.hpp"
                    , "boost/multi_index/ordered_index.hpp"
                    , "boost/multi_index/member.hpp"
                    , "boost/multi_index/composite_key.hpp"
 
-                   , "BaseTypes.hpp"
-                   , "BaseString.hpp"
->>>>>>> 5b1f2592
                    , "Common.hpp"
                    , "Options.hpp"
                    , "Prettify.hpp"
-<<<<<<< HEAD
                    , "builtins/Builtins.hpp"
                    , "core/Engine.hpp"
                    , "core/ProgramContext.hpp"
@@ -292,14 +286,8 @@
                    , "types/Dispatcher.hpp"
 
                    , "collections/AllCollections.hpp"
-=======
-
-                   , "dataspace/Dataspace.hpp"
-                   , "dataspace/MapDataspace.hpp"
-                   , "dataspace/MultiIndexDataspace.hpp"
 
                    , "yaml-cpp/yaml.h"
->>>>>>> 5b1f2592
                    ]
 
 
@@ -314,12 +302,7 @@
   triggerS        <- triggers <$> get
   inits           <- staticInitializations <$> get
   names           <- mapM assignTrigName triggerS
-<<<<<<< HEAD
-  return $ initializations ++ names
-=======
-  dispatchers     <- mapM assignClonableDispatcher triggerS
-  return $ inits ++ names ++ dispatchers
->>>>>>> 5b1f2592
+  return $ inits ++ names
   where
     assignTrigName (tName, _) = do
       let i = R.Variable $ R.Qualified (R.Name "__global_context") (R.Name (idOfTrigger tName))
@@ -474,11 +457,7 @@
    _                                           -> return $ lit_string "Cant Show!"
  where
    -- Utils
-<<<<<<< HEAD
    call_prettify x args =  R.Call (R.Variable (R.Qualified (R.Name "K3") (R.Name $ "prettify_" ++ x))) args
-=======
-   call_prettify x e' =  R.Call (R.Variable (R.Qualified (R.Name "K3") (R.Name $ "prettify_" ++ x))) e'
->>>>>>> 5b1f2592
    wrap_inner t = do
      cType <- genCType t
      inner <- prettifyExpr t (R.Variable $ R.Name "x")
@@ -521,11 +500,7 @@
        return $ call_prettify "record" [e, f]
 
    -- Collection
-<<<<<<< HEAD
    coll_to_string t et as = do
-=======
-   coll_to_string _ et = do
->>>>>>> 5b1f2592
        f <- wrap_inner et
        let str = maybe "collection" (const "vmap") (as @~ isVMap)
        return $ call_prettify str [e, f]
