--- conflicted
+++ resolved
@@ -77,7 +77,9 @@
 instance Serialize MZFlags
 
 prepareInitialIState :: Bool -> K3 Declaration -> IState
-prepareInitialIState dbg dr = IState $ M.fromList $ mapMaybe genHack (children dr)
+prepareInitialIState dbg dr = IState (M.fromList $ mapMaybe genHack (children dr)) MM.empty
+
+-- (foldl addGlobalPhaseBoundary MM.empty $ mapMaybe getMaybePhaseBoundary (children dr))
  where
   genHack :: K3 Declaration -> Maybe (DKey, K3 MExpr)
   genHack d@(tag -> DGlobal i _ _) = debugHack d $ Just ((Juncture (gUID d) i, In), (mAtom Referenced -??- "Hack"))
@@ -95,14 +97,25 @@
 
   debugHack _ r = r
 
+  hasPhaseBoundary :: K3 Declaration -> Maybe Identifier
+  hasPhaseBoundary x = case x @~ isDProperty of
+    Just (DProperty dp) -> flip onDProperty dp $ \case
+      ("ExpiresAt", Just (tag -> LString mt)) -> Just mt
+      _ -> Nothing
+    _ -> Nothing
+
+  getMaybePhaseBoundary :: K3 Declaration -> Maybe (Identifier, Identifier)
+  getMaybePhaseBoundary x = case tag x of
+    DGlobal i _ _ -> (i,) <$> hasPhaseBoundary x
+    _ -> Nothing
+
 optimizeMaterialization :: Bool -> IState -> (PIEnv, FIEnv) -> K3 Declaration -> IO (Either String (K3 Declaration))
 optimizeMaterialization dbg is (p, f) d = runExceptT $ inferMaterialization >>= solveMaterialization >>= attachMaterialization d
  where
-  inferMaterialization = case runInferM (preprocessD d >> materializeD d) defaultIState defaultIScope of
+  inferMaterialization = case runInferM (materializeD d) defaultIState defaultIScope of
     Left (IError msg) -> throwError msg
-<<<<<<< HEAD
-    Right ((_, IState ct _), r) -> liftIO (formatIReport reportVerbosity r) >> return ct
-   where defaultIState = IState { cTable = M.empty, globalPhaseBoundaries = MM.empty }
+    Right ((_, IState ct _), r) -> liftIO (formatIReport reportVerbosity r) >> (debugInfer ct $ return ct)
+   where defaultIState = is
          defaultIScope = IScope { downstreams = []
                                 , nearestBind = Nothing
                                 , pEnv = p
@@ -110,26 +123,6 @@
                                 , topLevel = False
                                 , currentTrigger = Nothing
                                 }
-
-         hasPhaseBoundary :: K3 Declaration -> Maybe Identifier
-         hasPhaseBoundary x = case x @~ isDProperty of
-           Just (DProperty dp) -> flip onDProperty dp $ \case
-             ("ExpiresAt", Just (tag -> LString mt)) -> Just mt
-             _ -> Nothing
-           _ -> Nothing
-
-         preprocessD :: K3 Declaration -> InferM ()
-         preprocessD x = case tag x of
-           DGlobal i _ _ -> maybe (return ()) (addGlobalPhaseBoundary i) (hasPhaseBoundary x)
-           DRole _ -> traverse_ preprocessD (children x)
-           _ -> return ()
-=======
-    Right ((_, IState ct), r) -> liftIO (formatIReport reportVerbosity r) >> (debugInfer ct $ return ct)
-
-   where defaultIState = is
-         defaultIScope = IScope { downstreams = [], nearestBind = Nothing, pEnv = p, fEnv = f, topLevel = False }
->>>>>>> 94b09c2f
-
          debugInfer ct r = if False
                             then flip trace r $ boxToString $ M.foldlWithKey' debugCTEntry ["Mat CT"] ct
                             else r
@@ -165,17 +158,12 @@
 runInferM m st sc = runIdentity $ runExceptT $ runWriterT $ flip runReaderT sc $ runStateT m st
 
 -- ** Non-scoping State
-<<<<<<< HEAD
 data IState = IState { cTable :: M.HashMap DKey (K3 MExpr)
                      , globalPhaseBoundaries :: MM.Map Identifier (S.Set Identifier)
-                     }
-=======
-data IState = IState { cTable :: M.HashMap DKey (K3 MExpr) }
-              deriving (Eq, Read, Show, Generic)
+                     } deriving (Eq, Read, Show, Generic)
 
 defaultIState :: IState
-defaultIState = IState  M.empty
->>>>>>> 94b09c2f
+defaultIState = IState  M.empty MM.empty
 
 type DKey = (Juncture, Direction)
 
@@ -183,10 +171,8 @@
 constrain u i d m = let j = (Juncture u i) in
   logR j d m >> modify (\s -> s { cTable = M.insertWith (flip const) (j, d) (simplifyE m) (cTable s) })
 
-addGlobalPhaseBoundary :: Identifier -> Identifier -> InferM ()
-addGlobalPhaseBoundary gName tName = modify $ \s -> s {
-    globalPhaseBoundaries = MM.insertWith S.union tName [gName] (globalPhaseBoundaries s)
-  }
+addGlobalPhaseBoundary :: MM.Map Identifier (S.Set Identifier) -> (Identifier, Identifier) -> MM.Map Identifier (S.Set Identifier)
+addGlobalPhaseBoundary m (gName, tName) = MM.insertWith S.union tName [gName] m
 
 isPseudoLocalInContext :: Identifier -> InferM Bool
 isPseudoLocalInContext i = do
@@ -281,14 +267,8 @@
 -- TODO: Add constraint between decision for declaration and root expression of initializer.
 materializeD :: K3 Declaration -> InferM ()
 materializeD d = case tag d of
-<<<<<<< HEAD
-  DGlobal i _ (Just e) -> materializeE e >> dUID d >>= \u -> constrain u i In (mAtom Referenced -??- "Hack")
-  DGlobal i _ Nothing -> dUID d >>= \u -> constrain u i In (mAtom Referenced -??- "Hack")
+  DGlobal i _ (Just e) -> materializeE e
   DTrigger i _ e -> withCurrentTrigger i $ withTopLevel True $ materializeE e
-=======
-  DGlobal i _ (Just e) -> materializeE e
-  DTrigger _ _ e -> withTopLevel True $ materializeE e
->>>>>>> 94b09c2f
   _ -> traverse_ materializeD (children d)
 
 materializeE :: K3 Expression -> InferM ()
@@ -590,7 +570,6 @@
 isPseudoGlobal p = case tag p of
   (PGlobal n) -> isPseudoLocalInContext n >>= \pl -> return (mBool (not pl) -??- "Is Pseudo Local?")
   (PBVar (PMatVar n u ptr)) -> do
-<<<<<<< HEAD
     parent <- chasePPtr ptr >>= isPseudoGlobal
     return $ mOneOf (mVar u n In) [Referenced, ConstReferenced, Forwarded] -&&- parent
   (PProject _) -> isPseudoGlobal (head $ children p)
@@ -598,17 +577,6 @@
   (PRecord _) -> mOr <$> traverse isPseudoGlobal (children p)
   (PTuple _) -> mOr <$> traverse isPseudoGlobal (children p)
   POption -> mOr <$> traverse isPseudoGlobal (children p)
-=======
-    parent <- chasePPtr ptr >>= isGlobal
-    return $ (mOneOf (mVar u n In) [Referenced, ConstReferenced, Forwarded] -&&- parent)
-        -??- (if u == (UID 43168) then boxToString $ ["isGlobal RCRF"] %$ prettyLines p else "")
-
-  (PProject _) -> isGlobal (head $ children p)
-  PSet -> mOr <$> traverse isGlobal (children p)
-  (PRecord _) -> mOr <$> traverse isGlobal (children p)
-  (PTuple _) -> mOr <$> traverse isGlobal (children p)
-  POption -> mOr <$> traverse isGlobal (children p)
->>>>>>> 94b09c2f
   _ -> return $ mBool False
 
 occursIn :: Contextual (K3 Provenance) -> Contextual (K3 Provenance) -> InferM (K3 MPred)
