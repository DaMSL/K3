{-# LANGUAGE PatternSynonyms #-}
{-# LANGUAGE ViewPatterns #-}

module Language.K3.Codegen.CPP.CollectionMembers where

import Control.Monad

import Data.List (elemIndex, find, isInfixOf, isPrefixOf, isSuffixOf, nub)
import Data.List.Split (splitOn)
import Data.Maybe (catMaybes, fromMaybe)
import Data.Tree

import Text.PrettyPrint.ANSI.Leijen hiding ((<$>))

import Language.K3.Core.Annotation
import Language.K3.Core.Declaration
import Language.K3.Core.Common
import Language.K3.Core.Type
import Language.K3.Core.Literal

import qualified Language.K3.Core.Constructor.Type as TC

import Language.K3.Codegen.CPP.Primitives (genCType)
import qualified Language.K3.Codegen.CPP.Representation as R
import Language.K3.Codegen.CPP.Types


-- Given a list of annotations, return a pair of:
-- i.  index types to use for specializing K3::MultiIndex* classes
-- ii. function definitions to attach as members for this annotation combination (lookup functions)
indexes ::  Identifier -> [(Identifier, [AnnMemDecl])] -> [K3 Type] -> CPPGenM ([R.Type], [R.Definition])
indexes name ans content_ts = do
  let indexed   = zip [1..] $ filter is_index_mem ans
  let flattened = concatMap (\(i, (n, mems)) -> zip (repeat (i,n)) mems) indexed
  index_types       <- (map snd . nub . catMaybes) <$> mapM index_type flattened
  lookup_defns      <- catMaybes <$> mapM lookup_fn flattened
  slice_defns       <- catMaybes <$> mapM slice_fn flattened
  range_defns       <- catMaybes <$> mapM range_fn flattened
  fold_slice_defns  <- catMaybes <$> mapM fold_slice_fn flattened
  fold_range_defns  <- catMaybes <$> mapM fold_range_fn flattened
  fold_slice_vid_defns <- catMaybes <$> mapM fold_slice_vid_fn flattened
  return (index_types, lookup_defns
                        ++ slice_defns ++ range_defns
                        ++ fold_slice_defns ++ fold_range_defns ++ fold_slice_vid_defns)
  where
    elem_type = R.Named $ R.Name "__CONTENT"
    elem_r =  R.Name "&__CONTENT"
    bmi n = R.Qualified (R.Name "boost") (R.Qualified (R.Name "multi_index") n)

    is_index_mem (n,_) = not ("MultiIndex" `isInfixOf` n) && ("Index" `isInfixOf` n)

    get_key_type :: Identifier -> K3 Type -> Maybe (K3 Type)
    get_key_type n (PTFunction k f _)
      | "VMap" `isInfixOf` n = case f of
                                 (PTFunction vk _ _) -> Just vk
                                 _ -> Nothing
      | otherwise = Just k

    get_key_type _ _ = Nothing

    index_type :: ((Integer, Identifier), AnnMemDecl) -> CPPGenM (Maybe (Integer, R.Type))
    index_type ((i,n), decl) = extract_type i n decl

    -- Build a boost index type e.g. ordered_non_unique
    extract_type :: Integer -> Identifier -> AnnMemDecl -> CPPGenM (Maybe (Integer, R.Type))
    extract_type i n (Lifted _ _ t _ memanns) = do
      let key_t = get_key_type n t
      let fields = maybe Nothing get_fields key_t
      let idx_t = if "Ordered" `isInfixOf` n then "ordered_non_unique" else "hashed_non_unique"
      if length content_ts /= 1
        then index_content_err $ length content_ts
        else case fields of
               Just fnt -> do
                 (rkt, rcovt) <- get_extractor_root_types n (head content_ts) elem_type
                 nxts <- get_extractors rkt elem_type rcovt memanns
                 extractor_types <- mapM (field_extractor_type nxts) fnt
                 i_t <- specialize_index_type n idx_t extractor_types
                 return $ Just (i, i_t)
               _ -> return Nothing

    extract_type _ _ _ = return Nothing

    index_content_err :: Int -> CPPGenM (Maybe (Integer, R.Type))
    index_content_err i = case i of
        0 -> throwE $ CPPGenE "No content type found while constructing multi-index"
        j | j >= 2 -> throwE $ CPPGenE "Multiple content types found while constructing multi-index"
        _ -> throwE $ CPPGenE "Invalid content type error argument"

    get_fields :: K3 Type -> Maybe [(Identifier, K3 Type)]
    get_fields (PTRecord ids ts _) = Just $ zip ids ts
    get_fields _ = Nothing

    get_extractor_root_types :: Identifier -> K3 Type -> R.Type -> CPPGenM (K3 Type, [(Identifier, R.Type)])
    get_extractor_root_types n t@(PTRecord ids ch _) ct
      | "VMap" `isInfixOf` n
        = return $ ( (TC.record $ filter ((== "key") . fst) $ zip ids ch) @<- annotations t
                   , [("key", R.Named $ R.Specialized [ct, R.Primitive $ R.PInt] $ R.Name "K3::VKeyExtractor")] )
      | otherwise = return (t, [])

    get_extractor_root_types _ t _ = return (t, [])

    get_extractors :: K3 Type -> R.Type -> [(Identifier, R.Type)] -> [Annotation Declaration]
                   -> CPPGenM [(Identifier, R.Type)]
    get_extractors ikt ict icovt anns = do
        xts <- mapM (parse_extractor ikt ict icovt) $ concatMap from_property anns
        return $ concat xts
      where
        from_property :: Annotation Declaration -> [K3 Literal]
        from_property (DProperty p@(dPropertyName -> n))
          | n == "IndexExtractor" = maybe [] (:[]) $ dPropertyValue p
        from_property _ = []

        parse_extractor :: K3 Type -> R.Type -> [(Identifier, R.Type)] -> K3 Literal -> CPPGenM [(Identifier, R.Type)]
        parse_extractor t ct covt (tag -> LString (splitOn ";" -> l)) = concat <$> mapM (named_path_extractor t ct covt) l
        parse_extractor _ _ _ _ = return []

        named_path_extractor :: K3 Type -> R.Type -> [(Identifier, R.Type)] -> String -> CPPGenM [(Identifier, R.Type)]
        named_path_extractor t ct covt s = case splitOn "=" s of
          [n, xspec] -> path_extractor t ct covt xspec >>= \x -> return [(n, x)]
          _ -> return []

        path_extractor :: K3 Type -> R.Type -> [(Identifier, R.Type)] -> String -> CPPGenM R.Type
        path_extractor t ct covt (splitOn "." -> hd:tl) = do
          init_tcx  <- acc_type_path (t, ct, [], covt) hd
          (_,_,p,_) <- foldM acc_type_path init_tcx tl
          stitch_type_path p

        path_extractor _ _ _ path = throwE $ CPPGenE $ "Invalid path extractor: " ++ path

        match_type_path :: [(Identifier, R.Type)] -> String -> K3 Type -> R.Type
                        -> CPPGenM (K3 Type, R.Type, R.Type, [(Identifier, R.Type)])
        match_type_path covt lbl (tnc -> (TRecord ids, ch)) ct = do
          case lbl `elemIndex` ids of
            Just i -> do
              let lbl_t = ch !! i
              lbl_ct <- genCType lbl_t
              let (lbl_xt, rcovt) = path_component_extractor covt lbl ct lbl_ct
              return (lbl_t, lbl_ct, lbl_xt, rcovt)

            Nothing -> throwE $ CPPGenE $ "Could not find index path extractor component " ++ lbl

        match_type_path _ lbl _ _ = throwE $ CPPGenE $ "Could not find index path extractor component " ++ lbl

        acc_type_path :: (K3 Type, R.Type, [R.Type], [(Identifier, R.Type)])
                      -> String
                      -> CPPGenM (K3 Type, R.Type, [R.Type], [(Identifier, R.Type)])
        acc_type_path (t, ct, xts, covt) lbl = do
          (lt, lct, lxt, rcovt) <- match_type_path covt lbl t ct
          return (lt, lct, xts ++ [lxt], rcovt)

        path_component_extractor :: [(Identifier, R.Type)] -> String -> R.Type -> R.Type
                                 -> (R.Type, [(Identifier, R.Type)])
        path_component_extractor covt lbl ct lbl_ct =
          case lookup lbl covt of
            Just xt -> (xt, filter ((/= lbl) . fst) covt)
            _ -> let ct_ref = "&" ++ (displayS (renderCompact $ R.stringify ct) "")
                     pct    = R.Named $ R.Qualified (R.Name ct_ref) $ R.Name lbl
                 in (member_extractor ct lbl_ct pct, covt)

        stitch_type_path :: [R.Type] -> CPPGenM R.Type
        stitch_type_path [] = throwE $ CPPGenE $ "Empty path extractor components"
        stitch_type_path tl = return $ foldl1 (\x y -> R.Named $ R.Specialized [y,x] $ R.Name "K3::subkey") tl


    field_extractor_type :: [(Identifier, R.Type)] -> (Identifier, K3 Type) -> CPPGenM R.Type
    field_extractor_type extractors (fieldn, t) = do
      case lookup fieldn extractors of
        Just x_t  -> return x_t
        Nothing -> do
          c_type <- genCType t
          return $ member_extractor elem_type c_type $ R.Named $ R.Qualified elem_r (R.Name fieldn)

    member_extractor :: R.Type -> R.Type -> R.Type -> R.Type
    member_extractor e_t c_t e_path =
      R.Named $ R.Specialized [e_t, c_t, e_path] (bmi $ R.Name "member")

    specialize_index_type :: Identifier -> Identifier -> [R.Type] -> CPPGenM R.Type
    specialize_index_type _ _ [] = throwE $ CPPGenE "Empty index members"
    specialize_index_type _ idx_t [x_t] =
      return $ R.Named $ R.Specialized [x_t] (bmi $ R.Name idx_t)

    specialize_index_type n idx_t extractor_ts = do
      let comp_ret_t = if "VMap" `isInfixOf` n
                         then (R.Named $ R.Specialized [elem_type, R.Primitive R.PInt] $ R.Name "K3::VElem")
                         else elem_type
      return $ R.Named $ R.Specialized
        [ R.Named $ R.Specialized (comp_ret_t : extractor_ts) (bmi $ R.Name "composite_key") ]
        (bmi $ R.Name idx_t)

    tuple :: R.Name -> K3 Type -> R.Expression
    tuple n t =
      let fields = fromMaybe (error "not a record") (get_fields t)
          ids = map fst fields
          projs = map (R.Project (R.Variable n) . R.Name) ids
      in case projs of
           [x] -> x
           _ -> R.Call (R.Variable $ R.Qualified (R.Name "boost") (R.Name "make_tuple")) projs

    call_args :: Identifier -> R.Expression -> [R.Expression] -> [R.Expression]
    call_args n idx_e el = if "VMap" `isInfixOf` n
                             then [idx_e, R.Variable $ R.Name "version"] ++ el
                             else [idx_e] ++ el

    defn_args :: Identifier -> [(Maybe Identifier, R.Type)] -> [(Maybe Identifier, R.Type)]
    defn_args n ntl = if "VMap" `isInfixOf` n then (Just "version", version_t) : ntl else ntl
      where version_t = R.Primitive R.PInt

    lookup_fn :: ((Integer, Identifier), AnnMemDecl) -> CPPGenM (Maybe R.Definition)
    lookup_fn ((i,n), Lifted _ fname t _ _)
      | ("lookup_by" `isInfixOf` fname)
        || ("VMap" `isInfixOf` n && "lookup_before_by" `isInfixOf` fname)
      = do
        let key_t     = get_key_type n t
        let f_t       = R.Named $ R.Name "F"
        let g_t       = R.Named $ R.Name "G"
        let this      = R.Dereference $ R.Variable $ R.Name "this"
        let container = R.Call (R.Project this $ R.Name "getConstContainer") []

        let index = R.Call
                      (R.Variable $ (R.Specialized [R.Named $ R.Name $ show i] (R.Name "get")))
                      [container]

        let c_fname = if "VMap" `isInfixOf` n then "lookup_before_by_index"
                                              else "lookup_by_index"

        let look k_t = R.Call (R.Project this $ R.Name c_fname)
                         $ call_args n index [ tuple (R.Name "key") k_t
                                             , R.Variable $ R.Name "f"
                                             , R.Variable $ R.Name "g" ]

        let defn k_t c_t = R.TemplateDefn [("F", Nothing), ("G", Nothing)] $
                           R.FunctionDefn (R.Name fname)
                              (defn_args n [(Just "key", c_t), (Just "f", f_t), (Just "g", g_t)])
                              (Just $ R.Named $ R.Name "auto")
                              []
                              False
                              [R.Return $ look k_t]

        cType <- maybe (return Nothing) (\x -> genCType x >>= return . Just) key_t
        return (key_t >>= \k_t -> cType >>= \c_t -> Just $ defn k_t c_t)

    lookup_fn _ = return Nothing

    slice_fn :: ((Integer, Identifier), AnnMemDecl) -> CPPGenM (Maybe R.Definition)
    slice_fn (_, Lifted _ fname _ _ _) | "fold_slice_by" `isInfixOf` fname = return Nothing
    slice_fn ((i,n), Lifted _ fname t _ _) | "slice_by" `isInfixOf` fname = do
      let key_t = get_key_type n t
      let this = R.Dereference $ R.Variable $ R.Name "this"
      let container = R.Call (R.Project this $ R.Name "getConstContainer") []

      let index = R.Call
                    ((R.Variable $ R.Specialized [R.Named $ R.Name $ show i] (R.Name "get")))
                    [container]

      let slice k_t = R.Call (R.Project this $ R.Name "slice_by_index")
                        $ call_args n index [tuple (R.Name "key") k_t]

      let defn k_t c_t = R.FunctionDefn (R.Name fname)
                           (defn_args n [(Just "key", c_t)])
                           (Just $ R.Named $ R.Specialized [R.Named $ R.Name  "__CONTENT"] (R.Name name))
                           []
                           False
                           [R.Return $ slice k_t]

      cType <- maybe (return Nothing) (\x -> genCType x >>= return . Just)  key_t
      let result = key_t >>= \k_t -> cType >>= \c_t -> Just $ defn k_t c_t
      return result

    slice_fn _ = return Nothing

    range_fn :: ((Integer, Identifier), AnnMemDecl) -> CPPGenM (Maybe R.Definition)
    range_fn (_, Lifted _ fname _ _ _) | "fold_range_by" `isInfixOf` fname = return Nothing
    range_fn ((i,n), Lifted _ fname t _ _) | "range_by" `isInfixOf` fname = do
      let key_t = get_key_type n t
      let this = R.Dereference $ R.Variable $ R.Name "this"
      let container = R.Call (R.Project this $ R.Name "getConstContainer") []

      let index = R.Call
                    ((R.Variable $ R.Specialized [R.Named $ R.Name $ show i] (R.Name "get")))
                    [container]

      let range k_t = R.Call (R.Project this (R.Name "range_by_index") )
                        $ call_args n index [tuple (R.Name "a") k_t, tuple (R.Name "b") k_t]

      let defn k_t c_t = R.FunctionDefn (R.Name fname)
                           (defn_args n [(Just "a", c_t), (Just "b", c_t)])
                           (Just $ R.Named $ R.Specialized [R.Named $ R.Name  "__CONTENT"] (R.Name name))
                           []
                           False
                           [R.Return $ range k_t]

      cType <- maybe (return Nothing) (\x -> genCType x >>= return . Just)  key_t
      let result = key_t >>= \k_t -> cType >>= \c_t -> Just $ defn k_t c_t
      return result

    range_fn _ = return Nothing


    fold_slice_fn :: ((Integer, Identifier), AnnMemDecl) -> CPPGenM (Maybe R.Definition)
    fold_slice_fn ((i,n), Lifted _ fname t _ _) | "fold_slice_by" `isInfixOf` fname = do
      let key_t = get_key_type n t
      let f_t   = R.Named $ R.Name "Fun"
      let acc_t = R.Named $ R.Name "Acc"
      let this = R.Dereference $ R.Variable $ R.Name "this"
      let container = R.Call (R.Project this $ R.Name "getConstContainer") []

      let index = R.Call
                    ((R.Variable $ R.Specialized [R.Named $ R.Name $ show i] (R.Name "get")))
                    [container]

      let slice k_t = R.Call (R.Project this $ R.Name "fold_slice_by_index")
                        $ call_args n index [ tuple (R.Name "key") k_t
<<<<<<< HEAD
                                            , R.Variable $ R.Name "f", R.Move $ R.Move $ R.Variable $ R.Name "acc" ]
=======
                                            , R.Variable $ R.Name "f", R.Move $ R.Variable $ R.Name "acc" ]
>>>>>>> bf2cb8e7

      let defn k_t c_t = R.TemplateDefn [("Fun", Nothing), ("Acc", Nothing)] $
                         R.FunctionDefn (R.Name fname)
                           (defn_args n [(Just "key", c_t), (Just "f", f_t), (Just "acc", acc_t)])
                           (Just $ acc_t)
                           []
                           False
                           [R.Return $ slice k_t]

      cType <- maybe (return Nothing) (\x -> genCType x >>= return . Just)  key_t
      let result = key_t >>= \k_t -> cType >>= \c_t -> Just $ defn k_t c_t
      return result

    fold_slice_fn _ = return Nothing


    fold_range_fn :: ((Integer, Identifier), AnnMemDecl) -> CPPGenM (Maybe R.Definition)
    fold_range_fn ((i,n), Lifted _ fname t _ _) | "fold_range_by" `isInfixOf` fname = do
      let key_t = get_key_type n t
      let f_t   = R.Named $ R.Name "Fun"
      let acc_t = R.Named $ R.Name "Acc"
      let this = R.Dereference $ R.Variable $ R.Name "this"
      let container = R.Call (R.Project this $ R.Name "getConstContainer") []

      let index = R.Call
                    ((R.Variable $ R.Specialized [R.Named $ R.Name $ show i] (R.Name "get")))
                    [container]

      let range k_t = R.Call (R.Project this $ R.Name "fold_range_by_index")
                        $ call_args n index [ tuple (R.Name "a") k_t, tuple (R.Name "b") k_t
                                            , R.Variable $ R.Name "f", R.Move $ R.Variable $ R.Name "acc" ]

      let defn k_t c_t = R.TemplateDefn [("Fun", Nothing), ("Acc", Nothing)] $
                         R.FunctionDefn (R.Name fname)
                           (defn_args n [(Just "a", c_t), (Just "b", c_t), (Just "f", f_t), (Just "acc", acc_t)])
                           (Just $ acc_t)
                           []
                           False
                           [R.Return $ range k_t]

      cType <- maybe (return Nothing) (\x -> genCType x >>= return . Just)  key_t
      let result = key_t >>= \k_t -> cType >>= \c_t -> Just $ defn k_t c_t
      return result

    fold_range_fn _ = return Nothing

    fold_slice_vid_fn :: ((Integer, Identifier), AnnMemDecl) -> CPPGenM (Maybe R.Definition)
    fold_slice_vid_fn ((i,n), Lifted _ fname t _ _) | "fold_slice_vid_by" `isInfixOf` fname = do
      let key_t = get_key_type n t
      let f_t   = R.Named $ R.Name "Fun"
      let acc_t = R.Named $ R.Name "Acc"
      let this = R.Dereference $ R.Variable $ R.Name "this"
      let container = R.Call (R.Project this $ R.Name "getConstContainer") []

      let index = R.Call
                    ((R.Variable $ R.Specialized [R.Named $ R.Name $ show i] (R.Name "get")))
                    [container]

      let slice k_t = R.Call (R.Project this $ R.Name "fold_slice_vid_by_index")
                        $ call_args n index [ tuple (R.Name "key") k_t
                                            , R.Variable $ R.Name "f", R.Move $ R.Variable $ R.Name "acc" ]

      let defn k_t c_t = R.TemplateDefn [("Fun", Nothing), ("Acc", Nothing)] $
                         R.FunctionDefn (R.Name fname)
                           (defn_args n [(Just "key", c_t), (Just "f", f_t), (Just "acc", acc_t)])
                           (Just $ acc_t)
                           []
                           False
                           [R.Return $ slice k_t]

      cType <- maybe (return Nothing) (\x -> genCType x >>= return . Just)  key_t
      let result = key_t >>= \k_t -> cType >>= \c_t -> Just $ defn k_t c_t
      return result

    fold_slice_vid_fn _ = return Nothing

-- Returns member definitions for a FlatPolyBuffer or UniquePolyBuffer
polybuffer :: Identifier -> [(Identifier, [AnnMemDecl])] -> CPPGenM [R.Definition]
polybuffer name ans  = do
  let indexed   = zip [1..] $ filter (is_polybuffer . fst) ans
  let flattened = concatMap (\(i, (n, mems)) -> zip (repeat (i,n)) mems) indexed
  at_defns                   <- catMaybes <$> mapM at_fn flattened
  safe_at_defns              <- catMaybes <$> mapM safe_at_fn flattened
  iterate_tag_defns          <- catMaybes <$> mapM iterate_tag_fn flattened
  fold_tag_defns             <- catMaybes <$> mapM fold_tag_fn flattened
  (tgs, types, append_defns) <- unzip3 . catMaybes <$> mapM append_fn flattened
  skip_tag_defns             <- catMaybes <$> mapM skip_fn flattened
  skip_all_tag_defns         <- catMaybes <$> mapM skip_all_fn flattened
  extra_defns                <- extra_fns tgs types
  return $ super_defn ++ copy_ctor ++ move_ctor ++ copy_assign ++ move_assign ++ dtor
           ++ at_defns ++ safe_at_defns ++ append_defns
          ++ iterate_tag_defns ++ fold_tag_defns ++ skip_tag_defns ++ skip_all_tag_defns ++ extra_defns

  where
    is_polybuffer n = any (`isInfixOf` n) ["FlatPolyBuffer", "UniquePolyBuffer"]
    is_flat_polybuffer = "FlatPolyBuffer" `isInfixOf` name

    super_type = R.Qualified (R.Name "K3") $
                  if is_flat_polybuffer
                  then R.Specialized [elem_type] $ R.Name "FlatPolyBuffer"
                  else R.Specialized [elem_type, R.Named $ R.Name name] $ R.Name "UniquePolyBuffer"

    super_defn = if is_polybuffer name then
                  [R.GlobalDefn $ R.Forward $ R.UsingDecl
                    (Right $ R.Name "Super")
                    (Just $ super_type)]

                 else []

    -- TODO we need to complete the rule of 5 (move, copyAssign, moveAssign, destructor)
    copy_ctor :: [R.Definition]
    copy_ctor = if not (is_polybuffer name) then [] else
      [ R.FunctionDefn
          (R.Name name)
          [(Just "other", R.Reference $ R.Const $ R.Named $ R.Name name)]
          Nothing
          [R.Call (R.Variable super_type) [R.Variable $ R.Name "other"]]
          False
          [ R.IfThenElse
              (R.Project (R.Variable $ R.Name "other") (R.Name "internalized"))
              [R.Ignore $ R.Call
                (R.Variable $ R.Qualified (R.Name "Super") (R.Name "unpack"))
                [R.Initialization R.Unit []]
              ]
              []
          ]
       ]

    move_ctor :: [R.Definition]
    move_ctor = if not (is_polybuffer name) then [] else
      [ R.FunctionDefn
          (R.Name name)
          [(Just "other", R.RValueReference $ R.Named $ R.Name name)]
          Nothing
          [R.Call (R.Variable super_type) [R.Move $ R.Variable $ R.Name "other"]]
          False
          []
       ]

    copy_assign :: [R.Definition]
    copy_assign = if not (is_polybuffer name) then [] else
      [ R.FunctionDefn
          (R.Name "operator=")
          [(Just "other", R.Reference $ R.Const $ R.Named $ R.Name name)]
          (Just $ R.Reference $ R.Named $ R.Name name)
          []
          False
          [ R.Ignore $ R.Call (R.Variable $ R.Qualified (R.Name "Super") (R.Name "operator=")) [R.Variable $ R.Name "other"],
            R.Return $ R.Dereference $ R.Variable $ R.Name "this"
          ]
       ]

    move_assign :: [R.Definition]
    move_assign = if not (is_polybuffer name) then [] else
      [ R.FunctionDefn
          (R.Name "operator=")
          [(Just "other", R.RValueReference $ R.Named $ R.Name name)]
          (Just $ R.Reference $ R.Named $ R.Name name)
          []
          False
          [ R.Ignore $ R.Call (R.Variable $ R.Qualified (R.Name "Super") (R.Name "operator=")) [R.Move $ R.Variable $ R.Name "other"],
            R.Return $ R.Dereference $ R.Variable $ R.Name "this"
          ]
       ]

    dtor :: [R.Definition]
    dtor = if not (is_polybuffer name) then [] else
      [ R.FunctionDefn
          (R.Name $ "~" ++ name)
          []
          Nothing
          []
          False
          []
       ]

    at_fn :: ((Integer, Identifier), AnnMemDecl) -> CPPGenM (Maybe R.Definition)
    at_fn (_, Lifted _ fname _ _ _) | "_safe_at" `isSuffixOf` fname = return Nothing
    at_fn (_, Lifted _ fname t _ _) | "_at" `isSuffixOf` fname = do
      let (arg1, arg2) = ("idx", "offset")
      let int_t = R.Primitive R.PInt
      let at_rt = get_at_return_type t
      let typed_at ct = R.Call
                          (R.Variable $ suqualnm $ R.Specialized [ct] $ R.Name "template at")
                          [R.Variable $ R.Name arg1, R.Variable $ R.Name arg2]

      let defn ct = R.FunctionDefn (R.Name fname)
                      [(Just arg1, int_t), (Just arg2, int_t)]
                      (Just $ ct)
                      []
                      True
                      [R.Return $ typed_at ct]

      c_at_rt <- maybe (return Nothing) (\x -> genCType x >>= return . Just) at_rt
      return $ defn <$> c_at_rt

    at_fn _ = return Nothing

    safe_at_fn :: ((Integer, Identifier), AnnMemDecl) -> CPPGenM (Maybe R.Definition)
    safe_at_fn (_, Lifted _ fname t _ _) | "_safe_at" `isSuffixOf` fname = do
      let (arg1, arg2, arg3, arg4) = ("idx", "offset", "f", "g")
      let int_t = R.Primitive R.PInt
      let f_t   = R.Named $ R.Name "F"
      let g_t   = R.Named $ R.Name "G"
      let safe_at_t = get_safe_at_type t
      let typed_safe_at ct = R.Call
                              (R.Variable $ suqualnm $ R.Specialized [ct, f_t, g_t] $ R.Name "template safe_at")
                              (map (R.Variable . R.Name) [arg1, arg2, arg3, arg4])

      let defn ct = R.TemplateDefn [("F", Nothing), ("G", Nothing)] $
                    R.FunctionDefn (R.Name fname)
                      [(Just arg1, int_t), (Just arg2, int_t), (Just arg3, f_t), (Just arg4, g_t)]
                      (Just $ R.Named $ R.Name "auto")
                      []
                      True
                      [R.Return $ typed_safe_at ct]

      c_safe_at_t <- maybe (return Nothing) (\x -> genCType x >>= return . Just) safe_at_t
      return $ defn <$> c_safe_at_t

    safe_at_fn _ = return Nothing

    append_fn :: ((Integer, Identifier), AnnMemDecl) -> CPPGenM (Maybe (Int, R.Type, R.Definition))
    append_fn (_, Lifted _ fname t _ danns) | "append_" `isPrefixOf` fname = do
      let val_t = get_append_type t
      let typed_append ct_tag ct = R.Call
                                     (R.Variable $ suqualnm $ R.Specialized [ct] $ R.Name "template append")
                                     [R.Literal $ R.LInt ct_tag, R.Variable $ R.Name "elem"]

      let defn ct_tag ct = R.FunctionDefn (R.Name fname)
                             [(Just "elem", R.Reference $ R.Const ct)]
                             (Just $ R.Unit)
                             []
                             False
                             [R.Return $ typed_append ct_tag ct]

      c_val_t <- maybe (return Nothing) (\x -> genCType x >>= return . Just) val_t
      t_tag <- maybe (return Nothing) (return . tag_value) $ find is_tag danns
      return $ (\tg ty -> (tg, ty, defn tg ty)) <$> t_tag <*> c_val_t

    append_fn _ = return Nothing

    iterate_tag_fn :: ((Integer, Identifier), AnnMemDecl) -> CPPGenM (Maybe R.Definition)
    iterate_tag_fn (_, Lifted _ fname t _ danns) | "iterate_" `isPrefixOf` fname = do
      let int_t = R.Primitive R.PInt
      let val_t = get_iterate_type t
      let f_t   = R.Named $ R.Name "F"
      let typed_iterate ct_tag ct = R.Call
                                     (R.Variable $ suqualnm $ R.Specialized [ct, f_t] $ R.Name "template iterate_tag")
                                     [R.Literal $ R.LInt ct_tag,
                                      R.Variable $ R.Name "idx",
                                      R.Variable $ R.Name "offset",
                                      R.Variable $ R.Name "f"]

      let defn ct_tag ct = R.TemplateDefn [("F", Nothing)] $
                           R.FunctionDefn (R.Name fname)
                             [(Just "idx", int_t), (Just "offset", int_t), (Just "f", f_t)]
                             (Just R.Unit)
                             []
                             True
                             [R.Return $ typed_iterate ct_tag ct]

      c_val_t <- maybe (return Nothing) (\x -> genCType x >>= return . Just) val_t
      t_tag <- maybe (return Nothing) (return . tag_value) $ find is_tag danns
      return $ defn <$> t_tag <*> c_val_t

    iterate_tag_fn _ = return Nothing

    fold_tag_fn :: ((Integer, Identifier), AnnMemDecl) -> CPPGenM (Maybe R.Definition)
    fold_tag_fn (_, Lifted _ fname t _ danns) | "foldl_" `isPrefixOf` fname = do
      let int_t = R.Primitive R.PInt
      let val_t = get_fold_type t
      let f_t   = R.Named $ R.Name "Fun"
      let acc_t = R.Named $ R.Name "Acc"
      let typed_fold ct_tag ct = R.Call
                                     (R.Variable $ suqualnm $ R.Specialized [ct, f_t] $ R.Name "template foldl_tag")
                                     [R.Literal $ R.LInt ct_tag,
                                      R.Variable $ R.Name "idx",
                                      R.Variable $ R.Name "offset",
                                      R.Variable $ R.Name "f",
                                      R.Move $ R.Variable $ R.Name "acc"]

      let defn ct_tag ct = R.TemplateDefn [("Fun", Nothing), ("Acc", Nothing)] $
                           R.FunctionDefn (R.Name fname)
                             [(Just "idx", int_t), (Just "offset", int_t), (Just "f", f_t), (Just "acc", acc_t)]
                             (Just acc_t)
                             []
                             True
                             [R.Return $ typed_fold ct_tag ct]

      c_val_t <- maybe (return Nothing) (\x -> genCType x >>= return . Just) val_t
      t_tag <- maybe (return Nothing) (return . tag_value) $ find is_tag danns
      return $ defn <$> t_tag <*> c_val_t

    fold_tag_fn _ = return Nothing

    skip_common fname danns call_name = do
      let (arg1, arg2) = ("idx", "offset")
      let int_t = R.Primitive R.PInt
      let skip_rt = R.Named $ R.Specialized [int_t, int_t] $ R.Name "R_key_value"
      let skip_call ct_tag = R.Call (R.Variable $ suqualnm $ R.Name call_name)
                               [R.Literal $ R.LInt ct_tag,
                                R.Variable $ R.Name arg1,
                                R.Variable $ R.Name arg2]

      let defn ct_tag = R.FunctionDefn (R.Name fname)
                          [(Just arg1, int_t), (Just arg2, int_t)]
                          (Just $ skip_rt)
                          []
                          True
                          [R.Return $ skip_call ct_tag]

      t_tag <- maybe (return Nothing) (return . tag_value) $ find is_tag danns
      return $ defn <$> t_tag

    skip_fn :: ((Integer, Identifier), AnnMemDecl) -> CPPGenM (Maybe R.Definition)
    skip_fn (_, Lifted _ fname _ _ _) | "skip_all_" `isPrefixOf` fname = return Nothing
    skip_fn (_, Lifted _ fname _ _ danns) | "skip_" `isPrefixOf` fname = skip_common fname danns "skip_tag"
    skip_fn _ = return Nothing

    skip_all_fn :: ((Integer, Identifier), AnnMemDecl) -> CPPGenM (Maybe R.Definition)
    skip_all_fn (_, Lifted _ fname _ _ danns) | "skip_all_" `isPrefixOf` fname = skip_common fname danns "skip_all_tag"
    skip_all_fn _ = return Nothing

    extra_fns :: [Int] -> [R.Type] -> CPPGenM [R.Definition]
    extra_fns [] [] = return []
    extra_fns tags types = catMaybes <$> mapM (\f -> f tags types)
      [equalelem_fn, hashelem_fn, elemsize_fn,
       externalize_fn, internalize_fn,
       yamlencode_fn, yamldecode_fn, jsonencode_fn]

    equalelem_fn :: [Int] -> [R.Type] -> CPPGenM (Maybe R.Definition)
    equalelem_fn tags types = do
      let void_ptr_t = R.Pointer $ R.Void
      return $ Just $ R.FunctionDefn (R.Name "equalelem")
                        [(Just "ltag", tag_t), (Just "lelem", void_ptr_t),
                         (Just "rtag", tag_t), (Just "relem", void_ptr_t)]
                        (Just $ R.Named $ R.Name "static bool")
                        []
                        False
                        [R.IfThenElse (R.Binary "==" (R.Variable $ R.Name "ltag") (R.Variable $ R.Name "rtag"))
                          [branch_chain "ltag" tags types elseStmt elemStmt]
                          [R.Return $ R.Literal $ R.LBool False]]

      where
        elemStmt _ ty = R.Return $ R.Binary "==" (deref "lelem" ty) (deref "relem" ty)

        deref n ty = R.Dereference $
                       R.Call (R.Variable $ R.Specialized [R.Pointer ty] $ R.Name "reinterpret_cast")
                         [R.Variable $ R.Name n]

        elseStmt = R.Ignore $ R.ThrowRuntimeErr $ R.Literal $ R.LString "Invalid poly buffer tag"

    hashelem_fn :: [Int] -> [R.Type] -> CPPGenM (Maybe R.Definition)
    hashelem_fn tags types = do
      let void_ptr_t = R.Pointer $ R.Void
      return $ Just $ R.FunctionDefn (R.Name "hashelem")
                        [(Just "tag", tag_t), (Just "elem", void_ptr_t)]
                        (Just $ R.Named $ R.Name "static size_t")
                        []
                        False
                        [branch_chain "tag" tags types elseStmt elemStmt]

      where elemStmt _ ty = R.Return $ R.Call (R.Variable $ R.Name "hash_value")
                              [R.Dereference $
                                R.Call (R.Variable $ R.Specialized [R.Pointer ty] $ R.Name "reinterpret_cast")
                                  [R.Variable $ R.Name "elem"]]

            elseStmt = R.Ignore $  R.ThrowRuntimeErr $ R.Literal $ R.LString "Invalid poly buffer tag"

    elemsize_fn :: [Int] -> [R.Type] -> CPPGenM (Maybe R.Definition)
    elemsize_fn tags types =
      return $ Just $ R.FunctionDefn (R.Name "elemsize")
                        [(Just "tag", tag_t)]
                        (Just $ R.Named $ R.Name "size_t")
                        []
                        True
                        [branch_chain "tag" tags types elseStmt elemStmt]

      where elemStmt _ ty = R.Return $ R.Call (R.Variable $ R.Name "sizeof") [R.ExprOnType ty]
            elseStmt = R.Ignore $  R.ThrowRuntimeErr $ R.Literal $ R.LString "Invalid poly buffer tag"

    externalize_fn :: [Int] -> [R.Type] -> CPPGenM (Maybe R.Definition)
    externalize_fn tags types =
      return $ Just $ R.FunctionDefn (R.Name "externalize")
                        [(Just "e", R.Reference externalizer_t),
                         (Just "tag", tag_t),
                         (Just "data", char_ptr_t)]
                        (Just $ R.Void)
                        []
                        False
                        [branch_chain "tag" tags types elseStmt elemStmt]

      where elemStmt _ ty = R.Ignore $ R.Call (R.Project (castExpr $ R.Pointer ty) $ R.Name "externalize") [R.Variable $ R.Name "e"]
            castExpr ty = R.Dereference $ R.Call (reinterpret_cast_expr ty) [R.Variable $ R.Name "data"]
            elseStmt = R.Ignore $  R.ThrowRuntimeErr $ R.Literal $ R.LString "Invalid poly buffer tag"


    internalize_fn :: [Int] -> [R.Type] -> CPPGenM (Maybe R.Definition)
    internalize_fn tags types =
      return $ Just $ R.FunctionDefn (R.Name "internalize")
                        [(Just "i", R.Reference internalizer_t),
                         (Just "tag", tag_t),
                         (Just "data", char_ptr_t)]
                        (Just $ R.Void)
                        []
                        False
                        [branch_chain "tag" tags types elseStmt elemStmt]

      where elemStmt _ ty = R.Ignore $ R.Call (R.Project (castExpr $ R.Pointer ty) $ R.Name "internalize") [R.Variable $ R.Name "i"]
            castExpr ty = R.Dereference $ R.Call (reinterpret_cast_expr ty) [R.Variable $ R.Name "data"]
            elseStmt = R.Ignore $  R.ThrowRuntimeErr $ R.Literal $ R.LString "Invalid poly buffer tag"

    yamlencode_fn tags types =
      return $ Just $ R.FunctionDefn (R.Name "yamlencode")
                        [(Just "tag", tag_t), (Just "idx", R.Primitive R.PInt), (Just "offset", size_type)]
                        (Just yaml_node_type)
                        []
                        True
                        [R.Forward $ R.ScalarDecl (R.Name "node") yaml_node_type Nothing,
                         yaml_map_insert [R.Literal $ R.LString "tag", R.Variable $ R.Name "tag"],
                         branch_chain "tag" tags types elseStmt elemStmt,
                         R.Return $ R.Variable $ R.Name "node"]

      where elemStmt _ ty = yaml_map_insert [R.Literal $ R.LString "elem", typed_at ty]

            elseStmt = R.Ignore $ R.ThrowRuntimeErr $ R.Literal $ R.LString "Invalid poly buffer tag"

            typed_at ty = R.Call
                            (R.Variable $ suqualnm $ R.Specialized [ty] $ R.Name "template at")
                            [R.Variable $ R.Name "idx", R.Variable $ R.Name "offset"]


    yamldecode_fn tags types =
      return $ Just $ R.FunctionDefn (R.Name "yamldecode")
                        [(Just "node", R.Reference yaml_node_type)]
                        (Just $ R.Void)
                        []
                        False
                        [R.Forward $ R.ScalarDecl (R.Name "tag") tag_t $ Just $
                           R.Call (R.Project (R.Variable $ R.Name "node[\"tag\"]") $ R.Specialized [tag_t] $ R.Name "as") [],
                         branch_chain "tag" tags types elseStmt elemStmt]

      where elemStmt _ ty = R.Ignore $ R.Call
                              (R.Variable $ suqualnm $ R.Specialized [ty] $ R.Name "template append")
                              [R.Variable $ R.Name "tag", typed_elem ty]

            typed_elem ty = R.Call (R.Project (R.Variable $ R.Name "node[\"elem\"]") $ R.Specialized [ty] $ R.Name "as") []

            elseStmt = R.Ignore $ R.ThrowRuntimeErr $ R.Literal $ R.LString "Invalid poly buffer tag"


    jsonencode_fn tags types =
      return $ Just $ R.FunctionDefn (R.Name "jsonencode")
                  [(Just "tag", tag_t), (Just "idx", R.Primitive R.PInt), (Just "offset", size_type), (Just "al", R.Reference json_alloc_type)]
                  (Just json_node_type)
                  []
                  True
                  [R.Forward $ R.ScalarDecl (R.Name "node") json_node_type Nothing,
                   json_set_object "node",
                   json_add_member "node"
                      (R.Literal $ R.LString "tag")
                      (R.Variable $ R.Name "tag")
                      (R.Variable $ R.Name "al"),
                   branch_chain "tag" tags types elseStmt elemStmt,
                   R.Return $ R.Variable $ R.Name "node"]

      where elemStmt _ ty = json_add_member "node"
                              (R.Literal $ R.LString "elem")
                              (R.Call (json_convert_fn ty) [typed_at ty, R.Variable $ R.Name "al"])
                              (R.Variable $ R.Name "al")

            elseStmt = R.Ignore $ R.ThrowRuntimeErr $ R.Literal $ R.LString "Invalid poly buffer tag"

            typed_at ty = R.Call
                            (R.Variable $ suqualnm $ R.Specialized [ty] $ R.Name "template at")
                            [R.Variable $ R.Name "idx", R.Variable $ R.Name "offset"]


    elem_type = R.Named $ R.Name "__CONTENT"
    size_type = R.Named $ R.Name "size_t"

    ldqualnm n     = R.Qualified (R.Name "K3") $ R.Qualified (R.Name "Libdynamic") n
    suqualnm n     = R.Qualified (R.Name "Super") n

    tag_t          = R.Named $ R.Name "uint16_t" -- R.Named $ pbqualnm $ R.Name "Tag"
    externalizer_t = R.Named $ ldqualnm $ R.Name "BufferExternalizer" -- R.Named $ pbqualnm $ R.Name "ExternalizerT"
    internalizer_t = R.Named $ ldqualnm $ R.Name "BufferInternalizer" -- R.Named $ pbqualnm $ R.Name "InternalizerT"
    char_ptr_t = R.Pointer $ R.Named $ R.Name "char"

    reinterpret_cast_expr t = R.Variable $ R.Specialized [t] $ R.Name "reinterpret_cast"

    yaml_node_type = R.Named $ R.Qualified (R.Name "YAML") $ R.Name "Node"
    json_node_type = R.Named $ R.Qualified (R.Name "rapidjson") $ R.Name "Value"
    json_alloc_type = R.Named $ R.Qualified (R.Name "rapidjson") $ R.Qualified (R.Name "Value") $ R.Name "AllocatorType"

    yaml_map_insert args = R.Ignore $ R.Call (R.Project (R.Variable $ R.Name "node") $ R.Name "force_insert") args

    json_convert_fn ty = R.Variable $ R.Qualified (R.Name "JSON") $ R.Qualified (R.Specialized [ty] $ R.Name "convert") $ R.Name "encode"
    json_set_object n = R.Ignore $ R.Call (R.Project (R.Variable $ R.Name n) $ R.Name "SetObject") []
    json_add_member n k v a = R.Ignore $ R.Call (R.Project (R.Variable $ R.Name n) $ R.Name "AddMember") [k, v, a]

    branch_chain n tags types elseStmt f = (\foldF -> foldl foldF elseStmt $ zip tags types) $
      \accStmt (tg,ty) -> R.IfThenElse (R.Binary "==" (R.Variable $ R.Name n) (R.Literal $ R.LInt tg)) [f tg ty] [accStmt]


    is_tag (DProperty (dPropertyName -> "Tag")) = True
    is_tag _ = False

    tag_value (DProperty (dPropertyValue -> Just (tag -> LInt i))) = Just i
    tag_value _ = Nothing

    get_at_return_type :: K3 Type -> Maybe (K3 Type)
    get_at_return_type (PTFunction _ (PTFunction _ rt _) _) = Just rt
    get_at_return_type _ = Nothing

    get_safe_at_type :: K3 Type -> Maybe (K3 Type)
    get_safe_at_type (PTFun4 _ _ _ (PTFunction rt _ _) _ _ _ _ _) = Just rt
    get_safe_at_type _ = Nothing

    get_append_type :: K3 Type -> Maybe (K3 Type)
    get_append_type (PTFunction vt _ _) = Just vt
    get_append_type _ = Nothing

    get_iterate_type :: K3 Type -> Maybe (K3 Type)
    get_iterate_type (PTFun3 _ _ (PTFun3 _ _ rt _ _ _ _) _ _ _ _) = Just rt
    get_iterate_type _ = Nothing

    get_fold_type :: K3 Type -> Maybe (K3 Type)
    get_fold_type (PTFun3 _ _ (PTFun4 _ _ _ rt _ _ _ _ _) _ _ _ _) = Just rt
    get_fold_type _ = Nothing


{- Pattern synonyms for index functions. -}

pattern PTRecord ids ch anns = Node (TRecord ids :@: anns) ch
pattern PTFunction arg rt anns = Node (TFunction :@: anns) [arg, rt]
pattern PTFun2 arg1 arg2 rt anns1 anns2 = PTFunction arg1 (PTFunction arg2 rt anns2) anns1
pattern PTFun3 arg1 arg2 arg3 rt anns1 anns2 anns3 = PTFunction arg1 (PTFun2 arg2 arg3 rt anns2 anns3) anns1
pattern PTFun4 arg1 arg2 arg3 arg4 rt anns1 anns2 anns3 anns4 = PTFunction arg1 (PTFun3 arg2 arg3 arg4 rt anns2 anns3 anns4) anns1<|MERGE_RESOLUTION|>--- conflicted
+++ resolved
@@ -310,11 +310,7 @@
 
       let slice k_t = R.Call (R.Project this $ R.Name "fold_slice_by_index")
                         $ call_args n index [ tuple (R.Name "key") k_t
-<<<<<<< HEAD
-                                            , R.Variable $ R.Name "f", R.Move $ R.Move $ R.Variable $ R.Name "acc" ]
-=======
                                             , R.Variable $ R.Name "f", R.Move $ R.Variable $ R.Name "acc" ]
->>>>>>> bf2cb8e7
 
       let defn k_t c_t = R.TemplateDefn [("Fun", Nothing), ("Acc", Nothing)] $
                          R.FunctionDefn (R.Name fname)
