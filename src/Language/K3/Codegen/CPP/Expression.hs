{-# LANGUAGE LambdaCase #-}
{-# LANGUAGE ParallelListComp #-}
{-# LANGUAGE PatternSynonyms #-}
{-# LANGUAGE TupleSections #-}
{-# LANGUAGE TypeFamilies #-}
{-# LANGUAGE ViewPatterns #-}

module Language.K3.Codegen.CPP.Expression where

import Prelude hiding (any, concat)
import Control.Arrow ((&&&), (***), (>>>))
import Control.Monad.State

import Data.Foldable
import Data.List (nub, sortBy, (\\))
import Data.Maybe
import Data.Ord (comparing)
import Data.Tree
import Data.Traversable

import qualified Data.Map as M
import qualified Data.Set as S

import Language.K3.Core.Annotation
import Language.K3.Core.Common
import Language.K3.Core.Expression
import Language.K3.Core.Literal
import Language.K3.Core.Type
import Language.K3.Core.Utils

import Language.K3.Codegen.Common
import Language.K3.Codegen.CPP.Materialization.Common
import Language.K3.Codegen.CPP.Materialization.Hints
import Language.K3.Codegen.CPP.Preprocessing
import Language.K3.Codegen.CPP.Primitives
import Language.K3.Codegen.CPP.Types

import qualified Language.K3.Codegen.CPP.Representation as R

import Language.K3.Analysis.Core
import qualified Language.K3.Analysis.CArgs as CArgs

-- | The reification context passed to an expression determines how the result of that expression
-- will be stored in the generated code.
--
-- TODO: Add RAssign/RDeclare distinction.
data RContext

    -- | Indicates that the calling context will ignore the callee's result.
    = RForget

    -- | Indicates that the calling context is a C++ function, in which case the result may be
    -- 'returned' from the callee. A true payload indicates that the return value needs to be
    -- manually move wrapped
    | RReturn { byMove :: Bool }

    -- | Indicates that the calling context requires the callee's result to be stored in a variable
    -- of a pre-specified name.
    | RName { targetN :: R.Expression, maybeByMove :: Maybe Bool}
    | RDecl { targetD :: Identifier, maybeByMove :: Maybe Bool}

    -- | A free-form reification context, for special cases.
    | RSplice ([CPPGenR] -> CPPGenR)

instance Show RContext where
    show RForget = "RForget"
    show (RReturn b) = "RReturn " ++ show b
    show (RName i b) = "RName \"" ++ (show i) ++ "\"" ++ " " ++ show b
    show (RDecl i b) = "RDecl \"" ++ (show i) ++ "\"" ++ " " ++ show b
    show (RSplice _) = "RSplice <opaque>"

-- Helper to default to forwarding when declaration pushdown is impossible.
precludeRDecl i b x = do
  xt <- getKType x
  fd <- cDecl xt i
  x' <- reify (RName (R.Variable $ R.Name i) b) x
  return (fd ++ x')

-- | Template Patterns
-- TODO: Check for transformer property.
pattern Fold c <- Node (EProject "fold" :@: _) [c]
pattern InsertWith c <- Node (EProject "insert_with" :@: _) [c]
pattern UpsertWith c <- Node (EProject "upsert_with" :@: _) [c]
pattern Lookup c <- Node (EProject "lookup" :@: _) [c]
pattern Peek c <- Node (EProject "peek" :@: _) [c]
pattern SafeAt c <- Node (EProject "safe_at" :@: _) [c]
pattern UnsafeAt c <- Node (EProject "unsafe_at" :@: _) [c]

pattern (:$:) f x <- Node (EOperate OApp :@: _) [f, x]

dataspaceIn :: K3 Expression -> [Identifier] -> Bool
dataspaceIn e as = isJust $ getKTypeP e >>= \t -> t @~ \case { TAnnotation i -> i `elem` as; _ -> False }

precludeInline :: K3 Expression -> Bool
precludeInline e = isJust $ e @~ \case { (EProperty s) -> ePropertyName s == "NoInline"; _ -> False}

stlLinearDSs :: [Identifier]
stlLinearDSs = ["Collection", "Set", "Vector", "Seq"]

stlAssocDSs :: [Identifier]
stlAssocDSs = ["Map"]

hasMoveProperty :: Annotation Expression -> Bool
hasMoveProperty ae = case ae of
                       (EProperty s) -> ePropertyName s == "Move"
                       _ -> False

forceMoveP :: K3 Expression -> Bool
forceMoveP e = isJust (e @~ hasMoveProperty)

deepHasFusionSource :: K3 Expression -> Bool
deepHasFusionSource f = f @:? "FusionSource" || case f of { f' :$: _ -> deepHasFusionSource f'; _ -> False }

hasBoxableProperty :: Annotation Expression -> Bool
hasBoxableProperty ae = case ae of
                       (EProperty s) -> ePropertyName s == "Boxable"
                       _ -> False

ifIsolateApplicationProp :: K3 Expression -> Bool
ifIsolateApplicationProp e = isJust $ e @~ \case { EProperty s -> ePropertyName s == "IsolateApplication"; _ -> False}


-- Get the materializaitons of a given expression
getMDecisions :: K3 Expression -> M.Map (Identifier, Direction) Method
getMDecisions e = case e @~ isEMaterialization of
                   Just (EMaterialization ms) -> ms
                   Nothing -> M.empty

getInDecisions :: K3 Expression -> M.Map Identifier Method
getInDecisions e = M.fromList [(i, m) | ((i, r), m) <- M.toList (getMDecisions e), r == In]

getExDecisions :: K3 Expression -> M.Map Identifier Method
getExDecisions e = M.fromList [(i, m) | ((i, r), m) <- M.toList (getMDecisions e), r == Ex]

getMethodFor :: Identifier -> Direction -> K3 Expression -> Method
getMethodFor i d e = M.findWithDefault defaultMethod (i, d) (getMDecisions e)

getInMethodFor :: Identifier -> K3 Expression -> Method
getInMethodFor i e = getMethodFor i In e

getExMethodFor :: Identifier -> K3 Expression -> Method
getExMethodFor i e = getMethodFor i Ex e

-- Heuristics
needsMoveCast :: K3 Type -> R.Expression -> Bool
needsMoveCast t e = isNonScalarType t && (not $ R.isMoveInferred e)

-- Move heuristic to avoid code clutter.
move :: K3 Type -> K3 Expression -> Bool
move t e = isNonScalarType t && moveByExprForm e
 where
  moveByExprForm :: K3 Expression -> Bool
  moveByExprForm e =
    case e of
      (tag -> EVariable _) -> True
      (tag -> EProject _) -> True
      (tag -> ELetIn _) -> True
      (tag -> EBindAs _) -> True
      (tag -> ECaseOf _) -> True
      (tag -> EIfThenElse) -> True
      _ -> False

gMoveByE :: K3 Expression -> R.Expression -> R.Expression
gMoveByE e x = fromMaybe x (getKTypeP e >>= \t -> return $ if move t e then R.Move x else x)

gMoveByDE :: Method -> K3 Expression -> R.Expression -> R.Expression
gMoveByDE m e x
  | m == Moved = gMoveByE e x
  | otherwise = x

forwardBy :: R.Expression -> R.Expression
forwardBy x = case x of
  R.Variable _ -> R.FMacro x
  R.Project x' f -> R.Project (forwardBy x') f
  _ -> x

passBy :: Method -> K3 Expression -> R.Expression -> R.Expression
passBy m e x = case m of
  Moved -> gMoveByE e x
  Forwarded -> forwardBy x
  _ -> x

-- | Realization of unary operators.
unarySymbol :: Operator -> CPPGenM Identifier
unarySymbol ONot = return "!"
unarySymbol ONeg = return "-"
unarySymbol u = throwE $ CPPGenE $ "Invalid Unary Operator " ++ show u

-- | Realization of binary operators.
binarySymbol :: Operator -> CPPGenM Identifier
binarySymbol OAdd = return "+"
binarySymbol OSub = return "-"
binarySymbol OMul = return "*"
binarySymbol ODiv = return "/"
binarySymbol OMod = return "%" -- TODO: type based selection of % vs fmod
binarySymbol OEqu = return "=="
binarySymbol ONeq = return "!="
binarySymbol OLth = return "<"
binarySymbol OLeq = return "<="
binarySymbol OGth = return ">"
binarySymbol OGeq = return ">="
binarySymbol OAnd = return "&&"
binarySymbol OOr = return "||"
binarySymbol OConcat = return "+"
binarySymbol b = throwE $ CPPGenE $ "Invalid Binary Operator " ++ show b

-- | Realization of constants.
constant :: Constant -> CPPGenM R.Literal
constant (CBool True) = return $ R.LBool True
constant (CBool False) = return $ R.LBool False
constant (CInt i) = return $ R.LInt i
constant (CReal d) = return $ R.LDouble d
constant (CString s) = return $ R.LString s
constant (CNone _) = return R.LNullptr
constant c = throwE $ CPPGenE $ "Invalid Constant Form " ++ show c

cDecl :: K3 Type -> Identifier -> CPPGenM [R.Statement]
cDecl t i = genCType t >>= \ct -> return [R.Forward $ R.ScalarDecl (R.Name i) ct Nothing]

inline :: K3 Expression -> CPPGenM ([R.Statement], R.Expression)
inline e = do
  boxRecordsP <- gets (boxRecords . flags)
  isolateApplicationP <- gets (isolateApplicationCG . flags)
  isolateQueryP <- gets (isolateQueryCG . flags)
  boxRecordsP <- gets (boxRecords . flags)
  let doInlineP = True
  case e of
    (tag &&& annotations -> (EConstant (CEmpty t), as)) ->
      case annotationComboIdE as of
        Nothing -> throwE $ CPPGenE $ "No Viable Annotation Combination for Empty " ++ show e
        Just ac -> getKType e >>= genCType >> genCType t >>= \ct -> return ([], R.Initialization (R.Collection ac ct) [])
    (tag -> EConstant c) -> constant c >>= \c' -> return ([], R.Literal c')

    (tag -> EVariable v) -> do
      gEnv <- gets globals
      case lookup v gEnv of
        Just (tag -> TFunction, _) -> return ([], R.Project (R.Dereference $ R.Variable $ R.Name "this") (R.Name v))
        Just (tag -> TForall _, _) -> return ([], R.Project (R.Dereference $ R.Variable $ R.Name "this") (R.Name v))
        _ -> return ([], R.Variable (R.Name v))

    (tag &&& children -> (t', [c])) | t' == ESome || t' == EIndirect -> do
      (e, v) <- inline c
      ct <- getKType c
      t <- genCType ct
      return (e, R.Call (R.Variable $ R.Specialized [t] (R.Name "make_shared")) [v])

    (tag &&& children -> (ETuple, [])) -> return ([], R.Initialization R.Unit [])

    (tag &&& children -> (ETuple, cs)) -> do
      (es, vs) <- unzip <$> mapM inline cs
      return (concat es, R.Call (R.Variable $ R.Name "make_tuple") vs)

    (tag &&& children -> (ERecord is, cs)) -> do
      (es, vs) <- unzip <$> mapM inline cs
      let reifyConstructorField (i, c, v) = do
            let orderAgnosticP = R.isOrderAgnostic v
	    let moveArg = if c @:? "Move" then Moved else getInMethodFor i e
            if moveArg == Moved
              then do
                castMoveP <- needsMoveCast <$> (getKType c) <*> (pure v)
                let moveCastModifier = if castMoveP then R.Move else id

                if orderAgnosticP
                  then return ([], moveCastModifier v)
                  else do
                    g <- genSym
		    let h = if c @:? "Move" then R.Move else R.FMacro
                    return ( [R.Forward $ R.ScalarDecl (R.Name g) (R.RValueReference R.Inferred) (Just $ moveCastModifier v)]
                          , h $ R.Variable $ R.Name g
                          )
              else do
                if orderAgnosticP
                  then return ([], v)
                  else do
                    g <- genSym
                    return ( [R.Forward $ R.ScalarDecl (R.Name g) (R.RValueReference R.Inferred) (Just v)]
                          , R.FMacro $ R.Variable $ R.Name g
                          )

      (concat -> rs, vs') <- unzip <$> mapM reifyConstructorField (zip3 is cs vs)
      let vs'' = snd . unzip . sortBy (comparing fst) $ zip is vs'
      t <- getKType e
      case t of
          (tag &&& children -> (TRecord _, _)) -> do
              sig <- genCType t
              return (concat es ++ rs, R.Initialization sig vs'')
          _ -> throwE $ CPPGenE $ "Invalid Record Type " ++ show t

    (tag &&& children -> (EOperate uop, [c])) -> do
      (ce, cv) <- inline c
      usym <- unarySymbol uop
      return (ce, R.Unary usym cv)

    (tag &&& children -> (EOperate OSeq, [a, b])) -> do
      ae <- reify RForget a
      (be, bv) <- inline b
      return (ae ++ be, bv)

    e@(tag -> ELambda _) -> do
      resetApplyLevel
      -- let isAccumulating = (not isolateQueryP) && e @:? "ReturnsArgument"
      let isAccumulating = False

      let (unzip -> (argNames, fExprs), b) = rollLambdaChain e

      let formalArgNames = ["_A" ++ show i | i <- [0..] | _ <- argNames]

      -- TODO: Need return types, or allow inferral? Need it iff multiple branches return different
      -- but coercible types.
      -- formalArgTypes <- forM_ fExprs $ \f -> getKType f >>= \case
      --   (tag &&& children -> (TFunction, [ta, _])) -> return ta
      --   _ -> throwE $ CPPGenE "Invalid Function Form"

      returnType <- sequence $ fmap (genCType . last . children) (getKTypeP $ last fExprs)

      let getArg (tag -> ELambda i) = i
      let (outerFExpr, innerFExpr) = (head &&& last) fExprs
      let (outerArg, _) = (getArg outerFExpr, getArg innerFExpr)

      -- let nrvo = getExMethodFor anon innerFExpr == Moved

      body <- reify (if isAccumulating then RForget else RReturn False) b

      let captureByMtrlzn i m = case m of
            ConstReferenced -> R.RefCapture (Just (i, Nothing))
            Referenced -> R.RefCapture (Just (i, Nothing))
            Moved -> R.ValueCapture (Just (i, Just $ R.Move $ R.Variable $ R.Name i))
            Copied -> R.ValueCapture (Just (i, Nothing))

      let captures = [R.ThisCapture] ++
                    (M.elems $ M.mapWithKey captureByMtrlzn $ M.filterWithKey (\k _ -> k /= outerArg)
                              $ getInDecisions outerFExpr)

      let reifyArg a g = if a == "_" then [] else
            let discriminator = if a == head (argNames) && isAccumulating then Referenced else (getInMethodFor a innerFExpr)
                reifyType = case discriminator of
                    ConstReferenced -> R.Reference $ R.Const R.Inferred
                    Referenced -> R.Reference R.Inferred
                    Forwarded -> R.RValueReference R.Inferred
                    _ -> R.Inferred
                reifyFrom = case discriminator of
                    -- Copied -> id
                    _ -> R.SForward (R.ConstExpr $ R.Call (R.Variable $ R.Name "decltype") [R.Variable $ R.Name g])
            in [R.Forward $ R.ScalarDecl (R.Name a) reifyType
                (Just $ reifyFrom (R.Variable $ R.Name g))]

      let argReifications = concat [reifyArg a g | a <- argNames | g <- formalArgNames]

      let fullBody = argReifications ++ body

      let argList = [ (if fi == "_" then Nothing else Just ai, R.RValueReference R.Inferred)
                    | ai <- formalArgNames
                    | fi <- argNames
                    ]

      return ([], R.Lambda captures argList True (if isAccumulating then Just R.Void else returnType) fullBody)

    p@(Fold c) :$: f :$: z  | doInlineP -> do
      (ce, cv) <- inline c
      (ze, zv) <- inline z

<<<<<<< HEAD
      let isAP = isJust $ p @~ (\case { EProperty (ePropertyName -> "AccumulatingTransformer") -> True
                                      ; _ -> False
                                      })
          isRA = isJust $ f @~ (\case { EProperty (ePropertyName -> "ReturnsArgument") -> True
                                      ; _ -> False
                                      })

          -- isSM = isAP || isRA
          isSM = False

      eleMove <- getKType c >>= \(tag &&& children -> (TCollection, [t])) -> return $ getInMethodFor anonS p == Moved && isNonScalarType t

      let accMove = gMoveByDE (if forceMoveP e then Moved else getInMethodFor anonS e) z zv
=======
      -- Accumulating Function
      fs <- genSym
      fe <- reify (RDecl fs Nothing) f
>>>>>>> f341ac1f

      -- Initial Accumulator
      accVar <- genSym
      let movedAcc = gMoveByDE (if forceMoveP e then Moved else getInMethodFor anon e) z zv
      let accDecl = R.Forward $ R.ScalarDecl (R.Name accVar) R.Inferred (Just movedAcc)

      -- Index Variable
      eleVar <- genSym
      movedEle <- do
        (tag &&& children -> (TCollection, [t])) <- getKType c
        return $ if getInMethodFor anon p == Moved && isNonScalarType t
                   then R.Move $ R.Variable $ R.Name eleVar
                   else R.Variable $ R.Name eleVar

      -- TODO: Inline Apply

      -- Core Loop
      -- TODO: Double Reify on Embedded Folds
      let loopBody = R.Assignment
                      (R.Variable $ R.Name accVar)
                      (R.Call
                       (R.Variable $ R.Name fs)
                       [ R.Move $ R.Variable $ R.Name accVar
                       , movedEle
                       ])
      let loop = R.ForEach eleVar (R.Reference R.Inferred) cv (R.Block [loopBody])

      -- Extra Reification for Query Isolation.
      (xe, xv) <- if isolateQueryP
                    then do
                     q <- genSym
                     return ([R.Forward $ R.ScalarDecl (R.Name q) R.Inferred (Just $ R.Variable $ R.Name accVar)], q)
                    else return ([], accVar)
      return (ze ++ [accDecl] ++ ce ++ fe ++ [loop] ++ xe, R.Move $ R.Variable $ R.Name xv)

    p@(InsertWith c) :$: k :$: w | c `dataspaceIn` stlAssocDSs && doInlineP -> do
      br <- gets (boxRecords . flags)
      (ce, cv) <- inline c
<<<<<<< HEAD
      kn <- genSym
      ke <- reify (RDecl kn Nothing) k
      --(ke, kv) <- case k of
      --  (tag &&& children -> (ERecord fs, cs)) | not br -> do
      --    (unzip -> (fes, catMaybes -> [fv])) <- for (zip fs cs) $ \(f, j) ->
      --      if f == "key"
      --        then do
      --          (fe, fv) <- inline j
      --          return (fe, Just fv)
      --        else do
      --          fe <- reify RForget j
      --          return (fe, Nothing)
      --    return (concat fes, fv)
      --  _ -> inline k >>= \(ke', kv') -> return (ke', R.Project (if br then R.Dereference kv' else kv') (R.Name "key"))
      -- kg <- genSym
      -- ke <- reify (RDecl kg Nothing) k
=======
      (ke, kv) <- inline k

      kt <- getKType k >>= genCType
      rt <- getKType c >>= \(tag &&& children -> (TCollection, [rt])) -> genCType rt
>>>>>>> f341ac1f

      kp <- genSym
      let kpdecl = R.Forward $ R.ScalarDecl (R.Name kp) (R.Reference R.Inferred) (Just $ R.Project (R.Variable $ R.Name kn) (R.Name "key"))

      ug <- genSym
      let ue = R.Forward $ R.ScalarDecl (R.Name ug) (R.Reference R.Inferred) (Just $  R.Call (R.Project cv (R.Name "getContainer")) [])
      let uv = R.Variable $ R.Name ug

      existing <- genSym
      let existingFind = R.Call (R.Project uv (R.Name "find")) [R.Variable $ R.Name kp]
      let existingDecl = R.Forward $ R.ScalarDecl (R.Name existing) R.Inferred (Just $ existingFind)
      let existingPred = R.Binary "=="
                          (R.Variable $ R.Name existing)
                          (R.Call (R.Variable $ R.Qualified (R.Name "std") (R.Name "end")) [uv])

<<<<<<< HEAD
      let nfe = [R.Assignment (R.Subscript uv (R.Variable $ R.Name kp)) (R.Move $ R.Variable $ R.Name kn)]
      (wfe, wfb) <- inlineApply False (RName (R.Project (R.Dereference (R.Variable $ R.Name existing)) (R.Name "second")) (Just True)) w
                      [R.Move $ R.Project (R.Dereference (R.Variable $ R.Name existing)) (R.Name "second"), R.Variable $ R.Name kn]
=======
      let nfe = [R.Assignment (R.Subscript uv kp) kv]
      (wfe, wfb) <- inlineApply (RName (R.Project (R.Dereference (R.Variable $ R.Name existing)) (R.Name "second")) (Just True)) w
                      [R.Move $ R.Project (R.Dereference (R.Variable $ R.Name existing)) (R.Name "second"), kv]
                      [rt, kt]
>>>>>>> f341ac1f

      return (ce ++ [ue] ++ ke ++ [kpdecl] ++ [existingDecl] ++ [R.IfThenElse existingPred nfe (wfe ++ wfb)]
            , R.Initialization R.Unit [])

    p@(UpsertWith c) :$: k :$: n :$: w | c `dataspaceIn` stlAssocDSs && doInlineP -> do
      (ce, cv) <- inline c

      rt <- getKType c >>= \(tag &&& children -> (TCollection, [rt])) -> genCType rt

      kg <- genSym
      br <- gets (boxRecords . flags)
      (ke, kv) <- case k of
        (tag &&& children -> (ERecord fs, cs)) | not br -> do
          (unzip -> (fes, catMaybes -> [fv])) <- for (zip fs cs) $ \(f, j) ->
            if f == "key"
              then do
                (fe, fv) <- inline j
                return (fe, Just fv)
              else do
                fe <- reify RForget j
                return (fe, Nothing)
          return (concat fes, fv)
        _ -> inline k >>= \(ke', kv') -> return (ke', R.Project (if br then R.Dereference kv' else kv') (R.Name "key"))

      ug <- genSym
      let ue = R.Forward $ R.ScalarDecl (R.Name ug) (R.Reference R.Inferred) (Just $  R.Call (R.Project cv (R.Name "getContainer")) [])
      let uv = R.Variable $ R.Name ug

      existing <- genSym
      let existingFind = R.Call (R.Project uv (R.Name "find")) [kv]
      let existingDecl = R.Forward $ R.ScalarDecl (R.Name existing) R.Inferred (Just $ existingFind)
      let existingPred = R.Binary "=="
                          (R.Variable $ R.Name existing)
                          (R.Call (R.Variable $ R.Qualified (R.Name "std") (R.Name "end")) [uv])

      (nfe, nfb) <- inlineApply (RName (R.Subscript uv kv) (Just True)) n [R.Initialization R.Unit []] [R.Unit]

      --let rArg = isJust $ w @~ (\case { EProperty (ePropertyName -> "ReturnsArgument") -> True; _ -> False })
      let rArg = False
      let rContext = if rArg
                      then RForget
                      else RName (R.Project (R.Dereference (R.Variable $ R.Name existing)) (R.Name "second")) (Just True)

      (wfe, wfb) <- inlineApply rContext w
                      [(if rArg then id else R.Move) $ R.Project (R.Dereference (R.Variable $ R.Name existing)) (R.Name "second")]
                      [rt]

      return (ce ++ [ue] ++ ke ++ [existingDecl] ++ [R.IfThenElse existingPred (nfe ++ nfb) (wfe ++ wfb)]
            , R.Initialization R.Unit [])

    p@(UpsertWith c) :$: k :$: n :$: w | c `dataspaceIn` ["IntMap"] && doInlineP -> do
      (ce, cv) <- inline c
      (ke, kv) <- inline k

      recordType <- getKType k >>= genCType

      let keyField = if boxRecordsP then R.Project (R.Dereference kv) (R.Name "key") else R.Project kv (R.Name "key")

      mapi <- genSym
      let mapiDecl = R.Forward $ R.ScalarDecl (R.Name mapi) (R.Pointer R.Inferred)
                       (Just $ R.Call (R.Project cv (R.Name "get_mapi")) [])
      let sizeCheck = R.Binary "==" (R.Project (R.Dereference $ R.Variable $ R.Name mapi) (R.Name "size")) (R.Literal $ R.LInt 0)

      let insertionRecord = R.CCast (R.Pointer R.Void) (R.SCast (R.Const $ R.Pointer $ R.Void) (R.TakeReference kv))
      let insertCall = R.SCast (R.Pointer recordType)
                         (R.Call (R.Variable $ R.Name "mapi_insert") [R.Variable $ R.Name mapi, insertionRecord])

      placement <- genSym
      let placementDecl = R.Forward $ R.ScalarDecl (R.Name placement) (R.Pointer R.Inferred) (Just insertCall)

      (nfe, nfs) <- inlineApply (RName (R.Dereference $ R.Variable $ R.Name placement) (Just True)) n [R.Initialization R.Unit []]
                      [R.Unit]

      let missingBranch = [placementDecl] ++ nfe ++ nfe ++ nfs

      existing <- genSym
      let existingDecl = R.Forward $ R.ScalarDecl (R.Name existing) (R.Pointer R.Inferred)
                           (Just $ R.SCast (R.Pointer recordType)
                             (R.Call (R.Variable $ R.Name "mapi_find") [R.Variable $ R.Name mapi, keyField]))

      let existingCheck = R.Binary "==" (R.Variable $ R.Name existing) (R.Literal R.LNullptr)

      (wfe, wfs) <- inlineApply (RName (R.Dereference $ R.Variable $ R.Name existing) (Just True)) w
                                [R.Move (R.Dereference $ R.Variable $ R.Name existing)]
                                [recordType]

      let nonEmptyCase = R.IfThenElse existingCheck missingBranch (wfe ++ wfs)
      let nonEmptyBranch = [existingDecl, nonEmptyCase]
      let fullCase = R.IfThenElse sizeCheck missingBranch nonEmptyBranch

      return (ce ++ ke ++ [mapiDecl, fullCase], R.Initialization R.Unit [])

    p@(Lookup c) :$: k :$: n :$: w | c `dataspaceIn` stlAssocDSs && doInlineP -> do
      (ce, cv) <- inline c
      rt <- getKType c >>= \(tag &&& children -> (TCollection, [rt])) -> genCType rt
      kg <- genSym
      ke <- reify (RDecl kg Nothing) k
      br <- gets (boxRecords . flags)
      let kv = R.Project ((if br then R.Dereference else id) $ R.Variable $ R.Name kg) (R.Name "key")
      (ke, kv) <- case k of
        (tag &&& children -> (ERecord fs, cs)) | br -> do
          (unzip -> (fes, catMaybes -> [fv])) <- for (zip fs cs) $ \(f, j) ->
            if f == "key"
              then do
                (fe, fv) <- inline j
                return (fe, Just fv)
              else do
                fe <- reify RForget j
                return (fe, Nothing)
          return (concat fes, fv)
        _ -> inline k >>= \(ke', kv') -> return (ke', R.Project (if br then R.Dereference kv' else kv') (R.Name "key"))

      ug <- genSym
      let ue = R.Forward $ R.ScalarDecl (R.Name ug) (R.Reference R.Inferred) (Just $  R.Call (R.Project cv (R.Name "getContainer")) [])
      let uv = R.Variable $ R.Name ug

      existing <- genSym
      let existingFind = R.Call (R.Project uv (R.Name "find")) [kv]
      let existingDecl = R.Forward $ R.ScalarDecl (R.Name existing) R.Inferred (Just $ existingFind)
      let existingPred = R.Binary "=="
                          (R.Variable $ R.Name existing)
                          (R.Call (R.Variable $ R.Qualified (R.Name "std") (R.Name "end")) [uv])

      result <- genSym
      resultType <- getKType e >>= genCType
      let resultDecl = R.Forward $ R.ScalarDecl (R.Name result) resultType Nothing

      (nfe, nfb) <- inlineApply (RName (R.Variable $ R.Name result) Nothing) n [R.Initialization R.Unit []] [R.Unit]
      (wfe, wfb) <- inlineApply (RName (R.Variable $ R.Name result) Nothing) w
                      [R.Project (R.Dereference (R.Variable $ R.Name existing)) (R.Name "second")] [rt]


      return (ce ++ [ue] ++ ke ++ [resultDecl, existingDecl] ++ [R.IfThenElse existingPred (nfe ++ nfb) (wfe ++ wfb)]
            , R.Variable $ R.Name result)

    p@(Peek c) :$: n :$: w | c `dataspaceIn` stlLinearDSs && doInlineP -> do
      (ce, cv) <- inline c
      rt <- getKType c >>= \(tag &&& children -> (TCollection, [rt])) -> genCType rt

      ug <- genSym
      let ue = R.Forward $ R.ScalarDecl (R.Name ug) (R.Reference R.Inferred) (Just $  R.Call (R.Project cv (R.Name "getConstContainer")) [])
      let uv = R.Variable $ R.Name ug

      first <- genSym
      let firstCall = R.Call (R.Project uv (R.Name "begin")) []
      let firstDecl = R.Forward $ R.ScalarDecl (R.Name first) R.Inferred (Just $ firstCall)
      let firstPred = R.Binary "=="
                        (R.Variable $ R.Name first)
                        (R.Call (R.Variable $ R.Qualified (R.Name "std") (R.Name "end")) [uv])

      result <- genSym
      resultType <- getKType e >>= genCType
      let resultDecl = R.Forward $ R.ScalarDecl (R.Name result) resultType Nothing
      (nfe, nfb) <- inlineApply (RName (R.Variable $ R.Name result) Nothing) n [R.Initialization R.Unit []] [R.Unit]
      (wfe, wfb) <- inlineApply (RName (R.Variable $ R.Name result) Nothing) w [R.Dereference $ R.Variable $ R.Name first] [rt]

      return (ce ++ [ue] ++ [resultDecl, firstDecl] ++ [R.IfThenElse firstPred (nfe ++ nfb) (wfe ++ wfb)]
            , R.Variable $ R.Name result)

    p@(SafeAt c) :$: i :$: n :$: w | c `dataspaceIn` stlLinearDSs && doInlineP -> do
      (ce, cv) <- inline c
      rt <- getKType c >>= \(tag &&& children -> (TCollection, [rt])) -> genCType rt
      ig <- genSym
      ie <- reify (RDecl ig Nothing) i
      let iv = R.Variable $ R.Name ig

      ug <- genSym
      let ue = R.Forward $ R.ScalarDecl (R.Name ug) (R.Reference R.Inferred) (Just $  R.Call (R.Project cv (R.Name "getConstContainer")) [])
      let uv = R.Variable $ R.Name ug

      let sizeCheck = R.Binary "<" iv (R.Call (R.Project uv (R.Name "size")) [])

      iterator <- genSym
      let advance = [ R.Forward $ R.ScalarDecl (R.Name iterator) R.Inferred (Just $ (R.Call (R.Project uv (R.Name "begin")) []))
                    , R.Ignore $ R.Call (R.Variable $ R.Qualified (R.Name "std") (R.Name "advance")) [R.Variable (R.Name iterator), iv]
                    ]

      result <- genSym
      resultType <- getKType e >>= genCType
      let resultDecl = R.Forward $ R.ScalarDecl (R.Name result) resultType Nothing

      (nfe, nfb) <- inlineApply (RName (R.Variable $ R.Name result) Nothing) n [R.Initialization R.Unit []] [R.Unit]
      (wfe, wfb) <- inlineApply (RName (R.Variable $ R.Name result) Nothing) w [R.Dereference (R.Variable $ R.Name iterator)] [rt]

      return (ce ++ [ue] ++ ie ++ [resultDecl] ++ [R.IfThenElse sizeCheck (advance ++ wfe ++ wfb) (nfe ++ nfb)]
            , R.Variable $ R.Name result)

    p@(UnsafeAt c) :$: i :$: w | c `dataspaceIn` stlLinearDSs && doInlineP -> do
      (ce, cv) <- inline c
      rt <- getKType c >>= \(tag &&& children -> (TCollection, [rt])) -> genCType rt
      ig <- genSym
      ie <- reify (RDecl ig Nothing) i
      let iv = R.Variable $ R.Name ig

      ug <- genSym
      let ue = R.Forward $ R.ScalarDecl (R.Name ug) (R.Reference R.Inferred) (Just $  R.Call (R.Project cv (R.Name "getConstContainer")) [])
      let uv = R.Variable $ R.Name ug

      iterator <- genSym
      let advance = [ R.Forward $ R.ScalarDecl (R.Name iterator) R.Inferred (Just $ (R.Call (R.Project uv (R.Name "begin")) []))
                    , R.Ignore $ R.Call (R.Variable $ R.Qualified (R.Name "std") (R.Name "advance")) [R.Variable (R.Name iterator), iv]
                    ]

      result <- genSym
      resultType <- getKType e >>= genCType
      let resultDecl = R.Forward $ R.ScalarDecl (R.Name result) resultType Nothing

      (wfe, wfb) <- inlineApply (RName (R.Variable $ R.Name result) Nothing) w [R.Dereference (R.Variable $ R.Name iterator)] [rt]

      return (ce ++ [ue] ++ ie ++ [resultDecl] ++ [R.Block (advance ++ wfe ++ wfb)]
            , R.Variable $ R.Name result)

    f :$: x | isolateApplicationP && deepHasFusionSource f && not (e @:? "ApplicationIsolated") -> do
      g <- genSym
      es <- guardDReify serializeRoundTrip (RDecl g Nothing) (e @:+ "ApplicationIsolated")
      return (es, R.Variable $ R.Name g)

    _ :$: _ -> do
      -- Inline both function and argument for call.
      incApplyLevel

      let (f, as) = rollAppChain e
      (fe, fv) <- inline f
      let xs = map (last . children) as
      let inline' e' =
            if deepHasFusionSource f && isolateApplicationP then serializeRoundTripInline e'
            else inline e'

      (unzip -> (xes, xvs)) <- mapM inline' xs

      let reifyArg (x, xv, m) = do
            let orderAgnosticP = R.isOrderAgnostic xv
            let moveArg = if x @:? "Move" then Moved else getInMethodFor anonS m
            if moveArg `elem` [Moved, Forwarded]
              then do
                let castMoveP = maybe True (\m -> needsMoveCast m xv) (getKTypeP x)

                let castModifier = case moveArg of
                      -- _ | not isolateQueryP && f @:? "ReturnsArgument" -> id
                      Moved | castMoveP -> R.Move
                      Forwarded -> R.FMacro
                      _ -> id

                if orderAgnosticP
                  then return ([], castModifier xv)
                  else do
                    g <- genSym
                    return ( [R.Forward $ R.ScalarDecl (R.Name g) (R.RValueReference R.Inferred) (Just $ castModifier xv)]
                          , R.FMacro $ R.Variable $ R.Name g
                          )
              else do
                if orderAgnosticP
                  then return ([], xv)
                  else do
                    g <- genSym
                    return ( [R.Forward $ R.ScalarDecl (R.Name g) (R.RValueReference R.Inferred) (Just xv)]
                          , R.FMacro $ R.Variable $ R.Name g
                          )

      (unzip -> (argDecls, argPasses)) <- mapM reifyArg $ zip3 xs xvs as

      br <- gets (boxRecords . flags)

      let nameMod = if br && isJust (f @~ hasBoxableProperty) then (R.nameConcat "boxed_") else id

      let eName i = maybe (return $ nameMod i) (const $ getKType e >>= genCType >>= \rt -> return $ R.Specialized [rt] (nameMod i))
                      (f @~ CArgs.isErrorFn)
      fv' <- case fv of
              R.Project s i -> R.Project s <$> eName i
              R.Variable i -> R.Variable <$> eName i
              _ -> return fv

      return (fe ++ concat xes ++ concat argDecls , R.Call fv' argPasses)

    (tag &&& children -> (EOperate OSnd, [tag &&& children -> (ETuple, [trig@(tag -> EVariable tName), addr]), val])) -> do
      d <- genSym
      tIdName <- case trig @~ isEProperty of
                  Just (EProperty (ePropertyValue -> Just (tag -> LString nm))) -> return nm
                  _ -> throwE $ CPPGenE $ "No trigger id property attached to " ++ tName
      (te, _)  <- inline trig
      (ae, av)  <- inline addr
      (ve, vv)  <- inline val
      let messageValue = passBy (getInMethodFor "!" e) val vv
      trigTypes <- getKType val >>= genCType
      let me = R.Variable $ R.Name "me"
      let commonSArgs = [me, av, R.Variable $ R.Name tIdName, messageValue]

      (sName, sArgs) <- case (e @~ isEDelay, e @~ isEDelayOverride, e @~ isEDelayOverrideEdge) of
                        (Just (EProperty (ePropertyValue -> Just (tag -> LInt delay))), Nothing, Nothing) ->
                          return ("delayedSend",
                            commonSArgs ++ [R.Variable $ R.Name "TimerType::Delay", R.Literal $ R.LInt delay])

                        (Nothing, Just (EProperty (ePropertyValue -> Just (tag -> LInt delay))), Nothing) ->
                          return ("delayedSend",
                            commonSArgs ++ [R.Variable $ R.Name "TimerType::DelayOverride", R.Literal $ R.LInt delay])

                        (Nothing, Nothing, Just (EProperty (ePropertyValue -> Just (tag -> LInt delay)))) ->
                          return ("delayedSend",
                            commonSArgs ++ [R.Variable $ R.Name "TimerType::DelayOverrideEdge", R.Literal $ R.LInt delay])

                        (Nothing, Nothing, Nothing) -> return ("send", commonSArgs)

                        _ -> throwE $ CPPGenE $ "Invalid delay send properties"

      return (concat [te, ae, ve]
                  ++ [ R.Ignore $ R.Call (R.Project (R.Variable $ R.Name "__engine_") (R.Specialized [trigTypes] (R.Name sName))) sArgs ]
              , R.Initialization R.Unit [])

    (tag &&& children -> (EOperate bop, [a, b])) -> do
      (ae, av) <- inline a
      (be, bv) <- inline b
      bsym <- binarySymbol bop
      return (ae ++ be, R.Binary bsym av bv)

    (tag &&& children -> (EProject v, [k])) -> do
      (ke, kv) <- inline k

      br <- gets (boxRecords . flags)
      kt <- getKType k
      let bw = case tag kt of
                TRecord _ | br -> R.Dereference kv
                _ -> kv
      -- let bw = if br && tag kt /= TCollection then R.Dereference kv else kv
      return (ke, R.Project bw (R.Name v))

    (tag &&& children -> (EAssign x, [e])) -> reify (RName (R.Variable $ R.Name x) Nothing) e >>= \a ->
                                                    return (a, R.Initialization R.Unit [])

    (tag &&& children -> (EAddress, [h, p])) -> do
      (he, hv) <- inline h
      (pe, pv) <- inline p
      return (he ++ pe, R.Call (R.Variable $ R.Name "make_address") [hv, pv])

    _ -> do
      k <- genSym
      effects <- reify (RDecl k Nothing) e
      return (effects, R.Variable $ R.Name k)
 where
  isETriggerId (EProperty (ePropertyName -> "TriggerId")) = True
  isETriggerId _ = False

  isEDelay (EProperty (ePropertyName -> "Delay")) = True
  isEDelay _ = False

  isEDelayOverride (EProperty (ePropertyName -> "DelayOverride")) = True
  isEDelayOverride _ = False

  isEDelayOverrideEdge (EProperty (ePropertyName -> "DelayOverrideEdge")) = True
  isEDelayOverrideEdge _ = False


-- | The generic function to generate code for an expression whose result is to be reified. The
-- method of reification is indicated by the @RContext@ argument.
reify :: RContext -> K3 Expression -> CPPGenM [R.Statement]
reify r e = do
  isolateApplicationP <- gets (isolateApplicationCG . flags)
  isolateQueryP <- gets (isolateQueryCG . flags)
  let doInlineP = True
  case (r, e) of
    (RForget, Fold _ :$: _ :$: _) | doInlineP -> do
      (ee, _) <- inline e
      return ee

    -- TODO: Is this the fix we need for the unnecessary reification issues?
    (RForget, _ :$: _) -> do
      (ee, ev) <- inline e
      return $ ee ++ [R.Ignore ev]

    (_,(tag &&& children -> (EOperate OSeq, [a, b]))) -> do
      ae <- reify RForget a
      be <- reify r b
      return $ ae ++ be

    (RDecl i b, (tag -> ELetIn _)) -> precludeRDecl i b e

    (_, (tag &&& children -> (ELetIn x, [i, b]))) -> do
      let initD = getInMethodFor x e
      ie <- reify (RDecl x (Just $ initD == Moved)) i
      be <- reify r b
      return [R.Block $ ie ++ be]

    (RDecl i b, (tag -> ECaseOf _)) -> precludeRDecl i b e

    (_, k@(tag &&& children -> (ECaseOf x, [e, s, n]))) -> do
      let m = getInMethodFor x k

      initKType <- getKType e
      initCType <- genCType initKType

      let innerCType = case initCType of
                        R.Pointer t -> t
                        R.SharedPointer t -> t
                        _ -> error "Invalid pointer type for case/of"

      -- Code to reify the case/of initializer, and the name of the temporary variable used.
      (initName, initReify) <-
        case tag e of
          EVariable k -> return (k, [])
          _ -> do
            g <- genSym
            ee <- reify (RName (R.Variable $ R.Name g) Nothing) e
            return (g, [R.Forward $ R.ScalarDecl (R.Name g) initCType Nothing] ++ ee)

      let initExpr = R.Dereference $ R.Variable $ R.Name initName

      let cx = R.Name x

      let initSome =
            case m of
              Copied -> [R.Forward $ R.ScalarDecl cx innerCType (Just initExpr)]
              Moved -> [R.Forward $ R.ScalarDecl cx innerCType (Just $ R.Move initExpr)]
              Referenced -> [R.Forward $ R.ScalarDecl cx (R.Reference innerCType) (Just initExpr)]
              ConstReferenced -> [R.Forward $ R.ScalarDecl cx (R.Reference $ R.Const innerCType) (Just initExpr)]

      let writeBackSome = case m of
                            Copied -> [R.Assignment (R.Variable $ R.Name initName) (R.Variable $ R.Name x)]
                            Moved -> [R.Assignment (R.Variable $ R.Name initName) (R.Move $ R.Variable $ R.Name x)]
                            _ -> []

      let writeBackNone = case m of
                            Copied -> [R.Assignment (R.Variable $ R.Name initName) (R.Literal R.LNullptr)]
                            Moved -> [R.Assignment (R.Variable $ R.Name initName) (R.Literal R.LNullptr)]
                            _ -> []

      -- If this case/of is the last expression in the current function and therefore returns,
      -- writeback must happen before the return takes place.
      (someE, noneE, returnDecl, returnStmt) <-
        case r of
          RReturn j | m == Copied || m == Moved -> do
            returnName <- genSym
            returnType <- getKType k >>= genCType
            let returnDecl = [R.Forward $ R.ScalarDecl (R.Name returnName) returnType Nothing]
            let returnStmt = if j then R.Move (R.Variable $ R.Name returnName) else (R.Variable $ R.Name returnName)
            someE <- reify (RName (R.Variable $ R.Name returnName) Nothing) s
            noneE <- reify (RName (R.Variable $ R.Name returnName) Nothing) n

            return (someE, noneE, returnDecl, [R.Return returnStmt])
          _ -> do
            someE <- reify r s
            noneE <- reify r n
            return (someE, noneE, [], [])

      return $ initReify ++ [R.IfThenElse (R.Variable $ R.Name initName)
                                (returnDecl ++ initSome ++ someE ++ writeBackSome ++ returnStmt)
                                (returnDecl ++ noneE ++ writeBackNone ++ returnStmt)]

    (RDecl i b, x@(tag -> EBindAs _)) -> precludeRDecl i b x

    (_, k@(tag &&& children -> (EBindAs b, [a, e]))) -> do
      let newNames =
            case b of
              BIndirection i -> [i]
              BTuple is -> is
              BRecord iis -> snd (unzip iis)
              BSplice _ -> []

      initKType <- getKType a
      initCType <- genCType initKType

      (initName, initReify) <- do
        g <- genSym
        (e, i) <- inline a
        return (g, e ++ [R.Forward $ R.ScalarDecl (R.Name g) (R.RValueReference R.Inferred) (Just i)])

        {- case tag a of
          EVariable v -> return (v, [])
          _ -> do
            g <- genSym
            ee <- reify (RName (R.Variable $ R.Name g) Nothing) a
            return (g, [R.Forward $ R.ScalarDecl (R.Name g) initCType Nothing] ++ ee) -}

      let initExpr = R.Variable (R.Name initName)

      let initSkeleton t m i e = [R.Forward $ R.ScalarDecl (R.Name i) (t R.Inferred) (Just $ m e)]

      let initByDecision d =
            case d of
              Referenced -> initSkeleton R.Reference id
              ConstReferenced -> initSkeleton (R.Const . R.Reference) id
              Moved -> initSkeleton id R.Move
              Copied -> initSkeleton id id

      let bindInit =
            case b of
              BIndirection i -> initByDecision (getInMethodFor i k) i (R.Dereference initExpr)
              BTuple is ->
                concat [initByDecision (getInMethodFor i k) i (R.TGet initExpr n) | i <- is | n <- [0..]]
              BRecord iis ->
                concat [initByDecision (getInMethodFor i k) i (R.Project initExpr (R.Name f)) | (f, i) <- iis]
              BSplice _ -> []

      let wbByDecision d old new =
            case d of
              Referenced -> []
              ConstReferenced -> []
              Moved -> [R.Assignment old (R.Move new)]
              Copied -> [R.Assignment old new]

      let bindWriteBack =
            case b of
              BIndirection i -> wbByDecision (getExMethodFor i k) (R.Dereference initExpr) (R.Variable $ R.Name i)
              BTuple is ->
                concat [wbByDecision (getExMethodFor i k) (R.TGet initExpr n) (R.Variable $ R.Name i) | i <- is | n <- [0..]]
              BRecord iis ->
                concat [wbByDecision (getExMethodFor i k) (R.Project initExpr (R.Name f)) (R.Variable $ R.Name i) | (f, i) <- iis]
              BSplice _ -> []

      (bindBody, returnDecl, returnStmt) <-
        case r of
          RReturn m | any (\d -> d == Moved || d == Copied) (getExDecisions k) -> do
            returnName <- genSym
            returnType <- getKType k >>= genCType
            let returnDecl = [R.Forward $ R.ScalarDecl (R.Name returnName) returnType Nothing]
            let returnExpr = if m then R.Move (R.Variable $ R.Name returnName) else (R.Variable $ R.Name returnName)
            bindBody <- reify (RName (R.Variable $ R.Name returnName) (Just m)) e
            return (bindBody, returnDecl, [R.Return returnExpr])
          _ -> do
            bindBody <- reify r e
            return (bindBody, [], [])

      return $ initReify ++ [R.Block $ bindInit ++ returnDecl ++ bindBody ++ bindWriteBack ++ returnStmt]

    (RDecl i mb, x@(tag -> EIfThenElse)) -> precludeRDecl i mb x

    (_, (tag &&& children -> (EIfThenElse, [p, t, e]))) -> do
        (pe, pv) <- inline p
        te <- reify r t
        ee <- reify r e
        return $ pe ++ [R.IfThenElse pv te ee]

    -- | Catch-all case
    _ -> do
      (effects, value) <- inline e
      reification <- doReify r e value
      return $ effects ++ reification

doReify :: RContext -> K3 Expression -> R.Expression -> CPPGenM [R.Statement]
doReify r e v = case r of
  RForget -> return []
  RName k b -> return [R.Assignment k (if fromMaybe False b then gMoveByE e v else v)]
  RDecl i b -> return [R.Forward $ R.ScalarDecl (R.Name i) (R.Inferred)
                      (Just $ if fromMaybe False b then gMoveByE e v else v)]
  RReturn b -> return $ [R.Return $ (if b then R.Move else id) v]
  RSplice _ -> throwE $ CPPGenE "Unsupported reification by splice."

doubleReify :: RContext -> K3 Expression -> CPPGenM [R.Statement]
doubleReify r e = do
  g <- genSym
  es' <- reify (RDecl g Nothing) e
  let rg = R.Variable $ R.Name g
  es <- doReify r e rg
  return $ es' ++ es

serializeRoundTripCPP :: R.Type -> R.Expression -> CPPGenM ([R.Statement], R.Expression)
serializeRoundTripCPP t v = do
  g <- genSym
  let gDecl = R.Forward $ R.ScalarDecl (R.Name g) R.Inferred
                (Just $ R.Call (R.Variable $ R.Name "pack")
                          [v, R.Variable $ R.Qualified (R.Name "CodecFormat") (R.Name "YASBinary")])
  u <- genSym
  let uDecl = R.Forward $ R.ScalarDecl (R.Name u) R.Inferred
                (Just $ R.Call (R.Variable $ R.Specialized [t] $ R.Name "unpack") [R.Move $ R.Variable $ R.Name g])
  return ([gDecl, uDecl], R.Dereference $ R.Variable $ R.Name u)

serializeRoundTripInline :: K3 Expression -> CPPGenM ([R.Statement], R.Expression)
serializeRoundTripInline e = do
  (es, v) <- inline e
  t <- getKType e >>= genCType
  (es', v') <- serializeRoundTripCPP t v
  return (es ++ es', v')

serializeRoundTrip :: RContext -> K3 Expression -> CPPGenM [R.Statement]
serializeRoundTrip r e = do
  (es, v) <- serializeRoundTripInline e
  es' <- doReify r e v
  return $ es ++ es'


-- serializeRoundTrip


guardDReify :: (RContext -> K3 Expression -> CPPGenM [R.Statement]) -> RContext -> K3 Expression -> CPPGenM [R.Statement]
guardDReify f r e = gets (isolateApplicationCG . flags) >>= \a -> if a then f r e else reify r e


-- ** Template Helpers
inlineApply :: RContext -> K3 Expression -> [R.Expression] -> [R.Type] -> CPPGenM ([R.Statement], [R.Statement])
inlineApply r f xs xts = do
  isolateApplicationP <- gets (isolateApplicationCG . flags)
  case f of
    -- Can only inline lambdas, we do not grab definitions from elsewhere.
    (tag -> ELambda outerArg) -> do
      -- Roll the lambda chain up, we need the inner and outer lambdas, as well as the body. The
      -- outer lambda contains the names of the true captures (closure variables which are not
      -- nested lambda arguments), while the inner lambda contains the relevant materialization
      -- decisions.
      let (unzip -> (argNames, fExprs), body) = rollLambdaChain f

      -- Reify the body of the lambda under the desired context.
      rawBody <- if f @:? "FusionSource" && not (f @:? "BuiltinTransformer")
                   then guardDReify serializeRoundTrip r body
                   else reify r body

      let innerFExpr = last fExprs
      let isTrueCapture k m = k /= outerArg && (m == Copied || m == Moved)

      let trueCaptures = M.filterWithKey isTrueCapture (getInDecisions f)

      let reifyArgument formalName reifiedArg formalType = do
            if formalName == "_" then return [] else do
            let formalType = case getInMethodFor formalName innerFExpr of
                  Referenced -> R.Reference R.Inferred
                  ConstReferenced -> R.Reference $ R.Const $ R.Inferred
                  Copied -> R.Inferred
                  Moved -> R.Inferred
                  Forwarded -> R.RValueReference R.Inferred
            if isolateApplicationP && f @:? "FusionSource" && not (f @:? "BuiltinTransformer")
              then do
                (es, v) <- serializeRoundTripCPP formalType reifiedArg
                let fDecl = R.Forward $ R.ScalarDecl (R.Name formalName) (R.Reference R.Inferred) (Just v)
                return $ es ++ [fDecl]
                -- g <- genSym
                -- let firstAssign = R.Forward $ R.ScalarDecl (R.Name g) R.Inferred (Just reifiedArg)
                -- let secondAssign = R.Forward $ R.ScalarDecl (R.Name formalName) formalType (Just $ R.Variable $ R.Name g)
                -- return [firstAssign, secondAssign]
              else return [R.Forward $ R.ScalarDecl (R.Name formalName) formalType (Just reifiedArg)]

      argumentReifications <- concat <$> (sequence $ zipWith3 reifyArgument argNames xs xts)

      -- We only need to reify captures that need to be isolated (copied/moved), since reference
      -- captures will be in scope as desired. If a capture is to be isolated, generate a symbol for
      -- it, and replace the capture's name for it in the reified body.
      let reifyCapture (name, mtrlzn) (decls, oldBody) = do
            g <- genSym
            let cast = if mtrlzn == Moved then R.Move else id
            let decl = [R.Forward $ R.ScalarDecl (R.Name g) R.Inferred (Just $ cast $ R.Variable $ R.Name name)]
            return (decls ++ decl , R.subst g name <$> oldBody)

      (captureStmts, substBody) <- foldrM reifyCapture ([], rawBody) (M.toList trueCaptures)

      return (captureStmts, argumentReifications ++ substBody)
    _ -> do
      (fe, fv) <- inline f

      (concat -> argReifications, actualArgs) <-
        if isolateApplicationP && f @:? "FusionSource" && not (f @:? "BuiltinTransformer")
          then unzip <$> (sequence $ zipWith serializeRoundTripCPP xts xs)
          else return ([], xs)

      let callStmt = R.Call fv actualArgs

      ft <- getKType f
      let (tag &&& children -> (TFunction, [_, rt])) = ft
      crt <- genCType rt

      (resultLocationE, resultLocationV) <-
        if isolateApplicationP && f @:? "FusionSource" && not (f @:? "BuiltinTransformer")
          then serializeRoundTripCPP crt callStmt
            -- return ([R.Forward $ R.ScalarDecl (R.Name g) R.Inferred (Just callStmt)], R.Variable $ R.Name g)
          else return ([], callStmt)

      resultReification <-
        case r of
          RForget -> return [R.Ignore resultLocationV]
          RName k b -> return [R.Assignment k (if fromMaybe False b then R.Move resultLocationV else resultLocationV)]
          RDecl i b -> return [R.Forward $ R.ScalarDecl (R.Name i) R.Inferred
                              (Just $ if fromMaybe False b then R.Move resultLocationV else resultLocationV)]
          RReturn b -> return [R.Return $ if b then R.Move resultLocationV else resultLocationV]
          RSplice _ -> throwE $ CPPGenE "Unsupported reification by splice"

      return (fe ++ argReifications ++ resultLocationE, resultReification)<|MERGE_RESOLUTION|>--- conflicted
+++ resolved
@@ -219,7 +219,6 @@
 
 inline :: K3 Expression -> CPPGenM ([R.Statement], R.Expression)
 inline e = do
-  boxRecordsP <- gets (boxRecords . flags)
   isolateApplicationP <- gets (isolateApplicationCG . flags)
   isolateQueryP <- gets (isolateQueryCG . flags)
   boxRecordsP <- gets (boxRecords . flags)
@@ -359,36 +358,20 @@
       (ce, cv) <- inline c
       (ze, zv) <- inline z
 
-<<<<<<< HEAD
-      let isAP = isJust $ p @~ (\case { EProperty (ePropertyName -> "AccumulatingTransformer") -> True
-                                      ; _ -> False
-                                      })
-          isRA = isJust $ f @~ (\case { EProperty (ePropertyName -> "ReturnsArgument") -> True
-                                      ; _ -> False
-                                      })
-
-          -- isSM = isAP || isRA
-          isSM = False
-
-      eleMove <- getKType c >>= \(tag &&& children -> (TCollection, [t])) -> return $ getInMethodFor anonS p == Moved && isNonScalarType t
-
-      let accMove = gMoveByDE (if forceMoveP e then Moved else getInMethodFor anonS e) z zv
-=======
       -- Accumulating Function
       fs <- genSym
       fe <- reify (RDecl fs Nothing) f
->>>>>>> f341ac1f
 
       -- Initial Accumulator
       accVar <- genSym
-      let movedAcc = gMoveByDE (if forceMoveP e then Moved else getInMethodFor anon e) z zv
+      let movedAcc = gMoveByDE (if forceMoveP e then Moved else getInMethodFor anonS e) z zv
       let accDecl = R.Forward $ R.ScalarDecl (R.Name accVar) R.Inferred (Just movedAcc)
 
       -- Index Variable
       eleVar <- genSym
       movedEle <- do
         (tag &&& children -> (TCollection, [t])) <- getKType c
-        return $ if getInMethodFor anon p == Moved && isNonScalarType t
+        return $ if getInMethodFor anonS p == Moved && isNonScalarType t
                    then R.Move $ R.Variable $ R.Name eleVar
                    else R.Variable $ R.Name eleVar
 
@@ -414,9 +397,7 @@
       return (ze ++ [accDecl] ++ ce ++ fe ++ [loop] ++ xe, R.Move $ R.Variable $ R.Name xv)
 
     p@(InsertWith c) :$: k :$: w | c `dataspaceIn` stlAssocDSs && doInlineP -> do
-      br <- gets (boxRecords . flags)
       (ce, cv) <- inline c
-<<<<<<< HEAD
       kn <- genSym
       ke <- reify (RDecl kn Nothing) k
       --(ke, kv) <- case k of
@@ -433,13 +414,9 @@
       --  _ -> inline k >>= \(ke', kv') -> return (ke', R.Project (if br then R.Dereference kv' else kv') (R.Name "key"))
       -- kg <- genSym
       -- ke <- reify (RDecl kg Nothing) k
-=======
-      (ke, kv) <- inline k
 
       kt <- getKType k >>= genCType
       rt <- getKType c >>= \(tag &&& children -> (TCollection, [rt])) -> genCType rt
->>>>>>> f341ac1f
-
       kp <- genSym
       let kpdecl = R.Forward $ R.ScalarDecl (R.Name kp) (R.Reference R.Inferred) (Just $ R.Project (R.Variable $ R.Name kn) (R.Name "key"))
 
@@ -454,16 +431,10 @@
                           (R.Variable $ R.Name existing)
                           (R.Call (R.Variable $ R.Qualified (R.Name "std") (R.Name "end")) [uv])
 
-<<<<<<< HEAD
       let nfe = [R.Assignment (R.Subscript uv (R.Variable $ R.Name kp)) (R.Move $ R.Variable $ R.Name kn)]
-      (wfe, wfb) <- inlineApply False (RName (R.Project (R.Dereference (R.Variable $ R.Name existing)) (R.Name "second")) (Just True)) w
+      (wfe, wfb) <- inlineApply (RName (R.Project (R.Dereference (R.Variable $ R.Name existing)) (R.Name "second")) (Just True)) w
                       [R.Move $ R.Project (R.Dereference (R.Variable $ R.Name existing)) (R.Name "second"), R.Variable $ R.Name kn]
-=======
-      let nfe = [R.Assignment (R.Subscript uv kp) kv]
-      (wfe, wfb) <- inlineApply (RName (R.Project (R.Dereference (R.Variable $ R.Name existing)) (R.Name "second")) (Just True)) w
-                      [R.Move $ R.Project (R.Dereference (R.Variable $ R.Name existing)) (R.Name "second"), kv]
                       [rt, kt]
->>>>>>> f341ac1f
 
       return (ce ++ [ue] ++ ke ++ [kpdecl] ++ [existingDecl] ++ [R.IfThenElse existingPred nfe (wfe ++ wfb)]
             , R.Initialization R.Unit [])
