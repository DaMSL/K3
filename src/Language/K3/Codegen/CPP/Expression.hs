--- conflicted
+++ resolved
@@ -342,13 +342,7 @@
     (te, _)  <- inline trig
     (ae, av)  <- inline addr
     (ve, vv)  <- inline val
-<<<<<<< HEAD
-    let messageValue = let m = M.findWithDefault defaultDecision "" mtrlzns in if inD m == Moved then move val vv else vv
-=======
-
-    let messageValue = let m = M.findWithDefault defaultDecision "" mtrlzns in gMoveByDE inD m val vv
-    trigList  <- triggers <$> get
->>>>>>> fc3442f2
+    let messageValue = let m = M.findWithDefault defaultDecision "" mtrlzns in gMoveByDE inD m val vv 
     trigTypes <- getKType val >>= genCType
     let codec = R.Forward $ R.ScalarDecl (R.Name d2) (R.Static R.Inferred) $ Just $
                R.Call (R.Variable $ R.Qualified (R.Name "Codec") (R.Specialized [trigTypes] (R.Name "getCodec")))
