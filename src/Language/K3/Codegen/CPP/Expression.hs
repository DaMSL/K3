--- conflicted
+++ resolved
@@ -306,11 +306,8 @@
 
 inline e@(tag &&& children -> (EOperate OSnd, [tag &&& children -> (ETuple, [trig@(tag -> EVariable tName), addr]), val])) = do
     d <- genSym
-<<<<<<< HEAD
     d2 <- genSym
-=======
     let mtrlzns = getMDecisions e
->>>>>>> 5b1f2592
     tIdName <- case trig @~ isEProperty of
                  Just (EProperty (ePropertyValue -> Just (tag -> LString nm))) -> return nm
                  _ -> throwE $ CPPGenE $ "No trigger id property attached to " ++ tName
@@ -318,7 +315,6 @@
     (ae, av)  <- inline addr
     (ve, vv)  <- inline val
     let messageValue = let m = M.findWithDefault defaultDecision "" mtrlzns in if inD m == Moved then move val vv else vv
-    trigList  <- triggers <$> get
     trigTypes <- getKType val >>= genCType
     let codec = R.Forward $ R.ScalarDecl (R.Name d2) (R.Static R.Inferred) $ Just $
                R.Call (R.Variable $ R.Qualified (R.Name "Codec") (R.Specialized [trigTypes] (R.Name "getCodec")))
@@ -326,22 +322,13 @@
     let className = R.Specialized [trigTypes] (R.Name "TNativeValue")
         classInst = R.Forward $ R.ScalarDecl (R.Name d) R.Inferred
                       (Just $ R.Call (R.Variable $ R.Specialized [R.Named className]
-<<<<<<< HEAD
-                                           (R.Qualified (R.Name "std" ) $ R.Name "make_unique")) [vv])
+                                           (R.Qualified (R.Name "std" ) $ R.Name "make_unique")) [messageValue])
         messageHeader = R.Call (R.Variable $ R.Name "MessageHeader") [R.Variable $ R.Name "me", av, R.Variable $ R.Name tIdName]
     return (concat [te, ae, ve]
                  ++ [ classInst
                     , codec
                     , R.Ignore $ R.Call (R.Project (R.Variable $ R.Name "__engine_") (R.Name "send")) [
                                     messageHeader, R.Move $ R.Variable (R.Name d), (R.Variable $ R.Name d2) ]
-=======
-                                           (R.Qualified (R.Name "std" ) $ R.Name "make_shared")) [messageValue])
-    return (concat [te, ae, ve]
-                 ++ [ classInst
-                    , R.Ignore $ R.Call (R.Project (R.Variable $ R.Name "__engine") (R.Name "send")) [
-                                    av, R.Variable (R.Name $ tIdName), R.Move (R.Variable $ R.Name d), R.Variable (R.Name "me")
-                                   ]
->>>>>>> 5b1f2592
                     ]
              , R.Initialization R.Unit [])
     where
