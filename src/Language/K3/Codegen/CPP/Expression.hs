--- conflicted
+++ resolved
@@ -335,15 +335,9 @@
         messageHeader = R.Call (R.Variable $ R.Name "MessageHeader") [R.Variable $ R.Name "me", av, R.Variable $ R.Name tIdName]
     return (concat [te, ae, ve]
                  ++ [ classInst
-<<<<<<< HEAD
                     , codec
                     , R.Ignore $ R.Call (R.Project (R.Variable $ R.Name "__engine_") (R.Name "send")) [
-                                    messageHeader, R.Move $ R.Variable (R.Name d), (R.Variable $ R.Name d2) ]
-=======
-                    , R.Ignore $ R.Call (R.Project (R.Variable $ R.Name "__engine") (R.Name "send")) [
-                                    av, R.Variable (R.Name $ tIdName), R.Variable $ R.Name d, R.Variable (R.Name "me")
-                                   ]
->>>>>>> 16c5770c
+                                    messageHeader,  R.Variable (R.Name d), (R.Variable $ R.Name d2) ]
                     ]
              , R.Initialization R.Unit [])
     where
