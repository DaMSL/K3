--- conflicted
+++ resolved
@@ -150,11 +150,7 @@
 -- Key for joining Globals and Messages
 -- Prefixed with _ to help avoid name clashes with global vars
 keyAttrs :: [(String, String)]
-<<<<<<< HEAD
 keyAttrs = [("mess_id", "int"), ("dest_peer", "text")]
-=======
-keyAttrs = [("mess_id", "int"), ("dest_peer", "json")]
->>>>>>> 0474fcd5
 
 globalsTable :: String
 globalsTable = "Globals"
