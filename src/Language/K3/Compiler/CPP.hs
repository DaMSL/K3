--- conflicted
+++ resolved
@@ -63,8 +63,6 @@
     (typeErrors, _, typedProgram) = typecheckProgram prog
 
     quickTypecheck =  inferProgramTypes False prog >>= translateProgramTypes
-<<<<<<< HEAD
-=======
 
 applyAnalyses :: CompileOptions -> K3 Declaration -> K3 Declaration
 applyAnalyses cOpts prog = foldl (flip ($)) prog (requiredAnalyses (optimizationLevel cOpts))
@@ -72,7 +70,7 @@
 requiredAnalyses :: Maybe OptimizationLevel -> [K3 Declaration -> K3 Declaration]
 requiredAnalyses Nothing   = mandatoryAnalyses
 requiredAnalyses (Just O1) = InsertEffects.runAnalysis : mandatoryAnalyses
-  
+
 -- CArgs is mandatory for CPP codegen, and depends on InsertMembers
 mandatoryAnalyses :: [K3 Declaration -> K3 Declaration]
 mandatoryAnalyses = [InsertMembers.runAnalysis, CArgs.runAnalysis]
@@ -84,7 +82,6 @@
   -- runOptimization could take a list of required optimization passes
   -- for the various levels of optimization
   Just _  -> runOptimization prog
->>>>>>> 43293674
 
 cppCodegenStage :: CompilerStage (K3 Declaration) ()
 cppCodegenStage opts copts typedProgram = prefixError "Code generation error:" $ genCPP irRes
