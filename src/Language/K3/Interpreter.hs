--- conflicted
+++ resolved
@@ -190,14 +190,12 @@
 --   and rebinds its member functions to lift/lower bindings to/from the new collection.
 type CCopyConstructor v = Collection v -> Interpretation (MVar (Collection v))
 
-<<<<<<< HEAD
 type CEmplaceConstructor v = CollectionDataspace v -> Interpretation (MVar (Collection v))
-=======
+
 -- | An environment for rebuilding static values after their serialization.
 --   The static value can either be a value (e.g., a global function) or a 
 --   collection namespace associated with an annotation combination id.
 type SEnvironment v = (IEnvironment v, AEnvironment v)
->>>>>>> 0c2d7fc0
 
 
 {- Misc. helpers-}
@@ -313,7 +311,6 @@
 vunit :: Value
 vunit = VTuple []
 
-<<<<<<< HEAD
 {- Collection operations -}
 emptyCollectionNamespace :: CollectionNamespace Value
 emptyCollectionNamespace = CollectionNamespace [] []
@@ -421,7 +418,7 @@
   replaceKV ds k v = do
     val_removed <- removeKV ds k vunit
     insertKV ds k v
-=======
+
 emptyStaticEnv :: SEnvironment Value
 emptyStaticEnv = ([], AEnvironment [] [])
 
@@ -433,8 +430,6 @@
 
 simpleEngine :: IO (Engine Value)
 simpleEngine = simulationEngine defaultSystem (syntaxValueWD emptyStaticEnv)
->>>>>>> 0c2d7fc0
-
 
 {- Identifiers -}
 collectionAnnotationId :: Identifier
@@ -2068,21 +2063,13 @@
           ans' <- ans
           rt $ CollectionNamespace cns' ans'))
 
-<<<<<<< HEAD
     readCollectionDataspace :: ReadPrec (IO (CollectionDataspace Value))
-    readCollectionDataspace = parens $
-      (prec appPrec $ do
-        void $ readExpectedName "DS"
-        v <- readBrackets unpackValue
-        return $ InMemoryDS <$> sequence v
-      )
-=======
-    readCollectionDataspace :: ReadPrec (IO [Value])
     readCollectionDataspace = parens $ do
         void $ readExpectedName "DS"
         v <- readBrackets unpackValue
-        return $ sequence v
->>>>>>> 0c2d7fc0
+        lst <- sequence v
+        return $ InMemoryDS lst
+      )
 
     readDoublyNamedValues :: ReadPrec (IO [(String, [(String, Value)])])
     readDoublyNamedValues = parens $ do
