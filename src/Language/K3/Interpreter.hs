--- conflicted
+++ resolved
@@ -50,9 +50,7 @@
 import Data.List
 import Data.Tree
 import Data.Word (Word8)
-import Debug.Trace
-
-import qualified System.IO          as SIO (stdout, hFlush)
+
 import Text.Read hiding (get, lift)
 import qualified Text.Read          as TR (lift)
 import Text.ParserCombinators.ReadP as P (skipSpaces)
@@ -225,8 +223,8 @@
 -- | Checks the result of running an interpretation for an error, and 
 --   lifts any error present to the engine monad.
 liftError :: String -> IResult a -> EngineM b (IResult a)
-liftError msg r = either rethrow pass $ getResultVal r 
-  where pass    = const $ return r
+liftError msg r = either rethrow pass' $ getResultVal r 
+  where pass'   = const $ return r
         rethrow = throwEngineError . EngineError . (++ (" " ++ msg)) . show
 
 -- | Test if a variable is defined in the current interpretation environment.
@@ -544,16 +542,16 @@
     VRecord vr -> maybe (unknownField i) return $ lookup i vr
 
     VCollection cmv -> do
-      Collection ns ds extId <- liftIO $ readMVar cmv
+      Collection ns _ extId <- liftIO $ readMVar cmv
       if null extId then unannotatedCollection else case lookup i $ collectionNS ns of
         Nothing -> unknownCollectionMember i (map fst $ collectionNS ns)
         Just v' -> return v'
 
     _ -> throwE $ RunTimeTypeError "Invalid Record Projection"
   
-  where unknownField i              = throwE $ RunTimeTypeError $ "Unknown record field " ++ i
-        unannotatedCollection       = throwE $ RunTimeTypeError $ "Invalid projection on an unannotated collection"
-        unknownCollectionMember i n = throwE $ RunTimeTypeError $ "Unknown collection member " ++ i ++ "(valid " ++ show n ++ ")"
+  where unknownField i'              = throwE $ RunTimeTypeError $ "Unknown record field " ++ i'
+        unannotatedCollection        = throwE $ RunTimeTypeError $ "Invalid projection on an unannotated collection"
+        unknownCollectionMember i' n = throwE $ RunTimeTypeError $ "Unknown collection member " ++ i' ++ "(valid " ++ show n ++ ")"
 
 expression (tag -> EProject _) = throwE $ RunTimeTypeError "Invalid Record Projection"
 
@@ -652,18 +650,18 @@
 literal (tag &&& children -> (LRecord ids, ch)) = mapM literal ch >>= return . VRecord . zip ids
 literal (tag -> LRecord _) = throwE $ RunTimeTypeError "Invalid record literal"
 
-literal (details -> (LEmpty t, [], anns)) =
+literal (details -> (LEmpty _, [], anns)) =
   getComposedAnnotationL anns >>= maybe emptyCollection initEmptyCollection
   where initEmptyCollection comboId = lookupACombo comboId >>= ($ ()) . fst >>= return . VCollection
 
 literal (tag -> LEmpty _) = throwE $ RunTimeTypeError "Invalid empty literal"
 
-literal (details -> (LCollection t, elems, anns)) = do
+literal (details -> (LCollection _, elems, anns)) = do
   cElems <- mapM literal elems
   getComposedAnnotationL anns
     >>= maybe (initialCollection cElems) (flip initialAnnotatedCollection cElems)
 
-literal (details -> (LAddress, [h,p], anns)) = mapM literal [h,p] >>= \case 
+literal (details -> (LAddress, [h,p], _)) = mapM literal [h,p] >>= \case 
   [VString a, VInt b] -> return . VAddress $ Address (a,b)
   _     -> throwE $ RunTimeTypeError "Invalid address literal"
 
@@ -681,13 +679,13 @@
 global n (tag -> TSink) (Just e)      = expression e >>= replaceTrigger n
 global _ (tag -> TSink) Nothing       = throwE $ RunTimeInterpretationError "Invalid sink trigger"
 global _ (tag -> TSource) _           = return ()
-global n (tag -> TFunction) _         = return () -- Functions have already been initialized.
+global _ (tag -> TFunction) _         = return () -- Functions have already been initialized.
 
 global n t@(tag -> TCollection) eOpt = elemE n >>= \case
   True  -> void . getComposedAnnotationT $ annotations t
-  False -> (getComposedAnnotationT $ annotations t) >>= initializeCollection eOpt . maybe "" id
+  False -> (getComposedAnnotationT $ annotations t) >>= initializeCollection . maybe "" id
   where
-    initializeCollection eOpt comboId = case eOpt of
+    initializeCollection comboId = case eOpt of
       Nothing | not (null comboId) -> lookupACombo comboId >>= \(initC,_) -> initC () >>= modifyE . (:) . (n,) . VCollection
       Just e  | not (null comboId) -> expression e >>= verifyInitialCollection comboId
 
@@ -755,8 +753,8 @@
 annotationMember :: Identifier -> Bool -> (K3 Type -> Bool) -> AnnMemDecl 
                     -> Interpretation (Maybe (Identifier, Value))
 annotationMember annId matchLifted matchF annMem = case (matchLifted, annMem) of
-  (True,  Lifted    Provides n t (Just e) uid) | matchF t -> interpretExpr n e
-  (False, Attribute Provides n t (Just e) uid) | matchF t -> interpretExpr n e
+  (True,  Lifted    Provides n t (Just e) _)   | matchF t -> interpretExpr n e
+  (False, Attribute Provides n t (Just e) _)   | matchF t -> interpretExpr n e
   (True,  Lifted    Provides n t Nothing  uid) | matchF t -> builtinLiftedAttribute annId n t uid
   (False, Attribute Provides n t Nothing  uid) | matchF t -> builtinAttribute annId n t uid
   _ -> return Nothing
@@ -779,9 +777,9 @@
 getComposedAnnotation (comboIdOpt, annNames) = case comboIdOpt of
   Nothing      -> return Nothing
   Just comboId -> tryLookupACombo comboId 
-                    >>= (\cOpt -> initializeComposition comboId annNames cOpt >> return (Just comboId))
+                    >>= (\cOpt -> initializeComposition comboId cOpt >> return (Just comboId))
   where
-    initializeComposition comboId annNames = \case
+    initializeComposition comboId = \case
       Nothing -> mapM (\x -> lookupADef x >>= return . (x,)) annNames
                    >>= addComposedAnnotation comboId
       Just _  -> return ()
@@ -790,7 +788,7 @@
       modifyACombos . (:) . (comboId,) $ mkCBinder comboId namedAnnDefs
 
     mkCBinder comboId namedAnnDefs =
-      (mkInitializer comboId namedAnnDefs, mkConstructor comboId namedAnnDefs)
+      (mkInitializer comboId namedAnnDefs, mkConstructor namedAnnDefs)
 
     mkInitializer :: Identifier -> [(Identifier, IEnvironment Value)] -> CInitializer Value
     mkInitializer comboId namedAnnDefs = const $ do
@@ -799,8 +797,8 @@
       void $ mapM_ (bindAnnotationDef newCMV) namedAnnDefs
       return newCMV
 
-    mkConstructor :: Identifier -> [(Identifier, IEnvironment Value)] -> CCopyConstructor Value
-    mkConstructor comboId namedAnnDefs = \coll -> do
+    mkConstructor :: [(Identifier, IEnvironment Value)] -> CCopyConstructor Value
+    mkConstructor namedAnnDefs = \coll -> do
       newCMV <- liftIO (newMVar coll)
       void $ mapM_ (rebindFunctionsInEnv newCMV) namedAnnDefs
       return newCMV
@@ -808,7 +806,7 @@
     bindAnnotationDef :: MVar (Collection Value) -> (Identifier, IEnvironment Value) -> Interpretation ()
     bindAnnotationDef cmv (n, env) = mapM_ (bindMember cmv n) env
 
-    bindMember cmv annId (n, VFunction _) = return ()
+    bindMember _ _ (_, VFunction _) = return ()
     bindMember cmv annId (n, v) =
       liftIO $ modifyMVar_ cmv (\(Collection (CollectionNamespace cns ans) ds extId) ->
         let (cns', ans') = extendNamespace cns ans annId n v
@@ -833,9 +831,9 @@
 
 contextualizeFunction :: MVar (Collection Value) -> (Value -> Interpretation Value, Closure Value) -> Value
 contextualizeFunction cmv (f, cl) = VFunction . (, cl) $ \x -> do
-      bindings <- liftCollection cmv
+      bindings <- liftCollection
       result   <- f x >>= return . contextualizeResult
-      lowerCollection cmv bindings result
+      lowerCollection bindings result
 
   where
     contextualizeResult (VFunction f') = contextualizeFunction cmv f'
@@ -846,13 +844,13 @@
     -- ii. handle aliases, e.g., 'self.x' and 'x'. 
     --     Also, this needs to be done more generally for bind as expressions.
     -- iii. handle lowering of annotation-specific namespaces
-    liftCollection cmv = do
-      Collection (CollectionNamespace cns _) ds extId <- liftIO $ readMVar cmv
+    liftCollection = do
+      Collection (CollectionNamespace cns _) _ _ <- liftIO $ readMVar cmv
       bindings <- return $ cns ++ [(annotationSelfId, VCollection cmv)]
       void $ modifyE (bindings ++)
       return bindings
 
-    lowerCollection cmv bindings result = do
+    lowerCollection bindings result = do
         newNsInfo <- lowerBindings bindings
         void $ liftIO $ modifyMVar_ cmv $ \(Collection ns ds extId) -> 
           return (Collection (rebuildNamespace ns newNsInfo) ds extId)
@@ -977,7 +975,7 @@
 
 builtinLiftedAttribute :: Identifier -> Identifier -> K3 Type -> UID
                           -> Interpretation (Maybe (Identifier, Value))
-builtinLiftedAttribute annId n t uid 
+builtinLiftedAttribute annId n _ _ 
   | annId == "Collection" && n == "peek"    = return $ Just (n, peekFn)
   | annId == "Collection" && n == "insert"  = return $ Just (n, insertFn)
   | annId == "Collection" && n == "delete"  = return $ Just (n, deleteFn)
@@ -999,10 +997,10 @@
           return $ VCollection c'
 
         -- | Collection accessor implementation
-        peekFn = valWithCollection $ \_ (Collection ns ds extId) -> 
+        peekFn = valWithCollection $ \_ (Collection _ ds _) -> 
           case ds of
             []    -> return $ VOption Nothing
-            (h:t) -> return . VOption $ Just h
+            (h:_) -> return . VOption $ Just h
 
         -- | Collection modifier implementation
         insertFn = valWithCollectionMV $ \el cmv -> modifyCollection cmv (insertCollection el)
@@ -1016,14 +1014,14 @@
         updateCollection v v' (Collection ns ds extId) = return $ Collection ns ((delete v ds)++[v']) extId
 
         -- | Collection effector implementation
-        iterateFn = valWithCollection $ \f (Collection ns ds extId) -> 
+        iterateFn = valWithCollection $ \f (Collection _ ds _) -> 
           flip (matchFunction iterateFnError) f $
           \f' -> mapM_ (withClosure f') ds >> return vunit
 
         -- | Collection transformer implementation
         combineFn = valWithCollection $ \other (Collection ns ds extId) ->
           flip (matchCollection collectionError) other $ 
-            \(Collection ns' ds' extId') ->
+            \(Collection _ ds' extId') ->
               if extId /= extId' then combineError
               else copy $ Collection ns (ds++ds') extId
 
@@ -1033,7 +1031,7 @@
             rc <- copy (Collection ns r extId)
             return $ VTuple [lc, rc]
 
-        mapFn = valWithCollection $ \f (Collection ns ds extId) ->
+        mapFn = valWithCollection $ \f (Collection _ ds _) ->
           flip (matchFunction mapFnError) f $ 
             \f'  -> mapM (withClosure f') ds >>= 
             \ds' -> copy (defaultCollectionBody ds')
@@ -1043,14 +1041,14 @@
             \f'  -> filterM (\v -> withClosure f' v >>= matchBool filterValError) ds >>=
             \ds' -> copy (Collection ns ds' extId)
 
-        foldFn = valWithCollection $ \f (Collection ns ds extId) ->
+        foldFn = valWithCollection $ \f (Collection _ ds _) ->
           flip (matchFunction foldFnError) f $
             \f' -> ivfun $ \accInit -> foldM (curryFoldFn f') accInit ds
 
         curryFoldFn f' acc v = withClosure f' acc >>= (matchFunction curryFnError) (flip withClosure v)
 
         -- TODO: replace assoc lists with a hashmap.
-        groupByFn = valWithCollection $ \gb (Collection ns ds extId) ->
+        groupByFn = valWithCollection $ \gb (Collection _ ds _) ->
           flip (matchFunction partitionFnError) gb $ \gb' -> ivfun $ \f -> 
           flip (matchFunction foldFnError) f $ \f' -> ivfun $ \accInit ->
             do
@@ -1064,7 +1062,7 @@
             Nothing         -> curryFoldFn f' accInit v    >>= return . (acc++) . (:[]) . (k,)
             Just partialAcc -> curryFoldFn f' partialAcc v >>= return . replaceAssoc acc k 
 
-        extFn = valWithCollection $ \f (Collection ns ds extId) -> 
+        extFn = valWithCollection $ \f (Collection _ ds _) -> 
           flip (matchFunction extError) f $ 
           \f' -> do
                     vals <- mapM (withClosure f') ds
@@ -1079,7 +1077,7 @@
         -- TODO: make more efficient by avoiding intermediate MVar construction.
         combine' (Just acc) (Just cv) =
           flip (matchCollection $ return Nothing) acc $ \(Collection ns1 ds1 extId1) -> 
-          flip (matchCollection $ return Nothing) cv  $ \(Collection ns2 ds2 extId2) -> 
+          flip (matchCollection $ return Nothing) cv  $ \(Collection _ ds2 extId2) -> 
           if extId1 /= extId2 then return Nothing
           else copy (Collection ns1 (ds1++ds2) extId1) >>= return . Just
 
@@ -1097,19 +1095,19 @@
           lookupE annotationSelfId >>= matchCollectionMV collectionError (f arg)
 
         matchCollection :: Interpretation a -> (Collection Value -> Interpretation a) -> Value -> Interpretation a
-        matchCollection err f (VCollection cmv) = liftIO (readMVar cmv) >>= f
+        matchCollection _ f (VCollection cmv) = liftIO (readMVar cmv) >>= f
         matchCollection err _  _ =  err
 
         matchCollectionMV :: Interpretation a -> (MVar (Collection Value) -> Interpretation a) -> Value -> Interpretation a
-        matchCollectionMV err f (VCollection cmv) = f cmv
+        matchCollectionMV _ f (VCollection cmv) = f cmv
         matchCollectionMV err _ _ = err
 
         matchFunction :: a -> ((Value -> Interpretation Value, Closure Value) -> a) -> Value -> a
-        matchFunction err f (VFunction f') = f f'
+        matchFunction _ f (VFunction f') = f f'
         matchFunction err _ _ = err
 
         matchBool :: Interpretation Bool -> Value -> Interpretation Bool
-        matchBool err (VBool b) = return b
+        matchBool _ (VBool b) = return b
         matchBool err _ = err
 
 
@@ -1129,8 +1127,8 @@
 
 
 builtinAttribute :: Identifier -> Identifier -> K3 Type -> UID
-                    -> Interpretation (Maybe (Identifier, Value))
-builtinAttribute annId n t uid = providesError "attribute" n
+                 -> Interpretation (Maybe (Identifier, Value))
+builtinAttribute _ n _ _ = providesError "attribute" n
 
 
 {- Program initialization methods -}
@@ -1158,7 +1156,7 @@
     -- environment construction. This way, all global functions can be mutually recursive.
     -- Note that since we only initialize functions, no declaration can force function
     -- evaluation during initialization (e.g., as would be the case with variable initializers).
-    initFunction st' n t (Just e) = initializeExpr st' n e
+    initFunction st' n _ (Just e) = initializeExpr st' n e
     initFunction st' n t Nothing  = initializeBinding st' $ builtin n t
 
     initializeExpr st' n e = initializeBinding st' (expression e >>= modifyE . (:) . (n,))
@@ -1244,29 +1242,22 @@
     engineThreads <- mapM fork namedEngines
     return engineThreads
   where
-<<<<<<< HEAD
-    pairWithAddress (engine, bootstrap) = (fst . head $ bootstrap, engine, bootstrap)
-    fork (addr, engine, bootstrap) = do
-      threadId <- flip runEngineM engine $ forkEngine virtualizedProcessor bootstrap prog
-      return $ either Left (Right . (addr, engine,)) threadId
-=======
     pairWithAddress (engine, bootstrap) = (fst . head $ bootstrap, engine)
     fork (addr, engine) = do
       threadId <- flip runEngineM engine $ forkEngine virtualizedProcessor prog
       return $ either Left (Right . (addr, engine,)) threadId
 
->>>>>>> 1e6b6b36
 
 {- Message processing -}
 
 runTrigger :: IResult Value -> Identifier -> Value -> Value -> EngineM Value (IResult Value)
 runTrigger r n a = \case
     (VTrigger (_, Just f)) -> runInterpretation' (getResultState r) (f a)
-    (VTrigger _)           -> return . iError r $ "Uninitialized trigger " ++ n
-    _                      -> return . tError r $ "Invalid trigger or sink value for " ++ n
-
-  where iError r = mkError r . RunTimeInterpretationError
-        tError r = mkError r . RunTimeTypeError
+    (VTrigger _)           -> return . iError $ "Uninitialized trigger " ++ n
+    _                      -> return . tError $ "Invalid trigger or sink value for " ++ n
+
+  where iError = mkError r . RunTimeInterpretationError
+        tError = mkError r . RunTimeTypeError
         mkError ((_,st), ilog) v = ((Left v, st), ilog)
 
 uniProcessor :: MessageProcessor (K3 Declaration) Value (IResult Value) (IResult Value)
@@ -1397,16 +1388,16 @@
 
 showDispatch :: Address -> Identifier -> Value -> IResult Value -> EngineM Value [String]
 showDispatch addr name args r =
-    wrap <$> liftIO (prettyValue args)
+    wrap' <$> liftIO (prettyValue args)
          <*> (showResult "BEFORE" r >>= return . indent 2)
   where
-    wrap arg res = ["", "TRIGGER " ++ name ++ " " ++ show addr ++ " { "]
-                     ++ ["  Args: " ++ arg] 
-                     ++ res ++ ["}"]
+    wrap' arg res =  ["", "TRIGGER " ++ name ++ " " ++ show addr ++ " { "]
+                  ++ ["  Args: " ++ arg] 
+                  ++ res ++ ["}"]
 
 logResult :: String -> Address -> IResult Value -> EngineM Value ()
-logResult tag addr r = do
-    msg <- showResult (tag ++ show addr) r 
+logResult tag' addr r = do
+    msg <- showResult (tag' ++ show addr) r 
     void $ _notice_Dispatch $ boxToString msg
 
 logTrigger :: Address -> Identifier -> Value -> IResult Value -> EngineM Value ()
@@ -1471,8 +1462,8 @@
   showsPrec d (VCollection _)  = showsPrecTagF "VCollection"  d $ showString "<opaque>"
   showsPrec d (VIndirection _) = showsPrecTagF "VIndirection" d $ showString "<opaque>"
   showsPrec d (VFunction _)    = showsPrecTagF "VFunction"    d $ showString "<function>"
-  showsPrec d (VTrigger (n, Nothing)) = showsPrecTagF "VTrigger" d $ showString "<uninitialized>"
-  showsPrec d (VTrigger (n, Just _))  = showsPrecTagF "VTrigger" d $ showString "<function>"
+  showsPrec d (VTrigger (_, Nothing)) = showsPrecTagF "VTrigger" d $ showString "<uninitialized>"
+  showsPrec d (VTrigger (_, Just _))  = showsPrecTagF "VTrigger" d $ showString "<function>"
 
 -- | Verbose stringification of values through read instance.
 --   This errors on attempting to read unshowable values (IORefs and functions)
@@ -1566,18 +1557,18 @@
     rt = return
     packValue :: Int -> Value -> IO ShowS
     packValue d = \case
-      VBool v        -> rt $ showsPrec d v
-      VByte v        -> rt $ showChar 'B' . showParen True (showsPrec appPrec1 v)
-      VInt v         -> rt $ showsPrec d v
-      VReal v        -> rt $ showsPrec d v
-      VString v      -> rt $ showsPrec d v
-      VOption vOpt   -> packOpt d vOpt
-      VTuple v       -> parens (packValue $ d+1) v
-      VRecord v      -> packNamedValues (d+1) v
+      VBool v'     -> rt $ showsPrec d v'
+      VByte v'     -> rt $ showChar 'B' . showParen True (showsPrec appPrec1 v')
+      VInt v'      -> rt $ showsPrec d v'
+      VReal v'     -> rt $ showsPrec d v'
+      VString v'   -> rt $ showsPrec d v'
+      VOption vOpt -> packOpt d vOpt
+      VTuple v'    -> parens' (packValue $ d+1) v'
+      VRecord v'   -> packNamedValues (d+1) v'
       
       VCollection c  -> packCollectionPrec (d+1) c      
-      VIndirection r -> readIORef r >>= (\v -> (.) <$> rt (showChar 'I') <*> packValue (d+1) v)
-      VAddress v     -> rt $ showsPrec d v
+      VIndirection r -> readIORef r >>= (\v' -> (.) <$> rt (showChar 'I') <*> packValue (d+1) v')
+      VAddress v'    -> rt $ showsPrec d v'
 
       VFunction _    -> (forTransport ? error $ (rt . showString)) funSym
       VTrigger (n,_) -> (forTransport ? error $ (rt . showString)) $ trigSym n
@@ -1585,36 +1576,36 @@
     funSym    = "<function>"
     trigSym n = "<trigger " ++ n ++ " >"
 
-    parens   = packCustomList "(" ")" ","
+    parens'  = packCustomList "(" ")" ","
     braces   = packCustomList "{" "}" ","
     brackets = packCustomList "[" "]" ","
 
     packOpt d vOpt =
       maybe (rt ("Nothing "++)) 
-            (\v -> packValue appPrec1 v >>= \showS -> rt (showParen (d > appPrec) ("Just " ++) . showS))
+            (\v' -> packValue appPrec1 v' >>= \showS -> rt (showParen (d > appPrec) ("Just " ++) . showS))
             vOpt
 
     packCollectionPrec d cmv = do
-      Collection (CollectionNamespace cns ans) v extId <- readMVar cmv 
-      wrap "{" "}" ((\a b c d -> a . b . c . d)
+      Collection (CollectionNamespace cns ans) v' extId <- readMVar cmv 
+      wrap' "{" "}" ((\a b c d' -> a . b . c . d')
         <$> packCollectionNamespace (d+1) (cns, ans)
         <*> rt (showChar ',')
-        <*> packCollectionDataspace (d+1) v
+        <*> packCollectionDataspace (d+1) v'
         <*> rt (showChar ',' . showString extId))
 
     packCollectionNamespace d (cns, ans) =
-      (\a b c d e -> a . b . c . d . e)
+      (\a b c d' e -> a . b . c . d' . e)
         <$> rt (showString "CNS=") <*> packNamedValues d cns
         <*> rt (showChar ',')
         <*> rt (showString "ANS=") <*> braces (packDoublyNamedValues d) ans
     
-    packCollectionDataspace d v =
-      (\a b -> a . b) <$> (rt $ showString "DS=") <*> brackets (packValue d) v
+    packCollectionDataspace d v' =
+      (\a b -> a . b) <$> (rt $ showString "DS=") <*> brackets (packValue d) v'
     
     packDoublyNamedValues d (n, nv)  = (.) <$> rt (showString $ n ++ "=") <*> packNamedValues d nv
 
-    packNamedValues d nv       = braces (packNamedValuePrec d) nv
-    packNamedValuePrec d (n,v) = (.) <$> rt (showString n . showChar '=') <*> packValue d v
+    packNamedValues d nv        = braces (packNamedValuePrec d) nv
+    packNamedValuePrec d (n,v') = (.) <$> rt (showString n . showChar '=') <*> packValue d v'
 
     packCustomList :: String -> String -> String -> (a -> IO ShowS) -> [a] -> IO ShowS
     packCustomList lWrap rWrap _ _ []             = rt $ \s -> lWrap ++ rWrap ++ s
@@ -1622,7 +1613,7 @@
       where packl []     = rt $ \s -> rWrap ++ s
             packl (y:ys) = (\a b -> (sep++) . a . b) <$> packF y <*> packl ys
 
-    wrap lWrap rWrap packx =
+    wrap' lWrap rWrap packx =
       (\a b c -> a . b . c) <$> rt (showString lWrap) <*> packx <*> rt (showString rWrap)
 
     appPrec  = 10
@@ -1781,4 +1772,4 @@
 
 
 instance (Show v) => Show (AEnvironment v) where
-  show (AEnvironment defs composed) = show defs+  show (AEnvironment defs _) = show defs