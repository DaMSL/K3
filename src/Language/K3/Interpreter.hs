--- conflicted
+++ resolved
@@ -38,11 +38,8 @@
 import Control.Applicative
 import Control.Arrow hiding ( (+++) )
 import Control.Concurrent (ThreadId)
-<<<<<<< HEAD
 import Control.Concurrent.MVar
-=======
 import Control.Monad.Reader
->>>>>>> 22c9d5e5
 import Control.Monad.State
 import Control.Monad.Trans.Either
 import Control.Monad.Writer
@@ -107,11 +104,7 @@
 type IEngine = Engine Value
 
 -- | Type declaration for an Interpretation's state.
-<<<<<<< HEAD
-type IState = (Globals, IEnvironment Value, AEnvironment Value, IEngine)
-=======
-type IState = (IEnvironment Value, AEnvironment Value)
->>>>>>> 22c9d5e5
+type IState = (Globals, IEnvironment Value, AEnvironment Value)
 
 -- | The Interpretation Monad. Computes a result (valid/error), with the final state and an event log.
 type Interpretation = EitherT InterpretationError (StateT IState (WriterT ILog (EngineM Value)))
@@ -123,24 +116,7 @@
 type EnvOnError = (InterpretationError, IEnvironment Value)
 
 
-<<<<<<< HEAD
 {- Collections and annotations -}
-=======
-{- Annotations -}
-
--- | Annotation environment, for lifted attributes. This contains two mappings:
---  i. annotation ids => lifted attribute ids, lifted attribute value
---  ii. combined annotation ids => combination namespace
--- 
---  The second mapping is used to store concrete annotation combinations used at
---  collection instances (once for all instances), and defines namespaces containing
---  bindings that are introduced to the interpretation environment when invoking members.
-data AEnvironment v = AEnvironment {
-        definitions  :: AnnotationDefinitions v,
-        realizations :: AnnotationCombinations v
-    }
-    deriving (Read, Show)
->>>>>>> 22c9d5e5
 
 -- | Collection implementation.
 --   The namespace contains lifted members, the dataspace contains final
@@ -155,7 +131,6 @@
 --   
 -- TODO: for now, we assume names are unambiguous and keep everything as a global name.
 -- Check with Zach on the typechecker status for annotation-specific names.
-<<<<<<< HEAD
 data CollectionNamespace v = 
         CollectionNamespace { collectionNS :: IEnvironment v
                             , annotationNS :: [(Identifier, IEnvironment v)] }
@@ -176,17 +151,6 @@
 type AnnotationCombinations v = [(Identifier, CollectionBinders v)]
 
 type CollectionBinders v = (CInitializer v, CCopyConstructor v)
-=======
-data CollectionNamespace v = CollectionNamespace {
-        collectionNS :: IEnvironment v,
-        annotationNS :: [(Identifier, IEnvironment v)]
-    }
-  deriving (Read, Show)
-
-{- Instances -}
-instance Pretty IState where
-  prettyLines (vEnv, aEnv) =    ["Environment:"] ++ map show vEnv ++ ["Annotations:"] ++ (lines $ show aEnv)
->>>>>>> 22c9d5e5
 
 -- | A collection initializer that populates default lifted attributes.
 type CInitializer v = () -> Interpretation (MVar (Collection v))
@@ -198,40 +162,23 @@
 
 {- State and result accessors -}
 
-<<<<<<< HEAD
-emptyState :: IEngine -> IState
-emptyState engine = ([], [], AEnvironment [] [], engine)
+emptyState :: IState
+emptyState = ([], [], AEnvironment [] [])
 
 getGlobals :: IState -> Globals
-getGlobals (x,_,_,_) = x
+getGlobals (x,_,_) = x
 
 getEnv :: IState -> IEnvironment Value
-getEnv (_,x,_,_) = x
+getEnv (_,x,_) = x
 
 getAnnotEnv :: IState -> AEnvironment Value
-getAnnotEnv (_,_,x,_) = x
-
-getEngine :: IState -> IEngine
-getEngine (_,_,_,e) = e
+getAnnotEnv (_,_,x) = x
 
 modifyStateEnv :: (IEnvironment Value -> IEnvironment Value) -> IState -> IState
-modifyStateEnv f (w,x,y,z) = (w, f x, y, z)
+modifyStateEnv f (w, x, y) = (w, f x, y)
 
 modifyStateAEnv :: (AEnvironment Value -> AEnvironment Value) -> IState -> IState
-modifyStateAEnv f (w,x,y,z) = (w, x, f y, z)
-=======
-getEnv :: IState -> IEnvironment Value
-getEnv (x,_) = x
-
-getAnnotEnv :: IState -> AEnvironment Value
-getAnnotEnv (_,x) = x
-
-modifyStateEnv :: (IEnvironment Value -> IEnvironment Value) -> IState -> IState
-modifyStateEnv f (x,y) = (f x, y)
-
-modifyStateAEnv :: (AEnvironment Value -> AEnvironment Value) -> IState -> IState
-modifyStateAEnv f (x,y) = (x, f y)
->>>>>>> 22c9d5e5
+modifyStateAEnv f (w, x, y) = (w, x, f y)
 
 getResultState :: IResult a -> IState
 getResultState ((_, x), _) = x
@@ -303,17 +250,6 @@
 
 modifyACombos :: (AnnotationCombinations Value -> AnnotationCombinations Value) -> Interpretation ()
 modifyACombos f = modifyA (\aEnv -> AEnvironment (definitions aEnv) (f $ realizations aEnv))
-
-<<<<<<< HEAD
--- | Accessor methods to compute with engine contents
-withEngine :: (IEngine -> IO a) -> Interpretation a
-withEngine f = get >>= liftIO . f . getEngine
-
-=======
--- | Environment binding removal
-removeE :: (Identifier, Value) -> a -> Interpretation a
-removeE (n,v) r = modifyE (deleteBy ((==) `on` fst) (n,v)) >> return r
->>>>>>> 22c9d5e5
 
 -- | Monadic message passing primitive for the interpreter.
 sendE :: Address -> Identifier -> Value -> Interpretation ()
@@ -866,11 +802,10 @@
 
 -- openBuilting :: ChannelId -> String -> ()
 genBuiltin "openBuiltin" _ =
-<<<<<<< HEAD
   ivfun $ \(VString cid) -> 
     ivfun $ \(VString builtinId) ->
-      ivfun $ \(VString format) -> 
-        withEngine (openBuiltin cid builtinId (wireDesc format)) >> return vunit
+      ivfun $ \(VString format) ->
+        liftEngine (openBuiltin cid builtinId (wireDesc format)) >> return vunit
 
 -- openFile :: ChannelId -> String -> String -> String -> ()
 genBuiltin "openFile" t =
@@ -878,7 +813,7 @@
     ivfun $ \(VString path) ->
       ivfun $ \(VString format) ->
         ivfun $ \(VString mode) ->
-          withEngine (openFile cid path (wireDesc format) (Just t) mode) >> return vunit
+          liftEngine (openFile cid path (wireDesc format) (Just t) mode) >> return vunit
 
 -- openSocket :: ChannelId -> Address -> String -> String -> ()
 genBuiltin "openSocket" t =
@@ -886,35 +821,10 @@
     ivfun $ \(VAddress addr) ->
       ivfun $ \(VString format) ->
         ivfun $ \(VString mode) ->
-          withEngine (openSocket cid addr (wireDesc format) (Just t) mode) >> return vunit
+          liftEngine (openSocket cid addr (wireDesc format) (Just t) mode) >> return vunit
 
 -- close :: ChannelId -> ()
-genBuiltin "close" _ = ivfun $ \(VString cid) -> withEngine (close cid) >> return vunit
-=======
-  vfun $ \(VString cid) -> 
-    vfun $ \(VString builtinId) ->
-      vfun $ \(VString format) ->
-        liftEngine (openBuiltin cid builtinId (wireDesc format)) >> return vunit
-
--- openFile :: ChannelId -> String -> String -> String -> ()
-genBuiltin "openFile" t =
-  vfun $ \(VString cid) ->
-    vfun $ \(VString path) ->
-      vfun $ \(VString format) ->
-        vfun $ \(VString mode) ->
-          liftEngine (openFile cid path (wireDesc format) (Just t) mode) >> return vunit
-
--- openSocket :: ChannelId -> Address -> String -> String -> ()
-genBuiltin "openSocket" t =
-  vfun $ \(VString cid) ->
-    vfun $ \(VAddress addr) ->
-      vfun $ \(VString format) ->
-        vfun $ \(VString mode) ->
-          liftEngine (openSocket cid addr (wireDesc format) (Just t) mode) >> return vunit
-
--- close :: ChannelId -> ()
-genBuiltin "close" _ = vfun $ \(VString cid) -> liftEngine (close cid) >> return vunit
->>>>>>> 22c9d5e5
+genBuiltin "close" _ = ivfun $ \(VString cid) -> liftEngine (close cid) >> return vunit
 
 -- TODO: deregister methods
 -- register*Trigger :: ChannelId -> TTrigger () -> ()
@@ -926,42 +836,24 @@
 genBuiltin "registerSocketCloseTrigger"  _ = registerNotifier "close"
 
 -- <source>HasRead :: () -> Bool
-<<<<<<< HEAD
 genBuiltin (channelMethod -> ("HasRead", Just n)) _ = ivfun $ \_ -> checkChannel
-  where checkChannel = withEngine (hasRead n) >>= maybe invalid (return . VBool)
-        invalid = throwE $ RunTimeInterpretationError $ "Invalid source \"" ++ n ++ "\""
-
--- <source>Read :: () -> t
-genBuiltin (channelMethod -> ("Read", Just n)) _ = ivfun $ \_ -> withEngine (doRead n) >>= throwOnError
-=======
-genBuiltin (channelMethod -> ("HasRead", Just n)) _ = vfun $ \_ -> checkChannel
   where checkChannel = liftEngine (hasRead n) >>= maybe invalid (return . VBool)
         invalid = throwE $ RunTimeInterpretationError $ "Invalid source \"" ++ n ++ "\""
 
 -- <source>Read :: () -> t
-genBuiltin (channelMethod -> ("Read", Just n)) _ = vfun $ \_ -> liftEngine (doRead n) >>= throwOnError
->>>>>>> 22c9d5e5
+genBuiltin (channelMethod -> ("Read", Just n)) _ = ivfun $ \_ -> liftEngine (doRead n) >>= throwOnError
   where throwOnError (Just v) = return v
         throwOnError Nothing =
           throwE $ RunTimeInterpretationError $ "Invalid next value from source \"" ++ n ++ "\""
 
 -- <sink>HasWrite :: () -> Bool
-<<<<<<< HEAD
 genBuiltin (channelMethod -> ("HasWrite", Just n)) _ = ivfun $ \_ -> checkChannel
-  where checkChannel = withEngine (hasWrite n) >>= maybe invalid (return . VBool)
-=======
-genBuiltin (channelMethod -> ("HasWrite", Just n)) _ = vfun $ \_ -> checkChannel
   where checkChannel = liftEngine (hasWrite n) >>= maybe invalid (return . VBool)
->>>>>>> 22c9d5e5
         invalid = throwE $ RunTimeInterpretationError $ "Invalid sink \"" ++ n ++ "\""
 
 -- <sink>Write :: t -> ()
 genBuiltin (channelMethod -> ("Write", Just n)) _ =
-<<<<<<< HEAD
-  ivfun $ \arg -> withEngine (doWrite n arg) >> return vunit
-=======
-  vfun $ \arg -> liftEngine (doWrite n arg) >> return vunit
->>>>>>> 22c9d5e5
+  ivfun $ \arg -> liftEngine (doWrite n arg) >> return vunit
 
 genBuiltin n _ = throwE $ RunTimeTypeError $ "Invalid builtin \"" ++ n ++ "\""
 
@@ -1174,50 +1066,30 @@
     initializeExpr st n e = initializeBinding st (expression e >>= modifyE . (:) . (n,))
     initializeBinding st interp = runInterpretation' st interp >>= return . getResultState
 
-<<<<<<< HEAD
     -- | Global identifier registration
     registerGlobal :: Identifier -> IState -> IState
-    registerGlobal n (w,x,y,z) = (n:w, x, y, z)
-
-
-initState :: PeerBootstrap -> K3 Declaration -> IEngine -> IO IState
-initState bootstrap prog engine = initEnvironment bootstrap prog (emptyState engine)
-=======
+    registerGlobal n (w,x,y) = (n:w, x, y)
+
 initState :: PeerBootstrap -> K3 Declaration -> EngineM Value IState
-initState bootstrap prog = initEnvironment bootstrap prog ([], AEnvironment [] [])
->>>>>>> 22c9d5e5
+initState bootstrap prog = initEnvironment bootstrap prog emptyState
 
 initMessages :: IResult () -> EngineM Value (IResult Value)
 initMessages = \case
     ((Right _, s), ilog)
-<<<<<<< HEAD
-      | Just (VFunction (f,[])) <- lookup "atInit" $ getEnv s -> runInterpretation s (f vunit)
-      | otherwise                                             -> return ((unknownTrigger, s), ilog)
-    ((Left err, s), ilog)                                     -> return ((Left err, s), ilog)
-=======
-      | Just (VFunction f) <- lookup "atInit" $ getEnv s -> runInterpretation' s (f vunit)
-      | otherwise                                        -> return ((unknownTrigger, s), ilog)
-    ((Left err, s), ilog)                                -> return ((Left err, s), ilog)
->>>>>>> 22c9d5e5
+      | Just (VFunction (f, [])) <- lookup "atInit" $ getEnv s -> runInterpretation' s (f vunit)
+      | otherwise                                              -> return ((unknownTrigger, s), ilog)
+    ((Left err, s), ilog)                                      -> return ((Left err, s), ilog)
   where unknownTrigger = Left $ RunTimeTypeError "Could not find atInit trigger"
 
 initProgram :: PeerBootstrap -> K3 Declaration -> EngineM Value (IResult Value)
 initProgram bootstrap prog =
   initState bootstrap prog >>= flip runInterpretation' (declaration prog) >>= initMessages
 
-<<<<<<< HEAD
-finalProgram :: IState -> IO (IResult Value)
-finalProgram st = runInterpretation st $ maybe unknownTrigger runFinal $ lookup "atExit" $ getEnv st
+finalProgram :: IState -> EngineM Value (IResult Value)
+finalProgram st = runInterpretation' st $ maybe unknownTrigger runFinal $ lookup "atExit" $ getEnv st
   where runFinal (VFunction (f,[])) = f vunit
         runFinal _                  = throwE $ RunTimeTypeError "Invalid atExit trigger"
         unknownTrigger              = throwE $ RunTimeTypeError "Could not find atExit trigger"
-=======
-finalProgram :: IState -> EngineM Value (IResult Value)
-finalProgram st = runInterpretation' st $ maybe unknownTrigger runFinal $ lookup "atExit" $ getEnv st
-  where runFinal (VFunction f) = f vunit
-        runFinal _             = throwE $ RunTimeTypeError "Invalid atExit trigger"
-        unknownTrigger         = throwE $ RunTimeTypeError "Could not find atExit trigger"
->>>>>>> 22c9d5e5
 
 {- Standalone (i.e., single peer) evaluation -}
 
@@ -1227,7 +1099,7 @@
 runExpression :: K3 Expression -> IO (Maybe Value)
 runExpression e = standaloneInterpreter (withEngine')
   where
-    withEngine' engine = flip runEngineM engine (valueOfInterpretation ([], AEnvironment [] []) (expression e))
+    withEngine' engine = flip runEngineM engine (valueOfInterpretation emptyState (expression e))
         >>= return . either (const Nothing) id
 
 runExpression_ :: K3 Expression -> IO ()
@@ -1237,15 +1109,9 @@
 
 -- | Single-machine system simulation.
 runProgram :: SystemEnvironment -> K3 Declaration -> IO ()
-<<<<<<< HEAD
-runProgram systemEnv prog =
-  simulationEngine systemEnv syntaxValueWD
-    >>= (\e -> runEngine virtualizedProcessor systemEnv e prog)
-=======
 runProgram systemEnv prog = do
     engine <- simulationEngine systemEnv syntaxValueWD
     void $ flip runEngineM engine $ runEngine virtualizedProcessor systemEnv prog
->>>>>>> 22c9d5e5
 
 -- | Single-machine network deployment.
 --   Takes a system deployment and forks a network engine for each peer.
@@ -1280,59 +1146,26 @@
 
 uniProcessor :: MessageProcessor SystemEnvironment (K3 Declaration) Value (IResult Value) (IResult Value)
 uniProcessor = MessageProcessor {
-<<<<<<< HEAD
-                    initialize = initUP
-                  , process    = processUP
-                  , status     = statusUP
-                  , finalize   = finalizeUP
-                  , report     = reportUP
-                }
-  where
-        initUP [] prog eg = initProgram [] prog eg
-        initUP ((_,inits):_) prog eg = initProgram inits prog eg
-
-        statusUP res   = either (\_ -> Left res) (\_ -> Right res) $ getResultVal res
-        finalizeUP res = either (\_ -> return res) (\_ -> finalProgram $ getResultState res) $ getResultVal res
-
-        processUP (_, n, args) r =
-          maybe (return $ unknownTrigger r n) (run r n args) $ lookup n $ getEnv $ getResultState r
-
-        reportUP (Left err)  = putIResult err
-        reportUP (Right res) = putIResult res
-
-        run r n args trig = debugDispatch defaultAddress n args r >> runTrigger r n args trig
-=======
     initialize = initUP,
     process = processUP,
     status = statusUP,
-    finalize = finalizeUP
+    finalize = finalizeUP,
+    report = reportUP
 } where
     initUP [] prog = initProgram [] prog
     initUP ((_,is):_) prog = initProgram is prog
 
     statusUP res   = either (\_ -> Left res) (\_ -> Right res) $ getResultVal res
     finalizeUP res = either (\_ -> return res) (\_ -> finalProgram $ getResultState res) $ getResultVal res
->>>>>>> 22c9d5e5
+
+    reportUP (Left err)  = putIResult err
+    reportUP (Right res) = putIResult res
 
     processUP (_, n, args) r = maybe (return $ unknownTrigger r n) (run r n args) $
         lookup n $ getEnv $ getResultState r
 
     run r n args trig = debugDispatch defaultAddress n args r >> runTrigger r n args trig
 
-<<<<<<< HEAD
-virtualizedProcessor :: MessageProcessor SystemEnvironment (K3 Declaration) Value 
-                                         [(Address, IResult Value)] [(Address, IResult Value)]
-virtualizedProcessor = MessageProcessor {
-                            initialize = initializeVP
-                          , process    = processVP
-                          , status     = statusVP
-                          , finalize   = finalizeVP
-                          , report     = reportVP
-                        } 
-  where
-    initializeVP systemEnv program engine =
-      sequence [initNode node systemEnv program engine | node <- nodes engine]
-=======
     unknownTrigger ((_,st), ilog) n = ((Left . RunTimeTypeError $ "Unknown trigger " ++ n, st), ilog)
 
 virtualizedProcessor :: MessageProcessor SystemEnvironment (K3 Declaration) Value [(Address, IResult Value)] [(Address, IResult Value)]
@@ -1340,18 +1173,18 @@
     initialize = initializeVP,
     process = processVP,
     status = statusVP,
-    finalize = finalizeVP
+    finalize = finalizeVP,
+    report = reportVP
 } where
     initializeVP systemEnv program = do
         engine <- ask
         sequence [initNode node systemEnv program | node <- nodes engine]
->>>>>>> 22c9d5e5
 
     initNode node systemEnv program = do
         initEnv <- return $ maybe [] id $ lookup node systemEnv
         iProgram <- initProgram initEnv program
         --
-        liftIO $ debugResult node iProgram
+        debugResult node iProgram
         --
         return (node, iProgram)
 
@@ -1378,8 +1211,8 @@
         res' <- either (const $ return res) (const $ finalProgram $ getResultState res) $ getResultVal res
         return (node, res')
 
-    reportVP (Left err)  = mapM_ (\(addr,r) -> putStrLn ("[" ++ show addr ++ "]") >> putIResult r) err
-    reportVP (Right res) = mapM_ (\(addr,r) -> putStrLn ("[" ++ show addr ++ "]") >> putIResult r) res
+    reportVP (Left err)  = mapM_ (\(addr,r) -> liftIO (putStrLn ("[" ++ show addr ++ "]")) >> putIResult r) err
+    reportVP (Right res) = mapM_ (\(addr,r) -> liftIO (putStrLn ("[" ++ show addr ++ "]")) >> putIResult r) res
 
 
 {- Wire descriptions -}
@@ -1401,43 +1234,38 @@
 putResultValue (Left err)  = putStrLn $ "Error:\n" ++ show err
 putResultValue (Right val) = packValueSyntax False val >>= putStrLn . ("Value:\n"++)
 
-<<<<<<< HEAD
 putEnv :: IEnvironment Value -> IO ()
 putEnv env = do
   void $ putStrLn "Environment:"
   void $ mapM_ (\(n,v) -> packValueSyntax False v >>= putStrLn . ((n ++ " => ") ++)) env
 
-putIResult :: IResult Value -> IO ()
-putIResult ((res, st), _) = putResultValue res >> putEnv (getEnv st) >> putEngine (getEngine st)
-
-
-=======
->>>>>>> 22c9d5e5
+putIResult :: IResult Value -> EngineM Value ()
+putIResult ((res, st), _) = liftIO (putResultValue res >> putEnv (getEnv st)) >> putEngine
+
 {- Debugging helpers -}
 debugDecl :: (Show a, Pretty b) => a -> b -> c -> c
 debugDecl n t = trace (concat ["Adding ", show n, " : ", pretty t])
 
-debugResult :: Address -> IResult Value -> IO ()
+debugResult :: Address -> IResult Value -> EngineM Value ()
 debugResult addr r = do
-  void $ putStrLn $ "=========== " ++ show addr
-  void $ putIResult r
-  void $ putStrLn "============"
+    void $ liftIO $ putStrLn $ "=========== " ++ show addr
+    void $ putIResult r
+    void $ liftIO $ putStrLn "============"
 
 debugDispatch :: Address -> Identifier -> Value -> IResult Value -> EngineM Value ()
-debugDispatch addr name args r = liftIO $ do
-  void $ putStrLn ("Processing " ++ show addr ++ " " ++ name)
-  void $ putStrLn "Args:"
-  void $ print args
-  void $ debugResult addr r
-  void $ putStrLn "=========="
+debugDispatch addr name args r = do
+    void $ liftIO $ putStrLn ("Processing " ++ show addr ++ " " ++ name)
+    void $ liftIO $ putStrLn "Args:"
+    void $ liftIO $ print args
+    void $ debugResult addr r
+    void $ liftIO $ putStrLn "=========="
 
 
 {- Instances -}
 instance Pretty IState where
-  prettyLines (_, vEnv, aEnv, engine) =
+  prettyLines (_, vEnv, aEnv) =
        ["Environment:"] ++ map show vEnv
     ++ ["Annotations:"] ++ (lines $ show aEnv)
-    ++ (lines $ show engine)
 
 -- TODO: error prettification
 instance (Pretty a) => Pretty (IResult a) where
