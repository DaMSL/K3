{-# LANGUAGE FlexibleContexts #-}
{-# LANGUAGE FlexibleInstances #-}
{-# LANGUAGE LambdaCase #-}
{-# LANGUAGE NoMonoLocalBinds #-}
{-# LANGUAGE PatternGuards #-}
{-# LANGUAGE PatternSynonyms #-}
{-# LANGUAGE RankNTypes #-}
{-# LANGUAGE ScopedTypeVariables #-}
{-# LANGUAGE TupleSections #-}
{-# LANGUAGE TypeFamilies #-}
{-# LANGUAGE TypeSynonymInstances #-}
{-# LANGUAGE ViewPatterns #-}
-- | K3 Parser.
module Language.K3.Parser {-(
  K3Parser,
  qualifiedTypeExpr,
  typeExpr,
  qualifiedLiteral,
  literal,
  qualifiedExpr,
  expr,
  declaration,
  program,
  parseType,
  parseLiteral,
  parseExpression,
  parseDeclaration,
  parseSimpleK3,
  parseK3,
  stitchK3,
  ensureUIDs
)-} where

import Control.Applicative
import Control.Arrow
import Control.Monad

import Data.Function
import Data.Maybe
import Data.Tree

import Debug.Trace

import System.FilePath
import qualified Text.Parsec as P
import Text.Parser.Char
import Text.Parser.Combinators
import Text.Parser.Token

import Language.K3.Core.Annotation
import Language.K3.Core.Annotation.Syntax
import Language.K3.Core.Common
import Language.K3.Core.Declaration
import Language.K3.Core.Expression
import Language.K3.Core.Literal
import Language.K3.Core.Metaprogram
import Language.K3.Core.Type
import Language.K3.Core.Utils

import qualified Language.K3.Core.Constructor.Type        as TC
import qualified Language.K3.Core.Constructor.Expression  as EC
import qualified Language.K3.Core.Constructor.Literal     as LC
import qualified Language.K3.Core.Constructor.Declaration as DC

import Language.K3.Parser.DataTypes
import Language.K3.Parser.Operator
import Language.K3.Parser.ProgramBuilder
import Language.K3.Parser.Preprocessor

import qualified Language.K3.Analysis.Provenance.Core         as P
import qualified Language.K3.Analysis.Provenance.Constructors as PC
import qualified Language.K3.Analysis.SEffects.Core           as FS
import qualified Language.K3.Analysis.SEffects.Constructors   as FSC

import qualified Language.K3.Utils.Pretty.Syntax as S

{- Main parsing functions -}
parseType :: String -> Maybe (K3 Type)
parseType = maybeParser typeExpr

parseLiteral :: String -> Maybe (K3 Literal)
parseLiteral = maybeParser literal

parseExpression :: String -> Maybe (K3 Expression)
parseExpression = maybeParser expr

parseDeclaration :: String -> Maybe (K3 Declaration)
parseDeclaration s = either (const Nothing) mkRole $ runK3Parser Nothing (head <$> endBy1 declaration eof) s
  where mkRole l = Just $ DC.role defaultRoleName l

parseSimpleK3 :: String -> Maybe (K3 Declaration)
parseSimpleK3 s = either (const Nothing) Just $ runK3Parser Nothing (program True) s

stitchK3 :: [FilePath] -> String -> IO [String]
stitchK3 includePaths s = do
  searchPaths   <- if null includePaths then getSearchPath else return includePaths
  subFiles      <- processIncludes searchPaths (lines s) []
  subFileCtnts  <- trace (unwords ["subfiles:", show subFiles]) $ mapM readFile subFiles
  return $ subFileCtnts ++ [s]

parseK3 :: Bool -> [FilePath] -> String -> IO (Either String (K3 Declaration))
parseK3 noFeed includePaths s = do
  searchPaths   <- if null includePaths then getSearchPath else return includePaths
  subFiles      <- processIncludes searchPaths (lines s) []
  subFileCtnts  <- trace (unwords ["subfiles:", show subFiles]) $ mapM readFile subFiles
  let fileContents = map (False,) subFileCtnts ++ [(True,s)]
  let parseE       = foldl chainValidParse (return (DC.role defaultRoleName [], Nothing)) fileContents
  case parseE of
    Left msg -> return $ Left msg
    Right (prog, _) -> return $ Right prog
  where
    chainValidParse parse (asDriver, src) = parse >>= parseAndCompose src asDriver

    parseAndCompose src asDriver (prog, parseEnvOpt) = do
      (prog', nEnv) <- parseAtLevel asDriver parseEnvOpt src
      let (ptnc, ptnc') = ((,) `on` (tag &&& children)) prog prog'
      case (ptnc, ptnc') of
        ((DRole n, ch), (DRole n2, ch2))
          | n == defaultRoleName && n == n2 -> return (DC.role n $ ch++ch2, Just $ nEnv)
        _                                   -> programError

    parseAtLevel asDriver parseEnvOpt src =
      stringifyError $ flip (runK3Parser parseEnvOpt) src $ do
        decl <- program $ not asDriver || noFeed
        env  <- P.getState
        return (decl, env)

    programError = Left "Invalid program, expected top-level role."


{- K3 grammar parsers -}

-- TODO: inline testing
program :: Bool -> DeclParser
program noDriver = DSpan <-> (rule >>= selfContainedProgram)
  where rule = (DC.role defaultRoleName) . concat <$> (spaces *> endBy1 (roleBody noDriver) eof)

        selfContainedProgram d =
          if noDriver then return d
          else (mkBuilderDecls d >>= mkEntryPoints >>= mkBuiltins)

        mkBuilderDecls d
          | DRole n <- tag d, n == defaultRoleName =
              withBuilderDecls $ \decls -> Node (tag d :@: annotations d) (children d ++ decls)
          | otherwise = return d

        mkEntryPoints d = withEnv $ processInitsAndRoles d . fst . safePopFrame
        mkBuiltins = ensureUIDs . declareBuiltins


roleBody :: Bool -> K3Parser [K3 Declaration]
roleBody noDriver = do
    pushFrame
    decls <- rule
    frame <- popFrame
    if noDriver then return decls else postProcessRole decls frame
  where rule = some declaration >>= return . concat


{- Declarations -}
declaration :: K3Parser [K3 Declaration]
declaration = (//) attachComment <$> comment False <*>
              choice [ignores >> return [], k3Decls, edgeDecls, driverDecls >> return []]

  where k3Decls     = choice $ map normalizeDeclAsList
                        [Right dGlobal, Right dTrigger,
                         Right dDataAnnotation, Right dControlAnnotation,
                         Left dTypeAlias]

        edgeDecls   = mapM ((DUID #) . return) =<< choice [dSource, dSink]
        driverDecls = dFeed
        ignores     = pInclude >> return ()

        props    p = DUID # withProperties "" True dProperties p
        optProps p = uidOfOpt =<< optWithProperties "" True dProperties p
        uidOfOpt Nothing  = return Nothing
        uidOfOpt (Just v) = (DUID # (return v)) >>= return . Just

        normalizeDeclAsList (Right p) = (:[]) <$> props p
        normalizeDeclAsList (Left  p) = try (optProps p) >>= return . maybe [] (:[])

        attachComment [] _      = []
        attachComment (h:t) cmt = (h @+ DSyntax cmt):t

dGlobal :: DeclParser
dGlobal = namedDecl "state" "declare" $ rule . (mkGlobal <$>)
  where
    rule x = x <* colon <*> polymorphicTypeExpr <*> optional equateExpr
                                                <*> optional (effectSignature False)

    mkGlobal n qte eOpt eSigOpt =
      let glob = DC.global n qte (propagateQualifier qte eOpt) in
      case (eOpt, eSigOpt) of
        (Just _, Just _) -> glob
        (_, _) -> maybe glob (foldl (@+) glob) $ eSigOpt

dTrigger :: DeclParser
dTrigger = namedDecl "trigger" "trigger" $ rule . (DC.trigger <$>)
  where rule x = x <* colon <*> typeExpr <*> equateExpr

dEndpoint :: String -> String -> Bool -> K3Parser [K3 Declaration]
dEndpoint kind name isSource =
  attachFirst (DSpan <->) =<< (namedIdentifier kind name $ join . rule . (mkEndpoint <$>))
  where rule x      = ruleError =<< (x <*> (colon *> typeExpr) <*> (symbol "=" *> (endpoint isSource)))
        ruleError x = either unexpected pure x

        mkEndpoint n t endpointCstr = either Left (Right . mkDecls n t) $ endpointCstr n t
        mkEndpointT t = qualifyT $ if isSource then TC.source t else TC.sink t

        mkDecls n t (spec, eOpt, subdecls) = do
          epDecl <- trackEndpoint spec $ DC.endpoint n (mkEndpointT t) eOpt []
          return $ epDecl:subdecls

        qualifyT t = if null $ filter isTQualified $ annotations t then t @+ TImmutable else t

        attachFirst _ []    = return []
        attachFirst f (h:t) = f (return h) >>= return . (:t)

dSource :: K3Parser [K3 Declaration]
dSource = dEndpoint "source" "source" True

dSink :: K3Parser [K3 Declaration]
dSink = dEndpoint "sink" "sink" False

dFeed :: K3Parser ()
dFeed = track $ mkFeed <$> (feedSym *> identifier) <*> bidirectional <*> identifier
  where feedSym             = choice [keyword "feed", void $ symbol "~~"]
        bidirectional       = choice [symbol "|>" >> return True, symbol "<|" >> return False]
        mkFeed id1 lSrc id2 = if lSrc then (id1, id2) else (id2, id1)
        track p             = (trackBindings =<<) $ declError "feed" $ p

-- | Data annotation parsing.
--   This covers metaprogramming for data annotations when an annotation defines splice parameters.
dDataAnnotation :: DeclParser
dDataAnnotation = namedIdentifier "data annotation" "annotation" rule
  where rule x = mkAnnotation <$> x <*> option [] spliceParameterDecls <*> typesParamsAndMembers
        typesParamsAndMembers = parseInMode Splice $ protectedVarDecls typeParameters $ braces (some member)
        typeParameters = keyword "given" *> keyword "type" *> typeVarDecls <|> return []
        member = try (Left <$> mpAnnotationMember) <|> try (Right <$> annotationMember)
        mkAnnotation n sp (tp, mems) = DC.generator $ mpDataAnnotation n sp tp mems


{- Annotation declaration members -}
annotationMember :: K3Parser AnnMemDecl
annotationMember = memberError $ mkMember <$> annotatedRule
  where
    rule          = (,,) <$> polarity <*> (choice $ map uidOver [liftedOrAttribute, subAnnotation])
                                      <*> optional (effectSignature True)
    annotatedRule = wrapInComments $ spanned $ flip (,) <$> optionalProperties "" dProperties <*> rule

    liftedOrAttribute = mkLA  <$> optional (keyword "lifted")
                              <*> identifier <* colon
                              <*> qualifiedTypeExpr
                              <*> optional equateExpr

    subAnnotation     = mkSub <$> (keyword "annotation" *> identifier)

    mkMember ((((p, Left (Just _,  n, qte, eOpt, uid), eSigOpt), props), spn), cmts) =
      attachMemAnnots uid spn cmts (maybe [] id props) (effectAnnot eSigOpt eOpt)
        $ Lifted p n qte (propagateQualifier qte eOpt)

    mkMember ((((p, Left (Nothing, n, qte, eOpt, uid), eSigOpt), props), spn), cmts) =
      attachMemAnnots uid spn cmts (maybe [] id props) (effectAnnot eSigOpt eOpt)
        $ Attribute p n qte (propagateQualifier qte eOpt)

    mkMember ((((p, Right (n, uid), _), props), spn), cmts) =
      attachMemAnnots uid spn cmts (maybe [] id props) [] $ MAnnotation p n

    mkLA kOpt n qte eOpt uid = Left (kOpt, n, qte, eOpt, uid)
    mkSub n uid              = Right (n, uid)

    attachMemAnnots uid spn cmts props effectAnns memCtor =
      memCtor $ (DUID uid):(DSpan spn):(effectAnns ++ props ++ map DSyntax cmts)

    wrapInComments p = (\a b c -> (b, a ++ c)) <$> comment False <*> p <*> comment True

    memberError = parseError "annotation" "member"

    effectAnnot (Just _) (Just _) = []
    effectAnnot eSigOpt _ = maybe [] id eSigOpt

polarity :: K3Parser Polarity
polarity = choice [keyword "provides" >> return Provides,
                   keyword "requires" >> return Requires]

mpAnnotationMember :: K3Parser MPAnnMemDecl
mpAnnotationMember = mpAnnMemDecl <$> (keyword "for" *> parseInMode Normal identifier)
                                  <*> (keyword "in" *> svTerm <* colon)
                                  <*> some annotationMember


-- | Control annotation parsing
dControlAnnotation :: DeclParser
dControlAnnotation = namedIdentifier "control annotation" "control" $ rule
  where rule x = mkCtrlAnn <$> x <*> option [] spliceParameterDecls <*> braces body
        body           = (,) <$> some cpattern <*> (extensions $ keyword "shared")
        cpattern       = (,,) <$> patternE <*> (symbol "=>" *> rewriteE) <*> (extensions $ symbol "+>")

        extensions :: K3Parser a -> K3Parser [K3 Declaration]
        extensions pfx = concat <$> option [] (try $ pfx *> braces (many extensionD))
        rewriteE       = cleanExpr =<< parseInMode Splice expr
        patternE       = cleanExpr =<< parseInMode SourcePattern expr
        extensionD     = mapM cleanDecl =<< parseInMode Splice declaration

        mkCtrlAnn n svars (rw, exts) = DC.generator $ mpCtrlAnnotation n svars rw exts

        cleanExpr e = return $ stripEUIDSpan e
        cleanDecl d = return $ stripDUIDSpan d


dTypeAlias :: K3Parser (Maybe (K3 Declaration))
dTypeAlias = namedIdentifier "typedef" "typedef" rule
  where rule x = mkTypeAlias =<< ((,) <$> x <*> equateTypeExpr)
        mkTypeAlias (n, t) = modifyTAEnvF_ (Right . appendTAliasE n (stripTUIDSpan t)) >> return Nothing

pInclude :: K3Parser String
pInclude = keyword "include" >> stringLiteral


{- Types -}
typeExpr :: TypeParser
typeExpr = typeError "expression" $ TUID # withProperties ":" False tProperties tTermOrFun

qualifiedTypeExpr :: TypeParser
qualifiedTypeExpr = typeExprError "qualified" $ flip (@+) <$> (option TImmutable typeQualifier) <*> typeExpr

polymorphicTypeExpr :: TypeParser
polymorphicTypeExpr =
  typeExprError "polymorphic" $ (TUID # forAllParser) <|> qualifiedTypeExpr
  where
    forAllParser = (uncurry TC.forAll) <$> (keyword "forall" *> protectedVarDecls typeVarDecls (symbol "." *> qualifiedTypeExpr))

typeVarDecls :: K3Parser [TypeVarDecl]
typeVarDecls = sepBy typeVarDecl (symbol ",")

-- | Parses a set of type variable declarations and subsequently applies a parser
--   in a type alias environment where the new declarations are protected (i.e., shadow)
--   any existing matching aliases.
protectedVarDecls :: K3Parser [TypeVarDecl] -> K3Parser a -> K3Parser ([TypeVarDecl], a)
protectedVarDecls declP p = do
  tvdecls <- declP
  void $ modifyTAEnvF_ (Right . (pushTAliasE $ map (\(TypeVarDecl i _ _) -> (i, TC.declaredVar i)) tvdecls))
  r <- p
  void $ modifyTAEnvF_ $ Right . popTAliasE
  return (tvdecls, r)

typeVarDecl :: K3Parser TypeVarDecl
typeVarDecl = TypeVarDecl <$> identifier <*> pure Nothing <*> option Nothing (Just <$ symbol "<=" <*> typeExpr)

typeQualifier :: K3Parser (Annotation Type)
typeQualifier = typeError "qualifier" $ choice [keyword "immut" >> return TImmutable,
                                                keyword "mut"   >> return TMutable]

{- Type terms -}
tTerm :: TypeParser
tTerm = TSpan <-> (//) attachComment <$> comment False
              <*> choice [ tPrimitive, tOption, tIndirection, tTrigger,
                           tTupleOrNested, tRecord, tCollection,
                           tBuiltIn, tDeclared ]
  where attachComment t cmt = t @+ (TSyntax cmt)

tTermOrFun :: TypeParser
tTermOrFun = TSpan <-> mkTermOrFun <$> (TUID # tTerm) <*> optional (symbol "->" *> typeExpr)
  where mkTermOrFun t (Just rt) = TC.function t rt
        mkTermOrFun t Nothing   = clean t
        clean t                 = stripAnnot isTSpan $ stripAnnot isTUID t
        stripAnnot f t          = maybe t (t @-) $ t @~ f
tPrimitive :: TypeParser
tPrimitive = tPrimError $ choice $ map tConst [ ("bool",    TC.bool)
                                              , ("int",     TC.int)
                                              , ("real",    TC.real)
                                              , ("string",  TC.string)
                                              , ("address", TC.address) ]
  where tConst (x, f) = keyword x >> return f
        tPrimError    = typeExprError "primitive"

tQNested :: (K3 Type -> K3 Type) -> String -> TypeParser
tQNested f k = f <$> (keyword k *> qualifiedTypeExpr)

tOption :: TypeParser
tOption = typeExprError "option" $ tQNested TC.option "option"

tIndirection :: TypeParser
tIndirection = typeExprError "indirection" $ tQNested TC.indirection "ind"

tTrigger :: TypeParser
tTrigger = typeExprError "trigger" $ TC.trigger <$> (keyword "trigger" *> typeExpr)

tTupleOrNested :: TypeParser
tTupleOrNested = choice [try unit, try (parens $ nestErr $ clean <$> typeExpr), parens $ tupErr tTuple]
  where unit             = typeExprError "unit" $ symbol "(" *> symbol ")" >> return (TC.unit)
        tTuple           = mkTypeTuple <$> qualifiedTypeExpr <* comma <*> commaSep1 qualifiedTypeExpr
        mkTypeTuple t tl = TC.tuple $ t:tl

        clean t          = stripAnnot isTSpan $ stripAnnot isTUID t
        stripAnnot f t   = maybe t (t @-) $ t @~ f
        nestErr          = typeExprError "nested"
        tupErr           = typeExprError "tuple"

tRecord :: TypeParser
tRecord = typeExprError "record" $ ( TUID # ) $
            TC.record <$> (braces . commaSep) idQType

tCollection :: TypeParser
tCollection = cErr $ TUID # mkCollectionType
                  <$> ((keyword "collection" *> choice [tRecord, tDeclared]) >>= attachAnnotations)
  where mkCollectionType (t, a) = foldl (@+) (TC.collection t) a
        cErr = typeExprError "collection"

        attachAnnotations t@(tag -> TRecord ids) = do
          a <- withAnnotations (tAnnotations $ Just $ mkRecordSpliceEnv ids $ children $ stripTUIDSpan t)
          return (t,a)

        attachAnnotations t = withAnnotations (tAnnotations Nothing) >>= return . (t,)

tBuiltIn :: TypeParser
tBuiltIn = typeExprError "builtin" $ choice $ map (\(kw,bi) -> keyword kw >> return (TC.builtIn bi))
              [ ("self",TSelf)
              , ("structure",TStructure)
              , ("horizon",THorizon)
              , ("content",TContent) ]

tDeclared :: TypeParser
tDeclared = typeExprError "declared" $ TUID # ( aliasOrDecl =<< identifier )
  where aliasOrDecl i = withTAEnv $ \tae -> maybe (TC.declaredVar i) id $ lookupTAliasE i tae


{- Expressions -}

expr :: ExpressionParser
expr = parseError "expression" "k3"
        $ withProperties "" False eProperties $ buildExpressionParser fullOpTable eApp

nonSeqExpr :: ExpressionParser
nonSeqExpr = buildExpressionParser nonSeqOpTable eApp

qualifiedExpr :: ExpressionParser
qualifiedExpr = exprError "qualified" $ flip (@+) <$> (option EImmutable exprQualifier) <*> expr

exprQualifier :: K3Parser (Annotation Expression)
exprQualifier = suffixError "expression" "qualifier" $
      keyword "immut" *> return EImmutable
  <|> keyword "mut"   *> return EMutable

exprNoneQualifier :: K3Parser NoneMutability
exprNoneQualifier = suffixError "expression" "option qualifier" $
      keyword "immut" *> return NoneImmut
  <|> keyword "mut"   *> return NoneMut

eTerm :: ExpressionParser
eTerm = do
  e  <- EUID # (ESpan <-> rawTerm)
  mi <- many (spanned eProject)
  case mi of
    [] -> return e
    l  -> foldM attachProjection e l
  where
    rawTerm = wrapInComments $ eWithProperties $ eWithAnnotations $ asSourcePattern attachPType id $
        choice [ (try eAssign),
                 (try eAddress),
                 eLiterals,
                 eLambda,
                 eCondition,
                 eLet,
                 eCase,
                 eBind,
                 eSelf ]

    eProject :: K3Parser ((String, Maybe (K3 Type)), [Annotation Expression])
    eProject = prjWithAnnotations $ dot *> identifier

    -- attachProjection :: _
    attachProjection e (((i, tOpt), anns), sp) =
      EUID # (return $ foldl (@+) (EC.project i e) $ [ESpan sp] ++ maybe [] ((:[]) . EPType) tOpt ++ anns)

    eWithProperties    p = withProperties "" False eProperties p

    eWithAnnotations :: K3Parser (K3 Expression) -> K3Parser (K3 Expression)
    eWithAnnotations   p = foldl (@+) <$> p <*> withAnnotations eCAnnotations

    prjWithAnnotations p = (,) <$> asSourcePattern (,) (,Nothing) p <*> withAnnotations eCAnnotations

    asSourcePattern :: (a -> Maybe (K3 Type) -> b) -> (a -> b) -> K3Parser a -> K3Parser b
    asSourcePattern pctor ctor p = parserWithPMode $ \case
      SourcePattern -> pctor <$> p <*> optional (try $ colon *> typeExpr)
      _ -> ctor <$> p

    attachPType :: K3 Expression -> Maybe (K3 Type) -> K3 Expression
    attachPType e tOpt = maybe e ((e @+) . EPType) tOpt

    wrapInComments p = (\c1 e c2 -> (//) attachComment (c1++c2) e) <$> comment False <*> p <*> comment True
    attachComment e cmt = e @+ (ESyntax cmt)


{- Expression literals -}
eLiterals :: ExpressionParser
eLiterals = choice [
    try eCollection,
    eTerminal,
    eOption,
    eIndirection,
    eTuplePrefix,
    eRecord,
    eEmpty ]

{- Terminals -}
eTerminal :: ExpressionParser
eTerminal = choice [eConstant,
                    eVariable]

eConstant :: ExpressionParser
eConstant = exprError "constant" $ choice [eCBool, try eCNumber, eCString]

eCBool :: ExpressionParser
eCBool = (EC.constant . CBool) <$>
  choice [keyword "true" >> return True, keyword "false" >> return False]

eCNumber :: ExpressionParser
eCNumber = mkNumber <$> naturalOrDouble
  where mkNumber x = case x of
                      Left i  -> EC.constant . CInt . fromIntegral $ i
                      Right d -> EC.constant . CReal $ d

eCString :: ExpressionParser
eCString = EC.constant . CString <$> stringLiteral

eVariable :: ExpressionParser
eVariable = exprError "variable" $ parserWithPMode $ \mode -> mkVar mode <$> identifier
  where mkVar Normal ('\'':t) = EC.applyMany resolveFn [EC.constant $ CString t]
        mkVar _      i = EC.variable i

{- Complex literals -}
eOption :: ExpressionParser
eOption = exprError "option" $
  choice [EC.some <$> (keyword "Some" *> qualifiedExpr),
          keyword "None" *> (EC.constant . CNone <$> exprNoneQualifier)]

eIndirection :: ExpressionParser
eIndirection = exprError "indirection" $ EC.indirect <$> (keyword "ind" *> qualifiedExpr)

eTuplePrefix :: ExpressionParser
eTuplePrefix = choice [try unit, try eNested, eTupleOrSend]
  where unit          = symbol "(" *> symbol ")" >> return (EC.tuple [])
        eNested       = stripSpan  <$> parens expr
        eTupleOrSend  = do
                          elements <- parens $ commaSep1 qualifiedExpr
                          msuffix <- optional sendSuffix
                          mkTupOrSend elements msuffix
        sendSuffix    = symbol "<-" *> nonSeqExpr

        mkTupOrSend [e] Nothing    = return $ stripSpan <$> e
        mkTupOrSend [e] (Just arg) = return $ EC.binop OSnd e arg
        mkTupOrSend l Nothing      = return $ EC.tuple l
        mkTupOrSend l (Just arg)   = EC.binop OSnd <$> (EUID # return (EC.tuple l)) <*> pure arg

        stripSpan e               = maybe e (e @-) $ e @~ isESpan

eRecord :: ExpressionParser
eRecord = exprError "record" $ EC.record <$> braces idQExprList

eEmpty :: ExpressionParser
eEmpty = exprError "empty" $ mkEmpty <$> (typedEmpty >>= attachAnnotations)
  where mkEmpty (e, a) = foldl (@+) e a
        typedEmpty = EC.empty <$> (keyword "empty" *> choice [tRecord, tDeclared])

        attachAnnotations e@(tag -> EConstant (CEmpty t@(tag -> TRecord ids))) = do
          a <- withAnnotations (eAnnotations $ Just $ mkRecordSpliceEnv ids $ children $ stripTUIDSpan t)
          return (e,a)

        attachAnnotations e = withAnnotations (eAnnotations Nothing) >>= return . (e,)

eLambda :: ExpressionParser
eLambda = exprError "lambda" $ EC.lambda <$> choice [iArrow "fun", iArrowS "\\"] <*> nonSeqExpr

eApp :: ExpressionParser
eApp = do
  eTerms <- some (try eTerm) -- Have m [a], need [m a], ambivalent to effects
  try $ foldl1 mkApp $ map return eTerms
  where
    mkApp :: ExpressionParser -> ExpressionParser -> ExpressionParser
    mkApp x y = EUID # binOpSpan (EC.binop OApp) <$> x <*> y

eCondition :: ExpressionParser
eCondition = exprError "conditional" $
  EC.ifThenElse <$> (nsPrefix "if") <*> (ePrefix "then") <*> (ePrefix "else")

eAssign :: ExpressionParser
eAssign = exprError "assign" $ mkAssign <$> sepBy1 identifier dot <*> equateNSExpr
  where mkAssign [] _  = error "Invalid identifier list"
        mkAssign [n] e = EC.assign n e
        mkAssign l e   =
          let syms     = snd $ foldl pairSym (0::Int,[]) l
              wSyms    = zip (init syms) (tail syms)
              bindSyms = ((\((_,pn), (s,n)) -> (s,pn,n)) $ head wSyms)
                          : (map (\((ps,_),(s,n)) -> (s,ps,n)) . tail $ wSyms)
          in
          foldr (\(sym, prevSym, x) e' ->
                    EC.bindAs (EC.variable prevSym) (BRecord [(x, sym)]) e')
                (EC.assign ((\(x,_,_) -> x) $ last bindSyms) e) bindSyms

        pairSym (cnt,acc) n = (cnt+1,acc++[("__"++n++"_asn"++(show cnt), n)])

eLet :: ExpressionParser
eLet = exprError "let" $ EC.letIn <$> iPrefix "let" <*> equateQExpr <*> (keyword "in" *> expr)

eCase :: ExpressionParser
eCase = exprError "case" $ mkCase <$> ((nsPrefix "case") <* keyword "of")
                                  <*> (braces eCaseSome) <*> (braces eCaseNone)
  where eCaseSome = (,) <$> (iArrow "Some") <*> expr
        eCaseNone = (keyword "None" >> symbol "->") *> expr
        mkCase e (x, s) n = EC.caseOf e x s n

eBind :: ExpressionParser
eBind = exprError "bind" $ EC.bindAs <$> (nsPrefix "bind")
                                     <*> (keyword "as" *> eBinder) <*> (ePrefix "in")

eBinder :: BinderParser
eBinder = exprError "binder" $ choice [bindInd, bindTup, bindRec]

bindInd :: K3Parser Binder
bindInd = BIndirection <$> iPrefix "ind"

bindTup :: K3Parser Binder
bindTup = BTuple <$> parens idList

bindRec :: K3Parser Binder
bindRec = BRecord <$> braces idPairList

eAddress :: ExpressionParser
eAddress = exprError "address" $ EC.address <$> ipAddress <* colon <*> port
  where ipAddress = EUID # EC.constant . CString <$> (some $ choice [alphaNum, oneOf "."])
        port = EUID # EC.constant . CInt . fromIntegral <$> natural

eSelf :: ExpressionParser
eSelf = exprError "self" $ keyword "self" >> return EC.self

-- TODO: treating collection literals as immutable will fail when initializing mutable collections.
eCollection :: ExpressionParser
eCollection = exprError "collection" $
              mkCollection <$> (braces (choice [try singleField, multiField]) >>= attachAnnotations)
  where
        singleField =     (symbol "|" *> idQType <* symbol "|")
                      >>= mkSingletonRecord (commaSep1 expr <* symbol "|")

        multiField  = (\a b c -> ((a:b), c))
                          <$> (symbol "|" *> idQType <* comma)
                          <*> commaSep1 idQType
                          <*> (symbol "|" *> commaSep1 expr <* symbol "|")

        mkCollection ((tyl, el), a) = EC.letIn cId (emptyC tyl a) $ EC.binop OSeq (mkInserts el) cVar

        mkInserts el = foldl (\acc e -> EC.binop OSeq acc $ mkInsert e) (mkInsert $ head el) (tail el)
        mkInsert     = EC.binop OApp (EC.project "insert" cVar)
        emptyC tyl a = foldl (@+) ((EC.empty $ TC.record tyl) @+ EImmutable) a
        (cId, cVar)  = ("__collection", EC.variable "__collection")

        mkSingletonRecord p (n,t) =
          p >>= return . ([(n,t)],) . map (EC.record . (:[]) . (n,) . (@+ EImmutable))

        attachAnnotations (tyl, el) = do
          a <- withAnnotations (eAnnotations $ Just $ uncurry mkRecordSpliceEnv $ second (map stripTUIDSpan) $ unzip tyl)
          return ((tyl,el),a)


{- Literal values -}

literal :: LiteralParser
literal = parseError "literal" "k3" $ choice [
    try (lCollection),
    try (lAddress),
    lTerminal,
    lOption,
    lIndirection,
    lTuple,
    lRecord,
    lEmpty ]

qualifiedLiteral :: LiteralParser
qualifiedLiteral = litError "qualified" $ flip (@+) <$> (option LImmutable litQualifier) <*> literal

litQualifier :: K3Parser (Annotation Literal)
litQualifier = suffixError "literal" "qualifier" $
      keyword "immut" *> return LImmutable
  <|> keyword "mut"   *> return LMutable

lTerminal :: LiteralParser
lTerminal = litError "constant" $ choice [lBool, try lNumber, lString]

lBool :: LiteralParser
lBool = LC.bool <$> choice [keyword "true" >> return True, keyword "false" >> return False]

lNumber :: LiteralParser
lNumber = mkNumber <$> integerOrDouble
  where mkNumber x = case x of
                      Left i  -> LC.int . fromIntegral $ i
                      Right d -> LC.real $ d

lString :: LiteralParser
lString = LC.string <$> stringLiteral

lOption :: LiteralParser
lOption = litError "option" $ choice [
            LC.some <$> (keyword "Some" *> qualifiedLiteral),
            keyword "None" *> (LC.none <$> exprNoneQualifier)]

lIndirection :: LiteralParser
lIndirection = litError "indirection" $ LC.indirect <$> (keyword "ind" *> qualifiedLiteral)

lTuple :: LiteralParser
lTuple = choice [try unit, try lNested, litTuple]
  where unit       = symbol "(" *> symbol ")" >> return (LC.tuple [])
        lNested    = stripSpan <$> parens literal
        litTuple   = mkLTuple  <$> (parens $ commaSep1 qualifiedLiteral)

        mkLTuple [x] = stripSpan <$> x
        mkLTuple l   = LC.tuple l
        stripSpan l = maybe l (l @-) $ l @~ isLSpan

lRecord :: LiteralParser
lRecord = litError "record" $ LC.record <$> braces idQLitList

lEmpty :: LiteralParser
lEmpty = litError "empty" $ mkEmpty <$> (typedEmpty >>= attachAnnotations)
  where mkEmpty (l, a) = foldl (@+) l a
        typedEmpty = LC.empty <$> (keyword "empty" *> tRecord)

        attachAnnotations l@(tag -> LEmpty t@(tag -> TRecord ids)) = do
          a <- withAnnotations (lAnnotations $ Just $ mkRecordSpliceEnv ids $ children $ stripTUIDSpan t)
          return (l,a)

        attachAnnotations l = withAnnotations (lAnnotations Nothing) >>= return . (l,)

lCollection :: LiteralParser
lCollection = litError "collection" $
              mkCollection <$> (braces (choice [try singleField, multiField]) >>= attachAnnotations)
  where
    singleField =     (symbol "|" *> idQType <* symbol "|")
                  >>= mkSingletonRecord (commaSep1 literal <* symbol "|")

    multiField  = (\a b c -> ((a:b), c))
                    <$> (symbol "|" *> idQType <* comma)
                    <*> commaSep1 idQType
                    <*> (symbol "|" *> commaSep1 literal <* symbol "|")

    mkCollection ((tyl, el), a) = foldl (@+) ((LC.collection (TC.record tyl) el) @+ LImmutable) a

    mkSingletonRecord p (n,t) =
      p >>= return . ([(n,t)],) . map (LC.record . (:[]) . (n,) . (@+ LImmutable))

    attachAnnotations (tyl,el) = do
      a <- withAnnotations (lAnnotations $ Just $ uncurry mkRecordSpliceEnv $ second (map stripTUIDSpan) $ unzip tyl)
      return ((tyl,el),a)

lAddress :: LiteralParser
lAddress = litError "address" $ LC.address <$> ipAddress <* colon <*> port
  where ipAddress = LC.string <$> (some $ choice [alphaNum, oneOf "."])
        port = LC.int . fromIntegral <$> natural


{- Attachments -}
withAnnotations :: K3Parser [Annotation a] -> K3Parser [Annotation a]
withAnnotations p = option [] (try $ symbol "@" *> p)

tAnnotations :: Maybe SpliceEnv -> K3Parser [Annotation Type]
tAnnotations sEnv = try ((:[]) <$> p) <|> try (braces $ commaSep1 p)
  where p = dAnnotationUse sEnv TAnnotation TApplyGen

eAnnotations :: Maybe SpliceEnv -> K3Parser [Annotation Expression]
eAnnotations sEnv = try ((:[]) <$> p) <|> try (braces $ commaSep1 p)
  where p = dAnnotationUse sEnv EAnnotation $ EApplyGen False

lAnnotations :: Maybe SpliceEnv -> K3Parser [Annotation Literal]
lAnnotations sEnv = try ((:[]) <$> p) <|> try (braces $ commaSep1 p)
  where p = dAnnotationUse sEnv LAnnotation LApplyGen

dAnnotationUse :: Maybe SpliceEnv -> AnnotationCtor a -> ApplyAnnCtor a -> K3Parser (Annotation a)
dAnnotationUse sEnvOpt aCtor apCtor = try mpOrAnn
  where mpOrAnn   = mkMpOrAnn =<< ((,) <$> identifier <*> annParams)
        annParams = option [] (parens $ commaSep1 $ contextualizedSpliceParameter sEnvOpt)
        mkMpOrAnn (n, [])    = return $ aCtor n
        mkMpOrAnn (n,params) = return $ apCtor n $ mkSpliceEnv $ catMaybes params

eCAnnotations :: K3Parser [Annotation Expression]
eCAnnotations = try ((:[]) <$> p) <|> try (braces $ commaSep1 p)
  where p = cAnnotationUse (EApplyGen True)

cAnnotationUse :: ApplyAnnCtor Expression -> K3Parser (Annotation Expression)
cAnnotationUse aCtor = mkSEnv <$> identifier <*> option [] (parens $ commaSep1 spliceParameter)
  where mkSEnv a b = aCtor a $ mkSpliceEnv $ catMaybes b

withPropertiesF :: (Eq (Annotation a))
                => String -> Bool -> K3Parser [Annotation a] -> K3Parser b -> (b -> [Annotation a] -> b) -> K3Parser b
withPropertiesF sfx asPrefix prop tree attachF =
    if asPrefix then (flip propertize) <$> optionalProperties sfx prop <*> tree
                else propertize <$> tree <*> optionalProperties sfx prop
  where propertize a (Just b) = attachF a b
        propertize a Nothing  = a

withProperties :: (Eq (Annotation a))
               => String -> Bool -> K3Parser [Annotation a] -> K3Parser (K3 a) -> K3Parser (K3 a)
withProperties sfx asPrefix prop tree = withPropertiesF sfx asPrefix prop tree $ foldl (@+)

optWithProperties :: (Eq (Annotation a))
                  => String -> Bool -> K3Parser [Annotation a] -> K3Parser (Maybe (K3 a)) -> K3Parser (Maybe (K3 a))
optWithProperties sfx asPrefix prop tree = withPropertiesF sfx asPrefix prop tree attachOpt
  where attachOpt treeOpt anns = maybe Nothing (\t -> Just $ foldl (@+) t anns) treeOpt

optionalProperties :: String -> K3Parser [Annotation a] -> K3Parser (Maybe [Annotation a])
optionalProperties sfx p = optional (try $ symbol ("@:" ++ sfx) *> p)

properties :: (Identifier -> Maybe (K3 Literal) -> Annotation a) -> K3Parser [Annotation a]
properties ctor = try ((:[]) <$> p) <|> try (braces $ commaSep1 p)
  where p = ctor <$> identifier <*> optional literal

nproperties :: (Identifier -> Annotation a) -> K3Parser [Annotation a]
nproperties ctor = try ((:[]) <$> p) <|> try (braces $ commaSep1 p)
  where p = ctor <$> identifier

dProperties :: K3Parser [Annotation Declaration]
dProperties = properties (\n lopt -> DProperty $ Left (n,lopt))

eProperties :: K3Parser [Annotation Expression]
eProperties = properties (\n lopt -> EProperty $ Left (n,lopt))

tProperties :: K3Parser [Annotation Type]
tProperties = nproperties $ TProperty . Left

{- Metaprogramming -}
stTerm :: K3Parser SpliceType
stTerm = choice $ map try [ stLabel, stType, stExpr, stDecl, stLiteral
                          , stLabelType, stLabelExpr, stLabelLit
                          , stRecord, stList ]
  where
    stLabel     = STLabel     <$ keyword "label"
    stType      = STType      <$ keyword "type"
    stExpr      = STExpr      <$ keyword "expr"
    stDecl      = STDecl      <$ keyword "decl"
    stLiteral   = STLiteral   <$ keyword "literal"
    stLabelType = mkLabelType <$ keyword "labeltype"
    stLabelExpr = mkLabelExpr <$ keyword "labelexpr"
    stLabelLit  = mkLabelLit  <$ keyword "labellit"
    stList      = spliceListT   <$> brackets stTerm
    stRecord    = spliceRecordT <$> braces (commaSep1 stField)
    stField     = (,) <$> identifier <* colon <*> stTerm
    mkLabelType = spliceRecordT [(spliceVIdSym, STLabel), (spliceVTSym, STType)]
    mkLabelExpr = spliceRecordT [(spliceVIdSym, STLabel), (spliceVESym, STExpr)]
    mkLabelLit  = spliceRecordT [(spliceVIdSym, STLabel), (spliceVLSym, STLiteral)]

stVar :: K3Parser TypedSpliceVar
stVar = try (flip (,) <$> identifier <* colon <*> stTerm)

spliceParameterDecls :: K3Parser [TypedSpliceVar]
spliceParameterDecls = brackets (commaSep stVar)

-- TODO: strip literal uid/span
svTerm :: K3Parser SpliceValue
svTerm = choice $ map try [ sVar
                          , svTypeDict, svExprDict, svLiteralDict
                          , sLabel, sType, sExpr, sDecl, sLiteral, sLabelType, sRecord, sList ]
  where
    sVar        = SVar                  <$> identifier
    sLabel      = SLabel                <$> wrap "[#"  "]" identifier
    sType       = SType . stripTUIDSpan <$> wrap "[:"  "]" typeExpr
    sExpr       = SExpr . stripEUIDSpan <$> wrap "[$"  "]" expr
    sLiteral    = SLiteral              <$> wrap "[$#" "]" literal
    sDecl       = mkDecl                =<< wrap "[$^" "]" declaration
    sLabelType  = mkLabelType           <$> wrap "[&" "]" ((,) <$> identifier <* colon <*> typeExpr)
    sRecord     = spliceRecord          <$> wrap "[%" "]" (commaSep1 ((,) <$> identifier <* colon <*> svTerm))
    sList       = spliceList            <$> wrap "[*" "]" (commaSep1 svTerm)

    mkLabelType (n,st) = spliceRecord [(spliceVIdSym, SLabel n), (spliceVTSym, SType $ stripTUIDSpan st)]

    mkDecl [x] = return $ SDecl $ stripDUIDSpan x
    mkDecl _   = P.parserFail "Invalid splice declaration"

    wrap l r p = between (symbol l) (symbol r) p

svDict :: String -> Identifier -> K3Parser SpliceValue -> K3Parser SpliceValue
svDict bracketSuffix valRecId valParser =
  mkDict <$> wrap ("[" ++ bracketSuffix) "]"
    (commaSep1 ((,) <$> identifier <* symbol "=>" <*> valParser))

  where mkDict nl = SList $ map recCtor nl
        recCtor (n, v) = spliceRecord [(spliceVIdSym, SLabel n), (valRecId, v)]
        wrap l r p = between (symbol l) (symbol r) p

svTypeDict :: K3Parser SpliceValue
svTypeDict = svDict ":>" spliceVTSym (SType . stripTUIDSpan <$> typeExpr)

svExprDict :: K3Parser SpliceValue
svExprDict = svDict "$>" spliceVESym (SExpr . stripEUIDSpan <$> expr)

svLiteralDict :: K3Parser SpliceValue
svLiteralDict = svDict "$#>" spliceVLSym (SLiteral <$> literal)

spliceParameter :: K3Parser (Maybe (Identifier, SpliceValue))
spliceParameter = try ((\a b -> Just (a,b)) <$> identifier <* symbol "=" <*> parseInMode Splice svTerm)

contextualizedSpliceParameter :: Maybe SpliceEnv -> K3Parser (Maybe (Identifier, SpliceValue))
contextualizedSpliceParameter sEnvOpt = choice [try fromContext, spliceParameter]
  where
    fromContext = mkCtxtVal sEnvOpt <$> identifier <*> optional (symbol "=" *> contextParams)
    contextParams = try (Left <$> identifier) <|> try (Right <$> (brackets $ commaSep1 identifier))
      -- ^ TODO: this prevents us from matching against an SVar. Generalize.

    mkCtxtVal Nothing _ _                     = Nothing
    mkCtxtVal (Just sEnv) a Nothing           = mkCtxtLt sEnv a >>= return . (a,)
    mkCtxtVal (Just sEnv) a (Just (Left b))   = mkCtxtLt sEnv b >>= return . (a,)
    mkCtxtVal (Just sEnv) a (Just (Right bs)) = mapM (mkCtxtLt sEnv) bs >>= return . (a,) . SList

    mkCtxtLt sEnv sn = do
      lv <- lookupSpliceE sn sEnv >>= ltLabel
      tv <- lookupSpliceE sn sEnv >>= ltType
      return $ spliceRecord [(spliceVIdSym, lv), (spliceVTSym, tv)]


{- Effect signatures -}
effectSignature :: Bool -> K3Parser [Annotation Declaration]
effectSignature asAttrMem = mkSigAnn =<< (keyword "with" *> keyword "effects" *> effSig)
  where
    effSig    = (,) <$> effTerm asAttrMem <*> optional returnSig
    returnSig = keyword "return" *> provTerm
    mkSigAnn (f, rOpt) = return $
      [DEffect $ Left f] ++ maybe [DProvenance $ Left $ provOfEffect [] f] (\p -> [DProvenance $ Left p]) rOpt

    provOfEffect args (tnc -> (FS.FLambda i, [_, _, sf])) = PC.plambda i $ provOfEffect (args++[i]) sf
    provOfEffect args _ = PC.pderived $ map PC.pfvar args

effTerm :: Bool -> K3Parser (K3 FS.Effect)
effTerm asAttrMem = effApply fTerm <?> "effect term"
  where
    fTerm     = choice (map try [effExec, effStruc, fNest])
    fNest     = parens $ effTerm asAttrMem
    fTermE    = choice $ map try [effExec >>= return . Left, effStruc >>= return . Right, fNestE]
    fNestE    = parens fTermE

    effApply p = foldl1 FSC.fapplyExt <$> some (try p)
    effExec    = choice $ map try [effIO, effRead, effWrite, effSeq, effLoop]
    effStruc   = choice $ map try [effNone, effVar, effLambda]

    effIO     = const FSC.fio <$> keyword "io"
    effRead   = FSC.fseq . map FSC.fread  <$> varList "R" provTerm
    effWrite  = FSC.fseq . map FSC.fwrite <$> varList "W" provTerm
    effSeq    = FSC.fseq <$> brackets (semiSep1 $ effTerm asAttrMem)
    effLoop   = FSC.floop <$> (parens $ effTerm asAttrMem) <* symbol "*"

    effNone   = const FSC.fnone <$> keyword "none"
    effLambda = mkLambda <$> choice [iArrow "fun", iArrowS "\\"] <*> lambdaBody
    effVar    = FSC.ffvar <$> (identifier <|> (keyword "self"    >> return "self")
                                          <|> (keyword "content" >> return "content"))
                          <?> "effect symbol"

    lambdaBody   = choice $ map try [lamApp fTermE, fTermE]
    lamApp     p = mkLamApp =<< some (try p)
    mkLamApp []  = P.parserFail "Invalid provenance lambda body"
    mkLamApp [p] = return p
    mkLamApp l   = return $ Right $ foldl1 FSC.fapplyExt $ map (either id id) l

    mkLambda i (Left  ef) = FSC.flambda i FSC.fnone ef FSC.fnone
    mkLambda i (Right rf) = FSC.flambda i FSC.fnone FSC.fnone rf

    varList pfx parser = string pfx *> brackets (commaSep1 parser)

provTerm :: K3Parser (K3 P.Provenance)
provTerm =  pApply pTerm <?> "provenance term"
  where
    pTerm    = mkTerm <$> choice [pVar, pInd, pDerived, pLambda, pNest] <*> optional pSuffix
    pNest    = parens provTerm
    pSuffix  = choice [pPrj, pRec, pTup]
    pApply p = foldl1 PC.papplyExt <$> some (try p)

    pVar  = (mkVar =<< (identifier <|> (keyword "self"    >> return "self")
                                   <|> (keyword "content" >> return "content")
                                   <|> (keyword "fresh"   >> return "fresh")))
              <?> "return symbol"

    pInd = mkInd <$> (symbol "!" *> provTerm)
    pDerived = PC.pderived <$> (symbol "~" *> choice [provTerm >>= return . (:[]), parens (commaSep1 provTerm)])
    pLambda  = PC.plambda <$> choice [iArrow "fun", iArrowS "\\"] <*> provTerm

    pPrj = flip mkPrj <$> (dot        *> identifier)
    pRec = flip mkRec <$> (colon      *> identifier)
    pTup = flip mkTup <$> (symbol "#" *> integer)

    mkTerm p psfxOpt = maybe p ($ p) psfxOpt

    mkVar "fresh" = withEffectID $ \eid -> PC.pfvar ("fresh"++ show eid)
    mkVar       i = return $ PC.pfvar i

    mkPrj    p n = PC.pproject n p Nothing
    mkRec    p n = PC.precord n p
    mkTup    p n = PC.ptuple (fromInteger n) p
    mkInd      p = PC.pindirect p


{- Identifiers and their list forms -}

idList :: K3Parser [Identifier]
idList = commaSep identifier

idPairList :: K3Parser [(Identifier, Identifier)]
idPairList = commaSep idPair

idQExprList :: K3Parser [(Identifier, K3 Expression)]
idQExprList = commaSep idQExpr

idQLitList :: K3Parser [(Identifier, K3 Literal)]
idQLitList = commaSep idQLit

{- Note: unused
idQTypeList :: K3Parser [(Identifier, K3 Type)]
idQTypeList = commaSep idQType
-}

idPair :: K3Parser (Identifier, Identifier)
idPair = (,) <$> identifier <*> (colon *> identifier)

idQExpr :: K3Parser (Identifier, K3 Expression)
idQExpr = (,) <$> identifier <*> (colon *> qualifiedExpr)

idQLit :: K3Parser (Identifier, K3 Literal)
idQLit = (,) <$> identifier <*> (colon *> qualifiedLiteral)

idQType :: K3Parser (Identifier, K3 Type)
idQType = (,) <$> identifier <*> (colon *> qualifiedTypeExpr)


{- Expression helpers -}
nsPrefix :: String -> ExpressionParser
nsPrefix k = keyword k *> nonSeqExpr

ePrefix :: String -> ExpressionParser
ePrefix k  = keyword k *> expr

iPrefix :: String -> K3Parser Identifier
iPrefix k = keyword k *> identifier

iArrow :: String -> K3Parser Identifier
iArrow k = iPrefix k <* symbol "->"

iArrowS :: String -> K3Parser Identifier
iArrowS s = symbol s *> identifier <* symbol "->"

equateTypeExpr :: TypeParser
equateTypeExpr = symbol "=" *> typeExpr

equateExpr :: ExpressionParser
equateExpr = symbol "=" *> expr

equateNSExpr :: ExpressionParser
equateNSExpr = symbol "=" *> nonSeqExpr

equateQExpr :: ExpressionParser
equateQExpr = symbol "=" *> qualifiedExpr


{- Endpoints -}

endpoint :: Bool -> K3Parser EndpointBuilder
endpoint isSource = if isSource
                      then choice $ [ value
                                    , try $ filemux
                                    , try $ file True "fileseq" FileSeqEP eVariable
                                    ] ++ common
                      else choice common
  where common = [builtin isSource, file isSource "file" FileEP eTerminal, network isSource]

value :: K3Parser EndpointBuilder
value = mkValueStream <$> (symbol "value" *> expr)
  where mkValueStream e _ _ = Right (ValueEP, Just e, [])

builtin :: Bool -> K3Parser EndpointBuilder
builtin isSource = mkBuiltin <$> builtinChannels <*> format
  where mkBuiltin idE formatE n t =
          builtinSpec idE formatE >>= \s -> return $ endpointMethods isSource s idE formatE n t
        builtinSpec idE formatE = BuiltinEP <$> S.symbolS idE <*> S.symbolS formatE

<<<<<<< HEAD
file :: Bool -> K3Parser EndpointBuilder
file isSource = mkFile <$> (symbol "file" *> eTerminal) <*> textOrBinary <*> format
  where textOrBinary = (symbol "text" *> return True) <|> (symbol "binary" *> return False) 
        mkFile argE asText formatE n t = do
          s <- fileSpec argE asText formatE
          return $ endpointMethods isSource s argE formatE n t

        fileSpec argE asText formatE = (\p f -> FileEP p asText f) <$> S.exprS argE <*> S.symbolS formatE

fileseq :: K3Parser EndpointBuilder
fileseq = mkFileSeq <$> (symbol "fileseq" *> eVariable) <*> textOrBinary <*> format
  where textOrBinary = (symbol "text" *> return True) <|> (symbol "binary" *> return False)
        mkFileSeq argE asText formatE n t = do
          s <- fileSeqSpec argE asText formatE
          return $ endpointMethods True s argE formatE n t

        fileSeqSpec argE asText formatE = (\p f -> FileSeqEP p asText f) <$> S.exprS argE <*> S.symbolS formatE
=======
file :: Bool -> String -> (String -> String -> EndpointSpec) -> ExpressionParser
     -> K3Parser EndpointBuilder
file isSource sym ctor prsr = mkFileSrc <$> (symbol sym *> prsr) <*> format
  where mkFileSrc argE formatE n t = do
          s <- spec argE formatE
          return $ endpointMethods isSource s argE formatE n t

        spec argE formatE = ctor <$> S.exprS argE <*> S.symbolS formatE

filemux :: K3Parser EndpointBuilder
filemux = mkFMuxSrc <$> syms ["filemxsq", "filemux"] <*> eVariable <*> format
  where
    syms l = choice $ map (try . symbol) l

    mkFMuxSrc sym argE formatE n t = do
      s <- fMuxSpec (ctorOfSym sym) argE formatE
      return $ endpointMethods True s argE formatE n t

    fMuxSpec ctor argE formatE = ctor <$> S.exprS argE <*> S.symbolS formatE

    ctorOfSym s =
      if s == "filemux" then FileMuxEP
      else if s == "filemxsq" then FileMuxseqEP
      else fail "Invalid file mux kind"
>>>>>>> 5b1f2592

network :: Bool -> K3Parser EndpointBuilder
network isSource = mkNetwork <$> (symbol "network" *> eTerminal) <*> textOrBinary <*> format
  where textOrBinary = (symbol "text" *> return True) <|> (symbol "binary" *> return False)
        mkNetwork addrE asText formatE n t =
          networkSpec addrE asText formatE >>= \s -> return $ endpointMethods isSource s addrE formatE n t
        networkSpec addrE asText formatE = (\a f -> NetworkEP a asText f) <$> S.exprS addrE <*> S.symbolS formatE

builtinChannels :: ExpressionParser
builtinChannels = choice [ch "stdin", ch "stdout", ch "stderr"]
  where ch s = try (symbol s >> return (EC.constant $ CString s))

format :: ExpressionParser
format = choice [fmt "k3", fmt "k3b", fmt "k3yb", fmt "k3ybt", fmt "csv", fmt "psv", fmt "k3x"]
  where fmt s = try (symbol s >> return (EC.constant $ CString s))



{- Declaration helpers -}
namedIdentifier :: String -> String -> (K3Parser Identifier -> K3Parser a) -> K3Parser a
namedIdentifier nameKind name namedCstr =
  declError nameKind $ namedCstr $ keyword name *> identifier

namedDecl :: String -> String -> (K3Parser Identifier -> DeclParser) -> DeclParser
namedDecl k n c = (DSpan <->) $ namedIdentifier k n c

{- Note: unused
namedBraceDecl :: String -> String -> K3Parser a -> (Identifier -> a -> K3 Declaration)
               -> DeclParser
namedBraceDecl k n rule cstr =
  namedDecl k n $ braceRule . (cstr <$>)
  where braceRule x = x <*> (braces rule)
-}

chainedNamedBraceDecl :: String -> String
                      -> (Identifier -> K3Parser a) -> (Identifier -> a -> K3 Declaration)
                      -> DeclParser
chainedNamedBraceDecl k n namedRule cstr =
  namedDecl k n $ join . (passName <$>)
  where passName x = (cstr x) <$> (braces $ namedRule x)


-- | Records source bindings in a K3 parsing environment
--   A parsing error is raised on an attempt to bind to anything other than a source.
trackBindings :: (Identifier, Identifier) -> K3Parser ()
trackBindings (src, dest) = modifyEnvF_ $ updateBindings
  where updateBindings (safePopFrame -> (s, env)) =
          case lookup src s of
            Just (es, Just b, q, g) -> Right $ (replaceAssoc s src (es, Just (dest:b), q, g)):env
            Just (_, Nothing, _, _) -> Left  $ "Invalid binding for endpoint " ++ src
            Nothing                 -> Left  $ "Invalid binding, no source " ++ src


-- | Records endpoint identifiers and initializer expressions in a K3 parsing environment
trackEndpoint :: EndpointSpec -> K3 Declaration -> DeclParser
trackEndpoint eSpec d
  | DGlobal n t eOpt <- tag d, TSource <- tag t = track True  n eOpt >> return d
  | DGlobal n t eOpt <- tag d, TSink   <- tag t = track False n eOpt >> return d
  | otherwise = return d

  where
    track isSource n eOpt = modifyEnvF_ $ addEndpointGoExpr isSource n eOpt

    addEndpointGoExpr isSource n eOpt (safePopFrame -> (fs, env)) =
      case (eOpt, isSource) of
        (Just _, True)   -> Right $ refresh n fs env (Just [], n, Nothing)
        (Nothing, True)  -> Right $ refresh n fs env (Just [], n, Just $ mkRunSourceE n)
        (Just _, False)  -> Right $ refresh n fs env (Nothing, n, Just $ mkRunSinkE n)
        (_,_)            -> Left  $ "Invalid endpoint initializer"

    refresh n fs env (a,b,c) = (replaceAssoc fs n (eSpec, a, b, c)):env


-- | Completes any stateful processing needed for the role.
--   This includes handling 'feed' clauses, and checking and qualifying role defaults.
postProcessRole :: [K3 Declaration] -> EnvFrame -> K3Parser [K3 Declaration]
postProcessRole decls frame = 
  mergeFrame frame >> processEndpoints frame

  where processEndpoints s = addBuilderDecls $ map (annotateEndpoint s . attachSource s) decls

        addBuilderDecls dAndExtras =
          let (ndl, extrasl) = unzip dAndExtras
          in modifyBuilderDeclsF_ (Right . ((concat extrasl) ++)) >> return ndl

        attachSource s = bindSource (sourceEndpointSpecs s) $ sourceBindings s
        annotateEndpoint s (d, extraDecls)
          | DGlobal en t _ <- tag d, TSource <- tag t = (maybe d (d @+) $ syntaxAnnotation en s, extraDecls)
          | DGlobal en t _ <- tag d, TSink   <- tag t = (maybe d (d @+) $ syntaxAnnotation en s, extraDecls)
          | otherwise = (d, extraDecls)

        syntaxAnnotation en s = do
          (enSpec,bindingsOpt,_,_) <- lookup en s
          return . DSyntax . EndpointDeclaration enSpec $ maybe [] id bindingsOpt


-- | Adds UIDs to nodes that do not already have one.
--   This ensures every AST node has a UID after parsing, including builtins.
ensureUIDs :: K3 Declaration -> K3Parser (K3 Declaration)
ensureUIDs p = traverse (parserWithUID . annotateDecl) p
  where
    annotateDecl d@(dt :@: _) uid =
      case dt of
        DGlobal n t eOpt -> do
          t'    <- annotateType t
          eOpt' <- maybe (return Nothing) (\e -> annotateExpr e >>= return . Just) eOpt
          rebuildDecl d uid $ DGlobal n t' eOpt'

        DTrigger n t e -> do
          t' <- annotateType t
          e' <- annotateExpr e
          rebuildDecl d uid $ DTrigger n t' e'

        DRole n -> rebuildDecl d uid $ DRole n

        DDataAnnotation n tis mems -> rebuildDecl d uid $ DDataAnnotation n tis mems
          --  TODO: recur through members (e.g., attributes w/ initializers)
          --  and ensure they have a uid

        DGenerator mp -> rebuildDecl d uid $ DGenerator mp
          -- TODO: recur on all subexpressions in metaprogram annotations to ensure they have a uid

        DTypeDef _ _ -> fail "Invalid type alias in AST"

    rebuildDecl (_ :@: as) uid tg =
      let d' = tg :@: as in
      return $ unlessAnnotated (any isDUID) d' (d' @+ (DUID $ UID uid))

    annotateNode test anns node = return $ unlessAnnotated test node (foldl (@+) node anns)

    annotateExpr :: (Eq (Annotation Expression)) => K3 Expression -> K3Parser (K3 Expression)
    annotateExpr = traverse (\e -> parserWithUID (\uid -> annotateNode (any isEUID) [EUID $ UID uid] e))

    annotateType :: (Eq (Annotation Type)) => K3 Type -> K3Parser (K3 Type)
    annotateType = traverse (\t -> parserWithUID (\uid -> annotateNode (any isTUID) [TUID $ UID uid] t))

    unlessAnnotated test n@(_ :@: as) n' = if test as then n else n'


-- | Propagates a mutability qualifier from a type to an expression.
--   This is used in desugaring non-function initializers and annotation members.
propagateQualifier :: K3 Type -> Maybe (K3 Expression) -> Maybe (K3 Expression)
propagateQualifier _ Nothing  = Nothing
propagateQualifier (tag &&& annotations -> (ttag, tas)) (Just e@(annotations -> eas))
  | any isEQualified eas || inApplicable ttag = Just e
  | otherwise = Just $ if any isTImmutable tas then (e @+ EImmutable) else (e @+ EMutable)
  where inApplicable = flip elem [TTrigger, TSink, TSource]<|MERGE_RESOLUTION|>--- conflicted
+++ resolved
@@ -1075,50 +1075,30 @@
           builtinSpec idE formatE >>= \s -> return $ endpointMethods isSource s idE formatE n t
         builtinSpec idE formatE = BuiltinEP <$> S.symbolS idE <*> S.symbolS formatE
 
-<<<<<<< HEAD
-file :: Bool -> K3Parser EndpointBuilder
-file isSource = mkFile <$> (symbol "file" *> eTerminal) <*> textOrBinary <*> format
-  where textOrBinary = (symbol "text" *> return True) <|> (symbol "binary" *> return False) 
-        mkFile argE asText formatE n t = do
-          s <- fileSpec argE asText formatE
-          return $ endpointMethods isSource s argE formatE n t
-
-        fileSpec argE asText formatE = (\p f -> FileEP p asText f) <$> S.exprS argE <*> S.symbolS formatE
-
-fileseq :: K3Parser EndpointBuilder
-fileseq = mkFileSeq <$> (symbol "fileseq" *> eVariable) <*> textOrBinary <*> format
-  where textOrBinary = (symbol "text" *> return True) <|> (symbol "binary" *> return False)
-        mkFileSeq argE asText formatE n t = do
-          s <- fileSeqSpec argE asText formatE
-          return $ endpointMethods True s argE formatE n t
-
-        fileSeqSpec argE asText formatE = (\p f -> FileSeqEP p asText f) <$> S.exprS argE <*> S.symbolS formatE
-=======
-file :: Bool -> String -> (String -> String -> EndpointSpec) -> ExpressionParser
+file :: Bool -> String -> (String -> Bool -> String -> EndpointSpec) -> ExpressionParser
      -> K3Parser EndpointBuilder
-file isSource sym ctor prsr = mkFileSrc <$> (symbol sym *> prsr) <*> format
-  where mkFileSrc argE formatE n t = do
-          s <- spec argE formatE
-          return $ endpointMethods isSource s argE formatE n t
-
-        spec argE formatE = ctor <$> S.exprS argE <*> S.symbolS formatE
+file isSource sym ctor prsr = mkFileSrc <$> (symbol sym *> prsr) <*> textOrBinary <*> format
+  where mkFileSrc argE asTxt formatE n t = do
+          spec argE asTxt formatE >>= \s -> return $ endpointMethods isSource s argE formatE n t
+        spec argE asTxt formatE = (\a f -> ctor a asTxt f) <$> S.exprS argE <*> S.symbolS formatE
+        textOrBinary = (symbol "text" *> return True) <|> (symbol "binary" *> return False)
 
 filemux :: K3Parser EndpointBuilder
-filemux = mkFMuxSrc <$> syms ["filemxsq", "filemux"] <*> eVariable <*> format
-  where
+filemux = mkFMuxSrc <$> syms ["filemxsq", "filemux"] <*> eVariable <*> textOrBinary <*> format
+  where
+    textOrBinary = (symbol "text" *> return True) <|> (symbol "binary" *> return False)
     syms l = choice $ map (try . symbol) l
 
-    mkFMuxSrc sym argE formatE n t = do
-      s <- fMuxSpec (ctorOfSym sym) argE formatE
+    mkFMuxSrc sym argE asTxt formatE n t = do
+      s <- fMuxSpec (ctorOfSym sym) argE asTxt formatE
       return $ endpointMethods True s argE formatE n t
 
-    fMuxSpec ctor argE formatE = ctor <$> S.exprS argE <*> S.symbolS formatE
+    fMuxSpec ctor argE asTxt formatE = (\a f -> ctor a asTxt f) <$> S.exprS argE <*> S.symbolS formatE
 
     ctorOfSym s =
       if s == "filemux" then FileMuxEP
       else if s == "filemxsq" then FileMuxseqEP
       else fail "Invalid file mux kind"
->>>>>>> 5b1f2592
 
 network :: Bool -> K3Parser EndpointBuilder
 network isSource = mkNetwork <$> (symbol "network" *> eTerminal) <*> textOrBinary <*> format
@@ -1134,8 +1114,6 @@
 format :: ExpressionParser
 format = choice [fmt "k3", fmt "k3b", fmt "k3yb", fmt "k3ybt", fmt "csv", fmt "psv", fmt "k3x"]
   where fmt s = try (symbol s >> return (EC.constant $ CString s))
-
-
 
 {- Declaration helpers -}
 namedIdentifier :: String -> String -> (K3Parser Identifier -> K3Parser a) -> K3Parser a
