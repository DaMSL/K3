--- conflicted
+++ resolved
@@ -759,22 +759,16 @@
 pattern PTCollection elem tas = Node (TCollection :@: tas) [elem]
 
 
--- mosaicGMRKey :: SpliceValue -> String -> SpliceValue
--- mosaicGMRKey (SType t@(tag -> (TRecord ids))) s = SExpr $ EC.record $ map (\x -> (x, EC.project x $ EC.variable s)) $ init ids
-
--- mosaicGMRMultiplicity :: SpliceValue -> String -> SpliceValue
--- mosaicGMRMultiplicity (SType t@(tag -> (TRecord ids))) s = SExpr $ EC.project (last ids) (EC.variable s)
-
--- mosaicGMRFlatten :: SpliceValue -> String -> SpliceValue
--- mosaicGMRFlatten (SType t@(tag -> (TRecord ids))) s = SExpr $ EC.record $ map (\x -> (x, EC.project x $ EC.project "key" $ EC.variable s)) (init ids)
---                                                                          ++ [(last ids, EC.project "value" $ EC.variable s)]
-
-<<<<<<< HEAD
--- mosaicExtractRelations :: SpliceValue -> SpliceValue
--- mosaicExtractRelations (SExpr e) = maybe notFoundError extract $ e @~ isERelationProp
---   where isERelationProp (EProperty (ePropertyName -> n)) = n == "Relations"
---         isERelationProp _ = False
-=======
+mosaicGMRKey :: SpliceValue -> String -> SpliceValue
+mosaicGMRKey (SType t@(tag -> (TRecord ids))) s = SExpr $ EC.record $ map (\x -> (x, EC.project x $ EC.variable s)) $ init ids
+
+mosaicGMRMultiplicity :: SpliceValue -> String -> SpliceValue
+mosaicGMRMultiplicity (SType t@(tag -> (TRecord ids))) s = SExpr $ EC.project (last ids) (EC.variable s)
+
+mosaicGMRFlatten :: SpliceValue -> String -> SpliceValue
+mosaicGMRFlatten (SType t@(tag -> (TRecord ids))) s = SExpr $ EC.record $ map (\x -> (x, EC.project x $ EC.project "key" $ EC.variable s)) (init ids)
+                                                                         ++ [(last ids, EC.project "value" $ EC.variable s)]
+
 mosaicExtractRelations :: SpliceValue -> SpliceValue
 mosaicExtractRelations sv = maybe notFoundError id $ mosaicTryExtractRelations sv
   where notFoundError = error $ boxToString $ ["Could not extract relations from"] %$ prettyLines sv
@@ -783,21 +777,10 @@
 mosaicTryExtractRelations (SExpr e) = maybe Nothing (Just . extract) $ e @~ isERelationProp
   where isERelationProp (EProperty (ePropertyName -> n)) = n == "Relations"
         isERelationProp _ = False
->>>>>>> a685a1d4
-
---         extract (EProperty ( (ePropertyName &&& ePropertyValue) -> ("Relations", Just (tag -> LString s)) )) = (read s) :: SpliceValue
---         extract _ = notFoundError
-
-<<<<<<< HEAD
---         notFoundError = boxToString $ ["Could not extract relations from"] %$ prettyLines e
-
--- mosaicExtractRelations _ = error "Invalid expression argument for mosaicExtractRelations"
-
--- mosaicExtractJoinOrder :: SpliceValue -> SpliceValue
--- mosaicExtractJoinOrder (SExpr e) = maybe notFoundError extract $ e @~ isERelationProp
---   where isERelationProp (EProperty (ePropertyName -> n)) = n == "JoinOrder"
---         isERelationProp _ = False
-=======
+
+        extract (EProperty ( (ePropertyName &&& ePropertyValue) -> ("Relations", Just (tag -> LString s)) )) = (read s) :: SpliceValue
+        extract _ = notFoundError
+
         notFoundError = error $ boxToString $ ["Could not extract relations from"] %$ prettyLines e
 
 mosaicTryExtractRelations sv = error $ boxToString $ ["Invalid expression argument for mosaicExtractRelations"] %$ prettyLines sv
@@ -810,22 +793,10 @@
 mosaicTryExtractJoinOrder (SExpr e) = maybe Nothing (Just . extract) $ e @~ isEJoinOrderProp
   where isEJoinOrderProp (EProperty (ePropertyName -> n)) = n == "JoinOrder"
         isEJoinOrderProp _ = False
->>>>>>> a685a1d4
-
---         extract (EProperty ( (ePropertyName &&& ePropertyValue) -> ("JoinOrder", Just (tag -> LString s)) )) = (read s) :: SpliceValue
---         extract _ = notFoundError
-
-<<<<<<< HEAD
---         notFoundError = boxToString $ ["Could not extract join order from"] %$ prettyLines e
-
--- mosaicExtractJoinOrder _ = error "Invalid expression argument for mosaicExtractJoinOrder"
-
-
--- mosaicStartMultiExchange :: SpliceValue -> String -> SpliceValue
--- mosaicStartMultiExchange (SList relations) addrVar = SExpr $ foldl exchangeRelation EC.unit relations
---   where exchangeRelation acc (SRecord rr) = EC.binop OSeq acc (EC.send (exchangeTrigger rr) (EC.variable addrVar) EC.unit)
---         exchangeRelation _ _ = error "Invalid relation record for mosaic"
-=======
+
+        extract (EProperty ( (ePropertyName &&& ePropertyValue) -> ("JoinOrder", Just (tag -> LString s)) )) = (read s) :: SpliceValue
+        extract _ = notFoundError
+
         notFoundError = error $ boxToString $ ["Could not extract join order from"] %$ prettyLines e
 
 mosaicTryExtractJoinOrder sv = error $ boxToString $ ["Invalid expression argument for mosaicExtractJoinOrder"] %$ prettyLines sv
@@ -835,180 +806,30 @@
 mosaicStartMultiExchange (SList relations) addrE = SExpr $ foldl exchangeRelation EC.unit relations
   where exchangeRelation acc (SRecord rr) = EC.binop OSeq acc (EC.send (exchangeTrigger rr) addrE EC.unit)
         exchangeRelation _ _ = error "Invalid relation record for mosaic"
->>>>>>> a685a1d4
-
---         exchangeTrigger rr = case rr Map.! "i" of
---                                SLabel i -> EC.variable $ i ++ "_exchange"
---                                _ -> error "Invalid mosaic relation label"
-
--- mosaicStartMultiExchange _ _ = error "Invalid mosaic relations in mosaicStartMultiExchange"
-
--- mosaicExchangeBarrierCount :: SpliceValue -> SpliceValue
--- mosaicExchangeBarrierCount (SList relations) = SExpr $
---   EC.binop OMul (EC.applyMany (EC.project "size" $ EC.variable "peers") [EC.unit])
---                $ EC.constant $ CInt $ length relations
-
--- mosaicExchangeBarrierCount _ = error "Invalid mosaic relations in mosaicExchangeBarrierCount"
-
--- mosaicStartMultiwayJoin :: SpliceValue -> K3 Expression -> SpliceValue
--- mosaicStartMultiwayJoin (SList svs) addrE = case svs of
---   [] -> SExpr EC.unit
---   (SRecord nsvs):_ -> case Map.lookup "i" nsvs of
---                         Just (SLabel lbl) -> SExpr $ EC.send (EC.variable $ lbl ++ "_lhs_redistribute") addrE EC.unit
---                         _ -> error "No label found in join order element"
---   _ -> error "Invalid join order head element"
-
--- mosaicStartMultiwayJoin _ _ = error "Invalid join orders in mosaicStartMultiwayJoin"
-
-<<<<<<< HEAD
--- mosaicMultiwayJoinResult :: SpliceValue -> SpliceValue
--- mosaicMultiwayJoinResult (SList svs) =
---   if null svs
---     then error "Invalid join order list"
---     else case last svs of
---            SRecord nsvs -> case Map.lookup "result_id" nsvs of
---                              Just (SLabel lbl) -> SExpr $ EC.variable lbl
---                              _ -> error "Invalid join order result label"
---            _ -> error "Invalid join order last element"
-
--- mosaicMultiwayJoinResult _ = error "Invalid join orders in mosaicMultiwayJoinResult"
-
--- mosaicGlobalNextMultiwayJoin :: SpliceValue -> SpliceValue -> SpliceValue -> String -> SpliceValue
--- mosaicGlobalNextMultiwayJoin (SLabel lbl) (SList svs) (SRecord current) masterAddrVar =
---   if null svs
---     then error "Invalid join order list"
---     else case pickNext of
---            (True, _) -> SExpr $ EC.send (EC.variable $ lbl ++ "_mjoin_done") (EC.variable masterAddrVar) (EC.variable "me") EC.unit
---            (False, Just rsv) -> rsv
-
---   where pickNext = foldl (pickNextAcc $ maybe nameError labelStr $ Map.lookup "i" current) (False, Nothing) svs
---         pickNextAcc _ (True, _) (SRecord sv) = (False, maybe nameError (Just . nextJoin . labelStr) $ Map.lookup "i" sv)
---         pickNextAcc _ (_, Just rsv) (SRecord sv) = (False, Just rsv)
---         pickNextAcc cn _ (SRecord sv) = maybe nameError (matchLabel cn) $ Map.lookup "i" sv
---         pickNextAcc _ _ _ = error "Invalid join order element in mosaicGlobalNextMultiwayJoin"
-
---         nextJoin i = SExpr $ EC.applyMany (EC.project "iterate" $ EC.variable "peers")
---                                [EC.lambda "p" $ EC.send (EC.variable $ i ++ "_lhs_redistribute") (EC.project "addr" $ EC.variable "p") EC.unit]
---         matchLabel cn sv = (labelStr sv == cn, Nothing)
-
---         labelStr (SLabel i) = i
---         labelStr _ = nameError
-
---         nameError = error "Invalid join order name in mosaicGlobalNextMultiwayJoin"
-
--- mosaicGlobalNextMultiwayJoin _ _ _ = error "Invalid arguments to mosaicGlobalNextMultiwayJoin"
-
--- mosaicFetchPartitionBarrierKeyType :: SpliceValue -> SpliceValue
--- mosaicFetchPartitionBarrierKeyType (SList relsvs) = TC.record $ map relationPartitionKeyElem relsvs
---   where relationPartitionKeyElem (SRecord nsvs) = case Map.lookup "i" nsvs of
---                                                     SLabel i -> ("part_" ++ i, TC.int)
---                                                     _ -> error "Invalid relation label in mosaicFetchPartitionBarrierKeyType"
-
---         relationPartitionKeyElem _ = error "Invalid relation param record in mosaicFetchPartitionBarrierKeyType"
-
--- mosaicFetchPartitionBarrierKeyType _ = error "Invalid relations in mosaicFetchPartitionBarrierKeyType"
-
--- mosaicFetchPartitionBarrierSize :: SpliceValue -> SpliceValue
--- mosaicFetchPartitionBarrierSize (SList relsvs) = SExpr $ EC.constant $ CInt $ length relsvs
--- mosaicFetchPartitionBarrierSize _ = error "Invalid relations in mosaicFetchPartitionBarrierSize"
-
-
--- mosaicFetchPartition :: SpliceValue -> String -> SpliceValue
--- mosaicFetchPartition (SList relsvs) keyVar = SExpr $ foldl fetchAcc EC.unit relsvs
---   where fetchAcc accE (SRecord nsvs) =
---           case Map.lookup "i" nsvs of
---             Just (SLabel i) -> EC.binop OSeq
---                                 (EC.letIn ("pi_" ++ i) (partId i) $
---                                  EC.send
---                                   (EC.variable $ i ++ "_fetch_part")
---                                   (EC.project "addr" $ partAddr i)
---                                   (EC.record [ ("part_id",     EC.variable $ "pi_"++i)
---                                              , ("dest",        EC.variable "me")
---                                              , ("barrier_key", EC.variable keyVar)]))
---                                 accE
---             _ -> nameError
---         fetchAcc _ _ = error "Invalid relation param record in mosaicFetchPartition"
-
---         partId i = EC.project ("part_" ++ i) $ EC.variable keyVar
---         partAddr i = EC.applyMany (EC.project "at" $ EC.variable "peers")
---                        [EC.binop OMod (EC.variable $ "pi_" ++ i) (EC.variable $ i ++ "_stride")]
-
---         nameError = error "Invalid relation name in mosaicFetchPartition"
-
--- mosaicFetchPartition _ _ = error "Invalid relations in mosaicFetchPartition"
-
-
--- mosaicAssignInputPartitions :: SpliceValue -> String -> String -> SpliceValue
--- mosaicAssignInputPartitions (mosaicExtractRelations -> SList relsvs) partIdVar partMapSuffix currentPartSuffix = map assign relsvs
---   where assign (SRecord nsvs) = case (Map.lookup "i" nsvs, Map.lookup "val_type" nsvs) of
---                                   (Just (SLabel i), Just (SType ty))
---                                     -> EC.applyMany (EC.project "lookup" $ EC.variable $ i ++ partMapSuffix)
---                                          [ EC.record [ ("key", EC.project ("part_" ++ i) $ EC.variable partIdVar)
---                                                      , ("value", (EC.constant $ CEmpty elem_t) @+ EAnnotation "Collection" )]
---                                          , EC.lambda "_" EC.unit
---                                          , EC.lambda "part" $ EC.assign (i ++ currentPartSuffix) $ EC.project "value" $ EC.variable "part" ]
-
---                                   _ -> error "Invalid relation name param in mosaicAssignInputPartitions"
---         assign _ = error "Invalid relation param record in mosaicAssignInputPartitions"
-
--- mosaicAssignInputPartitions _ _ = error "Invalid expression for mosaicAssignInputPartitions"
-
-
--- mosaicAccumulatePartition :: SpliceValue -> SpliceValue -> SpliceValue -> SpliceValue
--- mosaicAccumulatePartition (SLabel v) (SExpr e) (SType ty) =
---   case tnc ty of
---     (TCollection, [tnc -> (TRecord ids, tch)])
---       -> case ty @~ isTAnnotation of
---            (TAnnotation "Collection") ->
---              EC.binop OSeq
---                (EC.applyMany (EC.project "iterate" e)
---                  [EC.lambda "x" $ EC.applyMany (EC.project "insert" $ EC.variable v) [EC.variable "x"]])
---                (EC.assign v $ EC.applyMany (EC.project "group_by" $ EC.variable v)
---                  [ EC.lambda "x" $ EC.record $ map (\i -> (i, EC.project i $ EC.variable "x")) $ init ids
---                  , EC.lambda "acc" $ EC.lambda "x" $ EC.binop OAdd (EC.variable "acc") $ EC.project (last ids) $ EC.variable "x"
---                  , defaultExpression $ last tch])
-
---            (TAnnotation "Map") ->
---              EC.applyMany (EC.project "iterate" e)
---               [EC.lambda "x" $ EC.applyMany (EC.project "insert_with" $ EC.variable v)
---                 [ EC.variable "x"
---                 , EC.lambda "old" $ EC.lambda "new" $
---                     EC.record [ ("key", EC.project "key" $ EC.variable "old")
---                               , ("value", EC.binop OAdd (EC.project "value" $ EC.variable "old") $ EC.project "value" $ EC.variable "new")] ]]
-
---            (TAnnotation (("MultiIndexVMap" `isInfixOf`) -> True)) ->
---              EC.applyMany (EC.project "iterate" e)
---               [EC.lambda "x" $ EC.applyMany (EC.project "insert_with" $ EC.variable v)
---                 [ EC.constant $ CInt 0
---                 , EC.variable "x"
---                 , EC.lambda "old" $ EC.lambda "new" $
---                     EC.record [ ("key", EC.project "key" $ EC.variable "old")
---                               , ("value", EC.binop OAdd (EC.project "value" $ EC.variable "old") $ EC.project "value" $ EC.variable "new")] ]]
-
---            _ -> error $ boxToString $ ["Invalid partition collection in mosaicAccumulatePartition: "] %$ prettyLines ty
-
---     TInt  -> EC.assign v $ EC.binop OAdd (EC.variable v) e
---     TReal -> EC.assign v $ EC.binop OAdd (EC.variable v) e
---     _ -> error "Invalid accumulator type in mosaicAccumulatePartition"
-
--- mosaicAccumulatePartition _ _ _ = error "Invalid arguments for mosaicAccumulatePartition"
-
--- mosaicDistributedPlanner :: SpliceValue -> SpliceValue
--- mosaicDistributedPlanner sv@(SExpr e) =
---   case (relsvs, josvs) of
---     ([], []) -> error "Invalid empty relation and join order parameters"
---     ([_], []) -> SExpr $ e @+ (EApplyGen True "MosaicExecuteSingleton" singletonParams)
---     (_, _) -> SExpr $ e @+ (EApplyGen True "MosaicExecuteJoin" joinParams)
-
---   where (SList relsvs) = mosaicExtractRelations sv
---         (SList josvs) = mosaicExtractJoinOrder sv
---         lbl = case tnc e of
---                 (EOperate OSeq, [tnc -> (EAssign i, [asgne]), snde]) -> i
---                 _ -> error "Invalid mosaic planner attachment point"
-
---         singletonParams = Map.fromList [ ("lbl", lbl), ("relations", SList relsvs) ]
---         joinParams = Map.fromList [ ("lbl", lbl), ("relations", SList relsvs), ("joinOrder", SList josvs) ]
-=======
+
+        exchangeTrigger rr = case rr Map.! "i" of
+                               SLabel i -> EC.variable $ i ++ "_exchange"
+                               _ -> error "Invalid mosaic relation label"
+
+mosaicStartMultiExchange _ _ = error "Invalid mosaic relations in mosaicStartMultiExchange"
+
+mosaicExchangeBarrierCount :: SpliceValue -> SpliceValue
+mosaicExchangeBarrierCount (SList relations) = SExpr $
+  EC.binop OMul (EC.applyMany (EC.project "size" $ EC.variable "peers") [EC.unit])
+               $ EC.constant $ CInt $ length relations
+
+mosaicExchangeBarrierCount _ = error "Invalid mosaic relations in mosaicExchangeBarrierCount"
+
+mosaicStartMultiwayJoin :: SpliceValue -> K3 Expression -> SpliceValue
+mosaicStartMultiwayJoin (SList svs) addrE = case svs of
+  [] -> SExpr EC.unit
+  (SRecord nsvs):_ -> case Map.lookup "i" nsvs of
+                        Just (SLabel lbl) -> SExpr $ EC.send (EC.variable $ lbl ++ "_lhs_redistribute") addrE EC.unit
+                        _ -> error "No label found in join order element"
+  _ -> error "Invalid join order head element"
+
+mosaicStartMultiwayJoin _ _ = error "Invalid join orders in mosaicStartMultiwayJoin"
+
 mosaicMultiwayJoinResult :: SpliceValue -> SpliceValue
 mosaicMultiwayJoinResult (SList svs) =
   if null svs
@@ -1172,5 +993,4 @@
         singletonParams = Map.fromList [ ("lbl", SLabel lbl), ("relations", SList relsvs) ]
         joinParams = Map.fromList [ ("lbl", SLabel lbl), ("relations", SList relsvs), ("joinOrder", SList josvs) ]
 
-mosaicDistributedPlanner sv = error $ boxToString $ ["Invalid mosaicDistributedPlanner argument:"] %$ prettyLines sv
->>>>>>> a685a1d4
+mosaicDistributedPlanner sv = error $ boxToString $ ["Invalid mosaicDistributedPlanner argument:"] %$ prettyLines sv