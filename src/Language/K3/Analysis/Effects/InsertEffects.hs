--- conflicted
+++ resolved
@@ -31,12 +31,8 @@
 import Language.K3.Core.Common
 import Language.K3.Core.Expression
 import Language.K3.Core.Declaration
-<<<<<<< HEAD
-import Language.K3.Core.Annotation
+import Language.K3.Core.Utils
 import Language.K3.Core.Type
-=======
-import Language.K3.Core.Utils
->>>>>>> 83304dbb
 
 import Language.K3.Analysis.Effects.Core
 import Language.K3.Analysis.Effects.Constructors
@@ -208,7 +204,7 @@
 
 
 addAllGlobals :: K3 Declaration -> MEnv (K3 Declaration)
-addAllGlobals n = mapProgram preHandleDecl mId mId Nothing n
+addAllGlobals n = mapProgram preHandleDecl mId mId n
   where
     -- add everything to global environment for cyclic/recursive scope
     -- we'll fix it up the second time through
@@ -228,17 +224,10 @@
 runAnalysis prog = flip evalState startEnv $
   -- for cyclic scope, add temporaries for all globals
   addAllGlobals prog >>=
-<<<<<<< HEAD
   -- actual modification of AST (no need to decorate declarations here)
   mapProgram mId mId handleExprs >>=
   -- fix up any globals that couldn't be looked up due to cyclic scope
   mapProgram handleDecl mId fixUpExprs
-=======
-  -- actual modification of AST
-  mapProgram handleDecl mId handleExprs Nothing
-  where
-    listOfMaybe m = maybe [] singleton m
->>>>>>> 83304dbb
 
   where
     -- Add all globals and decorate tree
@@ -539,11 +528,7 @@
 buildEnv :: K3 Declaration -> Env
 buildEnv n = snd $ flip runState startEnv $
                addAllGlobals n >>
-<<<<<<< HEAD
                mapProgram handleDecl mId highestExprId n
-=======
-               mapProgram handleDecl mId mId Nothing n
->>>>>>> 83304dbb
   where
     handleDecl n@(tag -> DGlobal i _ _)  = possibleInsert n i
     handleDecl n@(tag -> DTrigger i _ _) = possibleInsert n i
