--- conflicted
+++ resolved
@@ -96,30 +96,12 @@
 
 
 instance Pretty (K3 Symbol) where
-<<<<<<< HEAD
-  prettyLines (Node (Symbol i (PLambda j eff) :@: as) ch) =
-    let (annStr, pAnnStrs) = drawSymAnnotations as in
-    ["Symbol " ++ i ++ " PLambda " ++ j ++ " " ++ annStr] ++ ["|"]
-    ++ (if null pAnnStrs then [] else (shift "+- " "|  " pAnnStrs) ++ ["|"])
-    ++ (if null ch
-         then terminalShift eff
-         else nonTerminalShift eff ++ drawSubTrees ch)
-
-  prettyLines (Node (tg :@: as) ch) =
-    let (annStr, pAnnStrs) = drawSymAnnotations as in
-    [show tg ++ annStr]
-      ++ (if null pAnnStrs then []
-          else ["|"] ++ if null ch then (shift "`- " "   " pAnnStrs)
-                                   else (shift "+- " "|  " pAnnStrs))
-      ++ (if not $ null ch then ["|"] else []) ++ drawSubTrees ch
-=======
   prettyLines (Node (Symbol {symIdent=i, symProv=PLambda eff, symHasCopy=cp} :@: as) ch) =
     ["Symbol " ++ i ++ " PLambda " ++ show cp ++ " " ++ drawAnnotations as] ++
       (if null ch then terminalShift eff 
          else nonTerminalShift eff ++ drawSubTrees ch)
 
   prettyLines (Node (tg :@: as) ch) = (show tg ++ drawAnnotations as) : drawSubTrees ch
->>>>>>> 0cb07763
 
 instance Pretty (K3 Effect) where
   prettyLines (Node (FRead  sym :@: as) ch) =
@@ -134,19 +116,9 @@
         then terminalShift sym
         else nonTerminalShift sym ++ drawSubTrees ch)
 
-<<<<<<< HEAD
-  prettyLines (Node (FScope syms (Right (rd,wr,app)) :@: as) ch) =
-    let pfx = if null ch then " " else "|" in
-    ["FScope " ++ drawAnnotations as]
-      ++ (concatMap (shift "+- " (pfx ++ "  ") . prettyLines) syms)
-      ++ (concatMap (shift "+R " (pfx ++ "  ") . prettyLines) rd)
-      ++ (concatMap (shift "+W " (pfx ++ "  ") . prettyLines) wr)
-      ++ (concatMap (shift "+A " (pfx ++ "  ") . prettyLines) app)
-=======
   prettyLines (Node (FScope syms :@: as) ch) =
     ["FScope " ++ drawAnnotations as]
       ++ (concatMap (shift "+- " "|  " . prettyLines) syms)
->>>>>>> 0cb07763
       ++ drawSubTrees ch
 
   prettyLines (Node (FApply fSym argSym :@: as) ch) =
