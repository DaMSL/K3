--- conflicted
+++ resolved
@@ -67,23 +67,12 @@
     = Node (ELambda x :@: (EProperty "Pure" Nothing : [EProperty "FPure" Nothing | isPure] ++ as))
         $ map (runPurityE env) cs
   where
-<<<<<<< HEAD
-    ESymbol (tag . eS env -> (Symbol _ (PLambda _ (
-              tnc . eE env -> (FScope bindings (Right closure), map (expandEffDeep env) -> effects)))))
-=======
-    ESymbol (tag . eS env -> (Symbol { symProv = PLambda (tnc . eE env -> (FScope bindings, effects))}))
->>>>>>> 0cb07763
+    ESymbol (tag . eS env -> (Symbol { symProv = PLambda (tnc . expandEffDeep env -> (FScope bindings, effects))}))
         = fromJust $ e @~ isESymbol
 
     isPure = noIO && noGlobalReads && noGlobalWrites && noIndirections && readOnlyNonLocalScalars
 
-<<<<<<< HEAD
-    nonLocals = let (cRead, cWritten, cApplied)
-                        = closure in S.fromList $ bindings ++ concat [cRead, cWritten, cApplied]
-
     noIO           = not $ any hasIO effects
-=======
->>>>>>> 0cb07763
     noGlobalReads  = not $ any isGlobal $ S.unions $ map readSet  effects
     noGlobalWrites = not $ any isGlobal $ S.unions $ map writeSet effects
     noIndirections = not $ any isIndirection bindings
