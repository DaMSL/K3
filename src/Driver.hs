-- | Primary Driver for the K3 Ecosystem.

import Control.Monad
import Data.Char

import Options.Applicative

import Language.K3.Utils.Logger
import Language.K3.Utils.Pretty
import Language.K3.Utils.Pretty.Syntax

import Language.K3.Transform.Conflicts

import Language.K3.Driver.Batch
import Language.K3.Driver.Common
import Language.K3.Driver.Options
import Language.K3.Driver.Typecheck
import qualified Language.K3.Compiler.Haskell as HaskellC
import qualified Language.K3.Compiler.CPP as CPPC

-- | Mode Dispatch.
dispatch :: Options -> IO ()
dispatch op = do
  putStrLn $ "Mode: "      ++ pretty (mode op)
  putStrLn $ "Verbosity: " ++ show (verbosity $ inform op)
  putStrLn $ "Input: "     ++ show (input op)

  void $ mapM_ configureByInstruction $ logging $ inform op
    -- ^ Process logging directives

  case mode op of
    Compile   c -> compile c
    Interpret i -> interpret i
    Print     p -> let parse = case map toLower $ inLanguage p of
                        "k3"      -> k3Program
                        "k3ocaml" -> k3OcamlProgram
                        lang      -> error $ lang ++ " parsing not supported."
                   in printer parse $ printOutput p

    Typecheck   -> k3Program >>= either parseError typecheck
    Analyze   a -> analyzer a
  where compile cOpts@(CompileOptions lang _ _ _) = case map toLower lang of
          "haskell" -> HaskellC.compile op cOpts
          "cpp" -> CPPC.compile op cOpts
          _         -> error $ lang ++ " compilation not supported."

<<<<<<< HEAD
        interpret im@(Batch {}) = runBatch op im
=======
        interpret im@(Batch _ _ _ _) = runBatch op im
>>>>>>> 4f577b2b
        interpret Interactive    = error "Interactive Mode is not yet implemented."

        printer parse PrintAST    = parse >>= either parseError (putStrLn . pretty)
        printer parse PrintSyntax = parse >>= either parseError printProgram
        printProgram        = either syntaxError putStrLn . programS

        analyzer Conflicts    = k3Program >>= either parseError (putStrLn . pretty . getAllConflicts)
        analyzer Tasks        = k3Program >>= either parseError (putStrLn . pretty . getAllTasks)   
        analyzer ProgramTasks = k3Program >>= either parseError (putStrLn . show . getProgramTasks)   
 
        k3Program      = parseK3Input (includes $ paths op) (input op)
        k3OcamlProgram = parseK3OcamlInput (includes $ paths op) (input op)
        parseError s   = putStrLn $ "Could not parse input: " ++ s
        syntaxError s  = putStrLn $ "Could not print program: " ++ s

-- | Top-Level.
main :: IO ()
main = execParser options >>= dispatch
  where
    options = info (helper <*> programOptions) $ fullDesc
        <> progDesc "The K3 Compiler."
        <> header "The K3 Compiler."<|MERGE_RESOLUTION|>--- conflicted
+++ resolved
@@ -44,12 +44,8 @@
           "cpp" -> CPPC.compile op cOpts
           _         -> error $ lang ++ " compilation not supported."
 
-<<<<<<< HEAD
         interpret im@(Batch {}) = runBatch op im
-=======
-        interpret im@(Batch _ _ _ _) = runBatch op im
->>>>>>> 4f577b2b
-        interpret Interactive    = error "Interactive Mode is not yet implemented."
+        interpret Interactive   = error "Interactive Mode is not yet implemented."
 
         printer parse PrintAST    = parse >>= either parseError (putStrLn . pretty)
         printer parse PrintSyntax = parse >>= either parseError printProgram
