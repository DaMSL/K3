-- | Primary Driver for the K3 Ecosystem.

import Control.Monad
import Control.Arrow (first)
import Data.Char
import Data.List(foldl')
import Data.Maybe
import Data.Tuple
import Data.Functor

import qualified Options.Applicative as Options
import Options.Applicative((<>), (<*>))

import Language.K3.Core.Annotation
import Language.K3.Core.Declaration
import Language.K3.Core.Utils

import Language.K3.Utils.Logger
import Language.K3.Utils.Pretty
import Language.K3.Utils.Pretty.Syntax

import qualified Data.Text                    as T
import qualified Language.K3.Utils.PrettyText as PT

import Language.K3.Metaprogram.DataTypes
import Language.K3.Metaprogram.Evaluation

import Language.K3.Analysis.Interpreter.BindAlias
import Language.K3.Analysis.AnnotationGraph
import Language.K3.Analysis.HMTypes.Inference

import qualified Language.K3.Analysis.Provenance.Inference  as Provenance
import qualified Language.K3.Analysis.SEffects.Inference    as SEffects
import qualified Language.K3.Analysis.Effects.InsertEffects as Effects
import qualified Language.K3.Analysis.Effects.Purity        as Pure

import qualified Language.K3.Transform.Normalization  as Normalization
import qualified Language.K3.Transform.Simplification as Simplification
import qualified Language.K3.Transform.Profiling      as Profiling
import qualified Language.K3.Transform.RemoveROBinds  as RemoveROBinds
import qualified Language.K3.Transform.TriggerSymbols as TriggerSymbols

import Language.K3.Transform.Common(cleanGeneration)

import Language.K3.Codegen.KTrace.KTraceDB ( kTrace )
import Language.K3.Stages

import Language.K3.Driver.Batch
import Language.K3.Driver.Common
import Language.K3.Driver.Options
import Language.K3.Driver.Typecheck

--import qualified Language.K3.Compiler.Haskell as HaskellC
import qualified Language.K3.Compiler.CPP     as CPPC

-- | Mode Dispatch.
run :: Options -> IO ()
run opts = do
  putStrLn $ "Mode: "      ++ pretty (mode opts)
  putStrLn $ "Verbosity: " ++ show (verbosity $ inform opts)
  putStrLn $ "Input: "     ++ show (input opts)

  void $ mapM_ configureByInstruction $ logging $ inform opts
    -- ^ Process logging directives

  -- Parse, splice, and dispatch based on command mode.
  parseResult  <- parseK3Input (noFeed opts) (includes $ paths opts) (input opts)
  case parseResult of
    Left err      -> parseError err
    Right parsedP -> if noMP opts then dispatch (mode opts) parsedP
                     else metaprogram parsedP

  where
    metaprogram :: K3 Declaration -> IO ()
    metaprogram p = do
      mp <- evalMetaprogram (metaprogramOpts $ mpOpts opts) Nothing Nothing p
      either spliceError (dispatch $ mode opts) mp

    dispatch :: Mode -> K3 Declaration -> IO ()
    dispatch (Parse popts) p = if not $ null $ poStages popts
                                then runStagesThenPrint popts p
                                else analyzeThenPrint popts p

    dispatch (Compile c)   p = compile c p
    dispatch (Interpret i) p = interpret i p
    dispatch (Typecheck t) p = case chooseTypechecker t p of
      Left s   -> putStrLn s                              >> putStrLn "ERROR"
      Right p' -> printer (PrintAST False False False) p' >> putStrLn "SUCCESS"

    -- Compilation dispatch.
    compile cOpts prog = do
      let (p, str) = transform (coTransform cOpts) prog
      putStrLn str
      case map toLower $ outLanguage cOpts of
        "cpp"     -> CPPC.compile opts cOpts p
        "ktrace"  -> either putStrLn putStrLn $ kTrace (kTraceOptions cOpts) p
        _         -> error $ outLanguage cOpts ++ " compilation not supported."
        --"haskell" -> HaskellC.compile opts cOpts p

    -- Interpreter dispatch.
    interpret im@(Batch {}) prog = do
      let (p, str) = transform (ioTransform im) prog
      putStrLn str
      runBatch opts im p
    interpret Interactive _      = error "Interactive Mode is not yet implemented."

    -- Typechecking dispatch.
    chooseTypechecker opts' p =
      if noQuickTypes opts' then typecheck p else quickTypecheckOpts opts' p

    quickTypecheckOpts opts' p = inferProgramTypes p >>=
      \p' -> if printQuickTypes opts' then return p' else translateProgramTypes p'

    -- quickTypecheck p = inferProgramTypes p >>= translateProgramTypes

    -- Perform all transformations
    transform ts prog = foldl' (flip (analyzer $ analysisOpts opts)) (prog, "") ts

    -- Print out the program
    printer (PrintAST st se sc) p =
      let filterF = catMaybes $
                     [if st && se then Just stripTypeAndEffectAnns
                      else if st  then Just stripTypeAnns
                      else if se  then Just stripEffectAnns
                      else Nothing]
                      ++ [if sc then Just stripComments else Nothing]
      in putStrLn . pretty $ foldl (flip ($)) p filterF

    printer PrintSyntax p = either syntaxError putStrLn $ programS p

    runStagesThenPrint popts prog = do
      let sprogE = foldM (\p (stg, f) -> if stg `elem` (poStages popts) then f p else Right p)
                        prog
                        [ (PSOptimization, (\p -> runOptPasses p >>= return . fst))
                        , (PSCodegen, flip runCGPasses 3)]
      either putStrLn (printer (parsePrintMode popts) . stripAllProperties . stripTypeAndEffectAnns) sprogE

    analyzeThenPrint popts prog = do
      let (p, str) = transform (poTransform popts) prog
      printer (parsePrintMode popts) p
      putStrLn str

    ifFlag v f keys aopts = concatMap (\k -> maybe v (f v k . read) $ lookup k aopts) keys

    -- Using arrow combinators to make this simpler
    -- first/second passes the other part of the pair straight through
    analyzer :: [(String, String)] -> TransformMode -> (K3 Declaration, String) -> (K3 Declaration, String)
    analyzer _ ProxyPaths x                  = first labelBindAliases x
    analyzer _ AnnotationProvidesGraph (p,s) = (p, s ++ show (providesGraph p))
    analyzer _ FlatAnnotations (p,s)         = (p, s ++ show (flattenAnnotations p))
    analyzer _ EffectNormalization x         = first Normalization.normalizeProgram x
    analyzer _ FoldConstants x               = wrapEither Simplification.foldProgramConstants x
    
    analyzer aopts Provenance x = flip wrapEitherS x $ \p str -> do
      (np, ppenv) <- Provenance.inferProgramProvenance p
      return $ (np, addEnv str ppenv)
      where addEnv str ppenv = str ++ ifFlag "" (withEnv ppenv) ["showprovenance"] aopts
            withEnv ppenv v _ b = if b then "Provenance pointers:\n" ++ (T.unpack $ PT.pretty ppenv) else v
    
<<<<<<< HEAD
    analyzer aopts SEffects x = flip wrapEitherS x $ \p str -> do
      (np,  ppenv) <- Provenance.inferProgramProvenance p
      (np', fpenv) <- SEffects.inferProgramEffects ppenv np
      return (np', addEnv str ppenv fpenv)
      where addEnv str ppenv fpenv = str ++ ifFlag "" (withEnv ppenv fpenv) ["showprovenance", "showeffects"] aopts
            withEnv ppenv _ _ "showprovenance" True = "Provenance pointers:\n" ++ (T.unpack $ PT.pretty ppenv)
            withEnv _ fpenv _ "showeffects"    True = "Effect pointers:\n"     ++ (T.unpack $ PT.pretty fpenv)
            withEnv _ _ v _ _ = v

    analyzer _ Effects x = flip first x $
=======
    analyzer SEffects x = flip wrapEither x $ \p -> do
      (np, ppenv) <- Provenance.inferProgramProvenance p
      fst <$> SEffects.inferProgramEffects ppenv np

    analyzer Effects x = flip first x $
>>>>>>> b1958d75
      (uncurry Effects.expandProgram . swap . Effects.runConsolidatedAnalysis)

    analyzer _ DeadCodeElimination x  = flip wrapEither x $
      (uncurry Simplification.eliminateDeadProgramCode . swap . Effects.runConsolidatedAnalysis)

    analyzer _ Profiling x      = first (cleanGeneration "profiling" . Profiling.addProfiling) x
    analyzer _ Purity x         = first ((\(d,e) -> Pure.runPurity e d) . Effects.runConsolidatedAnalysis) x
    analyzer _ ReadOnlyBinds x  = first (cleanGeneration "ro_binds" . RemoveROBinds.transform) x
    analyzer _ TriggerSymbols x = wrapEither TriggerSymbols.triggerSymbols x

    -- Deprecated analyses
    --analyzer _ Conflicts x                   = first getAllConflicts x
    --analyzer _ Tasks x                       = first getAllTasks x
    --analyzer _ ProgramTasks (p,s)            = (p, s ++ show (getProgramTasks p))
    analyzer _ a (p,s)          = (p, unwords [s, "unhandled analysis", show a])

    -- Option handling utilities
    metaprogramOpts (Just mpo) =
      Just $ defaultMPEvalOptions { mpInterpArgs  = (unpair $ interpreterArgs  mpo)
                                  , mpSearchPaths = (moduleSearchPath mpo) }
      where unpair = concatMap (\(x,y) -> [x,y])

    metaprogramOpts Nothing = Just $ defaultMPEvalOptions

    -- If we produce a proper program, put it first. Otherwise put the original program first
    -- and add to the string
    wrapEither f (p, str) = case f p of
      Left s   -> (p, str++s)
      Right p' -> (p', str)

    wrapEitherS f (p, str) = case f p str of
      Left s          -> (p, str++s)
      Right (p',str') -> (p', str')

    parseError  s = putStrLn $ "Could not parse input: " ++ s
    spliceError s = putStrLn $ "Could not process metaprogram: " ++ s
    syntaxError s = putStrLn $ "Could not print program: " ++ s

    -- Temporary testing function.
    -- testProperties p = inferProgramUsageProperties p
    --                      >>= Simplification.inferFusableProgramApplies
    --                      >>= Simplification.fuseProgramTransformers


-- | Top-Level.
main :: IO ()
main = Options.execParser options >>= run
  where
    options = Options.info (Options.helper <*> programOptions) $ Options.fullDesc
        <> Options.progDesc "The K3 Compiler."
        <> Options.header "The K3 Compiler."<|MERGE_RESOLUTION|>--- conflicted
+++ resolved
@@ -157,7 +157,6 @@
       where addEnv str ppenv = str ++ ifFlag "" (withEnv ppenv) ["showprovenance"] aopts
             withEnv ppenv v _ b = if b then "Provenance pointers:\n" ++ (T.unpack $ PT.pretty ppenv) else v
     
-<<<<<<< HEAD
     analyzer aopts SEffects x = flip wrapEitherS x $ \p str -> do
       (np,  ppenv) <- Provenance.inferProgramProvenance p
       (np', fpenv) <- SEffects.inferProgramEffects ppenv np
@@ -168,13 +167,6 @@
             withEnv _ _ v _ _ = v
 
     analyzer _ Effects x = flip first x $
-=======
-    analyzer SEffects x = flip wrapEither x $ \p -> do
-      (np, ppenv) <- Provenance.inferProgramProvenance p
-      fst <$> SEffects.inferProgramEffects ppenv np
-
-    analyzer Effects x = flip first x $
->>>>>>> b1958d75
       (uncurry Effects.expandProgram . swap . Effects.runConsolidatedAnalysis)
 
     analyzer _ DeadCodeElimination x  = flip wrapEither x $
