-- | Primary Driver for the K3 Ecosystem.

import Control.Monad
import Control.Arrow (first)
import Data.Char
import Data.List(foldl')

import qualified Options.Applicative as Options
import Options.Applicative((<>), (<*>))

import Language.K3.Core.Annotation
import Language.K3.Core.Declaration

import Language.K3.Utils.Logger
import Language.K3.Utils.Pretty
import Language.K3.Utils.Pretty.Syntax

import Language.K3.Analysis.Interpreter.BindAlias
import Language.K3.Analysis.AnnotationGraph
-- import Language.K3.Analysis.Effect
import Language.K3.Analysis.HMTypes.Inference
-- import Language.K3.Analysis.Properties
import qualified Language.K3.Analysis.Effects.InsertEffects as Effects

import qualified Language.K3.Transform.Normalization as Normalization
import qualified Language.K3.Transform.Simplification as Simplification
import qualified Language.K3.Transform.Profiling as Profiling
import qualified Language.K3.Transform.RemoveROBinds as RemoveROBinds
import Language.K3.Transform.Common(cleanGeneration)

import Language.K3.Driver.Batch
import Language.K3.Driver.Common
import Language.K3.Driver.Options
import Language.K3.Driver.Typecheck

--import qualified Language.K3.Compiler.Haskell as HaskellC
import qualified Language.K3.Compiler.CPP     as CPPC

-- | Mode Dispatch.
run :: Options -> IO ()
run opts = do
  putStrLn $ "Mode: "      ++ pretty (mode opts)
  putStrLn $ "Verbosity: " ++ show (verbosity $ inform opts)
  putStrLn $ "Input: "     ++ show (input opts)

  void $ mapM_ configureByInstruction $ logging $ inform opts
    -- ^ Process logging directives

  -- 1. Parsing
  parseResult <- parseK3Input (noFeed opts) (includes $ paths opts) (input opts)
  case parseResult of
    Right prog -> dispatch (mode opts) prog
    Left err -> parseError err
  where
    -- perform all transformations
    transform ts prog      = foldl' (flip analyzer) (prog, "") ts

    dispatch :: Mode -> K3 Declaration -> IO ()
    dispatch (Parse popts) p = analyzeThenPrint popts p
    dispatch (Compile c)   p = compile c p
    dispatch (Interpret i) p = interpret i p
    dispatch (Typecheck t) p = case chooseTypechecker t p of
      Left s   -> putStrLn s          >> putStrLn "ERROR"
      Right p' -> printer PrintAST p' >> putStrLn "SUCCESS"

    quickTypecheckAux f p = do
<<<<<<< HEAD
      qtp <- inferProgramTypes False p;
=======
      qtp <- inferProgramTypes True p;
>>>>>>> 43293674
      f qtp

    quickTypecheckOpts opts' p = flip quickTypecheckAux p $
      \p' -> if printQuickTypes opts' then return p' else translateProgramTypes p'

    -- quickTypecheck p = quickTypecheckAux translateProgramTypes p

    chooseTypechecker opts' p =
      if noQuickTypes opts' then typecheck p else quickTypecheckOpts opts' p

    compile cOpts prog = do
      let (p, str) = transform (coTransform cOpts) prog
      putStrLn str
      case map toLower $ outLanguage cOpts of
        "cpp"     -> CPPC.compile opts cOpts p
        _         -> error $ outLanguage cOpts ++ " compilation not supported."
        --"haskell" -> HaskellC.compile opts cOpts p

    interpret im@(Batch {}) prog = do
      let (p, str) = transform (ioTransform im) prog
      putStrLn str
      runBatch opts im p
    interpret Interactive _      = error "Interactive Mode is not yet implemented."

    -- Print out the program
    printer PrintAST    = putStrLn . pretty
    printer PrintSyntax = either syntaxError putStrLn . programS

    analyzeThenPrint popts prog = do
      let (p, str) = transform (poTransform popts) prog
      printer (parsePrintMode popts) p
      putStrLn str

      -- Using arrow combinators to make this simpler
      -- first/second passes the other part of the pair straight through
    --analyzer Conflicts x           = first getAllConflicts x
    --analyzer Tasks x               = first getAllTasks x
    --analyzer ProgramTasks (p,s)    = (p, s ++ show (getProgramTasks p))
    analyzer ProxyPaths x          = first labelBindAliases x
    analyzer AnnotationProvidesGraph (p,s) = (p, s ++ show (providesGraph p))
    analyzer FlatAnnotations (p,s) = (p, s ++ show (flattenAnnotations p))
    analyzer EffectNormalization x = first Normalization.normalizeProgram x
    analyzer FoldConstants x       = wrapEither Simplification.foldProgramConstants x
    --old: analyzer Effects x             = wrapEither analyzeEffects . wrapEither quickTypecheck $ x
    analyzer Effects x             = first Effects.runAnalysis x
    analyzer DeadCodeElimination x = wrapEither Simplification.eliminateDeadProgramCode x
    analyzer Profiling x           = first (cleanGeneration "profiling" . Profiling.addProfiling) x
    analyzer ReadOnlyBinds x       = first (cleanGeneration "ro_binds" . RemoveROBinds.transform) x
    analyzer a (p,s)               = (p, unwords [s, "unhandled analysis", show a])

    -- If we produce a proper program, put it first. Otherwise put the original program first
    -- and add to the string
    wrapEither f (p, str) = case f p of
      Left s   -> (p, str++s)
      Right p' -> (p', str)

    parseError    s = putStrLn $ "Could not parse input: " ++ s
    syntaxError   s = putStrLn $ "Could not print program: " ++ s

    -- Temporary testing function.
    -- testProperties p = inferProgramUsageProperties p
    --                      >>= Simplification.inferFusableProgramApplies
    --                      >>= Simplification.fuseProgramTransformers


-- | Top-Level.
main :: IO ()
main = Options.execParser options >>= run
  where
    options = Options.info (Options.helper <*> programOptions) $ Options.fullDesc
        <> Options.progDesc "The K3 Compiler."
        <> Options.header "The K3 Compiler."<|MERGE_RESOLUTION|>--- conflicted
+++ resolved
@@ -64,11 +64,7 @@
       Right p' -> printer PrintAST p' >> putStrLn "SUCCESS"
 
     quickTypecheckAux f p = do
-<<<<<<< HEAD
       qtp <- inferProgramTypes False p;
-=======
-      qtp <- inferProgramTypes True p;
->>>>>>> 43293674
       f qtp
 
     quickTypecheckOpts opts' p = flip quickTypecheckAux p $
